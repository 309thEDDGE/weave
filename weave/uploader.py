"""Contains upload function, which accesses uploader_functions to tie together
all uploading functionality (outside of that exposed by index.py)
"""

import uuid
import os

from .uploader_functions import upload_basket

def upload(
    upload_items,
    basket_type,
    bucket_name="basket-data",
    **kwargs,
):
    """
    Upload a basket of data to specified bucket in the upload fs.

    Parameters
    ----------
    upload_items : [dict]
        List of python dictionaries with the following schema:
        {
            'path': path to the file or folder being uploaded (string),
            'stub': true/false (bool)
        }
        'path' can be a file or folder to be uploaded. Every filename
        and folder name must be unique. If 'stub' is set to True, integrity
        data will be included without uploading the actual file or folder.
        Stubs are useful when original file source information is desired
        without uploading the data itself. This is especially useful when
        dealing with large files.
    basket_type: str
        Type of basket being uploaded.
    bucket_name : str
        Name of the bucket that the basket will be uploaded to.
    parent_ids: optional [str]
        List of unique ids associated with the parent baskets
        used to derive the new basket being uploaded.
    metadata: optional dict,
        Python dictionary that will be written to metadata.json
        and stored in the basket in the upload fs.
    label: optional str,
        Optional user friendly label associated with the basket.

    kwargs:
    file_system: fsspec object
        The file system to upload to (ie s3fs, local fs, etc).
        If None it will use the default fs from the config.

    Returns
    -------
    upload_directory : str
        The path to the basket after it has been uploaded.
        This path will be of the form:
            bucket_name/basket_type/unique_id
    """
    # check data types for bucket_name.
    # Other parameters are checked in upload_basket
    if not isinstance(bucket_name, str):
        raise TypeError(f"'bucket_name' must be a string: '{bucket_name}'")

    # generate unique id
    unique_id = uuid.uuid1().hex

    prefix = kwargs.get("test_prefix", "")

    # build upload directory of the form
    # bucket_name/basket_type/unique_id
    upload_directory = os.path.join(
        prefix, bucket_name, basket_type, unique_id
    )

    upload_basket(
        upload_items,
        upload_directory,
        unique_id,
        basket_type,
<<<<<<< HEAD
=======
        parent_ids,
        metadata,
        label,
>>>>>>> 0e2c338d
        **kwargs
    )

    return upload_directory<|MERGE_RESOLUTION|>--- conflicted
+++ resolved
@@ -76,12 +76,6 @@
         upload_directory,
         unique_id,
         basket_type,
-<<<<<<< HEAD
-=======
-        parent_ids,
-        metadata,
-        label,
->>>>>>> 0e2c338d
         **kwargs
     )
 
