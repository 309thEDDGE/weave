--- conflicted
+++ resolved
@@ -35,17 +35,12 @@
             If file_system is None, then the default fs is retrieved from the
             config.
         """
-        self.file_system = kwargs.get("file_system", get_file_system())
+        self.file_system = kwargs.pop("file_system", get_file_system())
         self.pantry_path = str(pantry_path)
         self.index = index(file_system=self.file_system,
                            pantry_path=self.pantry_path,
-<<<<<<< HEAD
-        )
-
-=======
                            **kwargs
         )
->>>>>>> b6ff2aa6
     def validate(self):
         """Convenient wrapper function to validate the pantry.
 
