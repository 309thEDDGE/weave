--- conflicted
+++ resolved
@@ -276,11 +276,7 @@
 
         if kwargs.get("FORCE_LOAD_SUPPLEMENT", False):
             mongo_loader.load_mongo_supplement(
-<<<<<<< HEAD
-                self.index.to_pandas_df().uuids
-=======
-                self.index.to_pandas_df(max_rows=None).uuid.to_list()
->>>>>>> 12510ca9
+                self.index.to_pandas_df().uuid.to_list()
             )
 
         supplement_collection = mongo_loader.database['supplement']
