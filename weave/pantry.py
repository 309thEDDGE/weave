"""
This class builds the user-facing Index class. It pulls from the _Index class
which uses Pandas as it's backend to build and interface with the on disk
Index baskets.
"""
import json
import os

from .basket import Basket
from .config import get_file_system
from .index.create_index import create_index_from_fs
from .index.index_abc import IndexABC
from .upload import UploadBasket
from .validate import validate_pantry

class Pantry():
    """Facilitate user interaction with the index of a Weave data warehouse.
    """

    def __init__(self, index: IndexABC, pantry_path="basket-data", **kwargs):
        """Initialize Pantry object

        A pantry is a collection of baskets. This class facilitates the upload,
        retrieval, and deletion of baskets within a file system. It uses and
        updates an index to track the contents within the pantry for rapid
        operations.

        Parameters:
        -----------
        index: IndexABC
            The concrete implementation of an IndexABC. This is used to track
            the contents within the pantry.
        pantry_path: str
            Name of the pantry this object is associated with.
        **file_system: fsspec object
            The fsspec object which hosts the bucket we desire to index.
            If file_system is None, then the default fs is retrieved from the
            config.
        """
        self.file_system = kwargs.pop("file_system", get_file_system())
        if not self.file_system.exists(pantry_path):
            raise ValueError(
                f"Invalid pantry Path. Pantry does not exist at: "
                f"{pantry_path}"
            )

        self.pantry_path = str(pantry_path)
        self.load_metadata()

        self.index = index(file_system=self.file_system,
                           pantry_path=self.pantry_path,
                           metadata=self.metadata['index_metadata'],
                           **kwargs
        )
        self.metadata['index_metadata'] = self.index.get_metadata()

    def load_metadata(self):
        """Load pantry metadata from pantry_metadata.json"""
        self.metadata_path = os.path.join(
                                self.pantry_path,'pantry_metadata.json'
        )
        if self.file_system.exists(self.metadata_path):
            with self.file_system.open(self.metadata_path, "rb") as file:
                self.metadata = json.load(file)
        else:
            self.metadata = {}
        if 'index_metadata' not in self.metadata:
            self.metadata['index_metadata'] = {}
<<<<<<< HEAD
=======

>>>>>>> ab7e972e
    def save_metadata(self):
        """Dump metadata to to pantry metadata file"""
        self.metadata['index_metadata'] = self.index.metadata
        with self.file_system.open(
                    self.metadata_path, "w", encoding="utf-8"
        ) as outfile:
            json.dump(self.metadata, outfile)

    def validate(self):
        """Convenient wrapper function to validate the pantry.

        Returns
        ----------
        A list of all invalid basket locations (will return an empty list if
        no warnings are raised)
        """
        return validate_pantry(self)

    def delete_basket(self, basket_address, **kwargs):
        '''Deletes basket of given UUID or path.

        Note that the given basket will not be deleted if the basket is listed
        as the parent uuid for any of the baskets in the index.

        Parameters:
        -----------
        basket_address: str
            Argument can take one of two forms: either a path to the basket
            directory, or the UUID of the basket.
        **kwargs:
            Additional parameters to pass to the index
        '''
        basket_address = str(basket_address)
        remove_item = self.index.get_row(basket_address)

        if len(self.index.get_children(remove_item.iloc[0].uuid)) > 0:
            raise ValueError(
                f"The provided value for basket_uuid {basket_address} " +
                "is listed as a parent UUID for another basket. Please " +
                "delete that basket before deleting it's parent basket."
            )
        self.file_system.rm(remove_item.iloc[0].address, recursive=True)
        self.index.untrack_basket(remove_item.iloc[0].address, **kwargs)

    def upload_basket(self, upload_items, basket_type, **kwargs):
        """Upload a basket to the same pantry referenced by the Index

        Parameters
        ----------
        upload_items : [dict]
            List of python dictionaries with the following schema:
            {
                'path': path to the file or folder being uploaded (string),
                'stub': true/false (bool)
            }
            'path' can be a file or folder to be uploaded. Every filename
            and folder name must be unique. If 'stub' is set to True, integrity
            data will be included without uploading the actual file or folder.
            Stubs are useful when original file source information is desired
            without uploading the data itself. This is especially useful when
            dealing with large files.
        basket_type: str
            Type of basket being uploaded.
        **parent_ids: [str] (optional)
            List of unique ids associated with the parent baskets
            used to derive the new basket being uploaded.
        **metadata: dict (optional)
            Python dictionary that will be written to metadata.json
            and stored in the basket in upload file_system.
        **label: str (optional)
            Optional user friendly label associated with the basket.
        """
        parent_ids = kwargs.get("parent_ids", [])
        metadata = kwargs.get("metadata", {})
        label = kwargs.get("label", "")

        up_dir = UploadBasket(
            upload_items=upload_items,
            basket_type=basket_type,
            file_system=self.file_system,
            pantry_name=self.pantry_path,
            parent_ids=parent_ids,
            metadata=metadata,
            label=label,
        ).get_upload_path()

        single_indice_index = create_index_from_fs(up_dir, self.file_system)
        self.index.track_basket(single_indice_index)
        return single_indice_index

    def get_basket(self, basket_address):
        """Retrieves a basket of given UUID or path.

        Parameters
        ----------
        basket_address: string
            Argument can take one of two forms: either a path to the Basket
            directory, or the UUID of the basket.

        Returns
        ----------
        The Basket object associated with the given UUID or path.
        """
        # Create a Basket from the given address, and the index's file_system
        # and bucket name. Basket will catch invalid inputs and raise
        # appropriate errors.
        row = self.index.get_row(basket_address)
        if len(row) == 0:
            raise ValueError(f"Basket does not exist: {basket_address}")
        return Basket(row.iloc[0].address, pantry=self)<|MERGE_RESOLUTION|>--- conflicted
+++ resolved
@@ -66,10 +66,7 @@
             self.metadata = {}
         if 'index_metadata' not in self.metadata:
             self.metadata['index_metadata'] = {}
-<<<<<<< HEAD
-=======
 
->>>>>>> ab7e972e
     def save_metadata(self):
         """Dump metadata to to pantry metadata file"""
         self.metadata['index_metadata'] = self.index.metadata
