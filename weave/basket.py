"""Wherein scripts concerning the Basket class reside
"""

import json
import os
from pathlib import Path

from .config import get_file_system, prohibited_filenames
from .index.index_pandas import _Index


class BasketInitializer:
    """Initializes basket class. Validates input args.
    """
    def __init__(self, basket_address, pantry_name, **kwargs):
        """Handles set up of basket. Calls validation.

        Parameters
        ----------
        basket_address: string
            Argument can take one of two forms: either a path to the Basket
            directory, or the UUID of the basket.
        pantry_name: string
<<<<<<< HEAD
            Name of the pantry which the desired index is associated with.
=======
            Name of the bucket which the desired index is associated with.
>>>>>>> f5b591d6

        kwargs:
        file_system: fsspec object
            The fsspec filesystem to be used for retrieving and uploading.
        """
        self.file_system = kwargs.get("file_system", get_file_system())
        try:
            self.set_up_basket_from_path(basket_address)
        except ValueError as error:
            if str(error) != f"Basket does not exist: {self.basket_address}":
                raise error
            self.set_up_basket_from_uuid(basket_address, pantry_name)
        self.manifest_path = f"{self.basket_address}/basket_manifest.json"
        self.supplement_path = f"{self.basket_address}/basket_supplement.json"
        self.metadata_path = f"{self.basket_address}/basket_metadata.json"
        self.validate()

    def set_up_basket_from_path(self, basket_address):
        """Attempts to set up a basket from a filepath.

        Paramters
        ---------
        basket_address: string
            Argument can take one of two forms: either a path to the Basket
            directory, or the UUID of the basket. In this case it is assumed to
            be a path to the Basket directory.
        """
        self.basket_address = os.fspath(basket_address)
        self.validate_basket_path()

    def set_up_basket_from_uuid(self, basket_address, pantry_name):
        """Attempts to set up a basket from a uuid.

        Note that if the basket cannot be set up from a uuid then an attempt to
        set up the basket from a filepath will be made.

        basket_address: string
            Argument can take one of two forms: either a path to the Basket
            directory, or the UUID of the basket. In this case it is assumed to
            be the UUID of the basket.
        pantry_name: string
<<<<<<< HEAD
            Name of the pantry which the desired index is associated with.
        """
        try:
            ind = _Index(bucket_name=pantry_name, file_system=self.file_system)
=======
            Name of the bucket which the desired index is associated with.
        """
        try:
            ind = _Index(pantry_name=pantry_name, file_system=self.file_system)
>>>>>>> f5b591d6
            ind_df = ind.to_pandas_df()
            path = ind_df["address"][ind_df["uuid"] == basket_address].iloc[0]
            self.set_up_basket_from_path(basket_address=path)
        except BaseException as error:
            self.basket_address = basket_address
            self.validate_basket_path()
            # the above line should raise an exception
            # the below line is more or less a fail safe and will raise the ex.
            raise error

    def validate_basket_path(self):
        """Validates basket exists"""
        if not self.file_system.exists(self.basket_address):
            raise ValueError(f"Basket does not exist: {self.basket_address}")

    def validate(self):
        """Validates basket health"""
        if not self.file_system.exists(self.manifest_path):
            raise FileNotFoundError(
                f"Invalid Basket, basket_manifest.json "
                f"does not exist: {self.manifest_path}"
            )

        if not self.file_system.exists(self.supplement_path):
            raise FileNotFoundError(
                f"Invalid Basket, basket_supplement.json "
                f"does not exist: {self.supplement_path}"
            )


class Basket(BasketInitializer):
    """This class provides convenience functions for accessing basket contents.
    """

    def __init__(self, basket_address, pantry_name="basket-data", **kwargs):
        """Initializes the Basket_Class.

        Parameters
        ----------
        basket_address: string
            Argument can take one of two forms: either a path to the Basket
            directory, or the UUID of the basket.
        pantry_name: string
<<<<<<< HEAD
            Name of the pantry which the desired index is associated with.
=======
            Name of the bucket which the desired index is associated with.
>>>>>>> f5b591d6

        kwargs:
        file_system: fsspec object
            The fsspec filesystem to be used for retrieving and uploading.
        """
        super().__init__(basket_address, pantry_name, **kwargs)
        self.manifest = None
        self.supplement = None
        self.metadata = None

    def get_manifest(self):
        """Return basket_manifest.json as a python dictionary"""
        if self.manifest is not None:
            return self.manifest

        with self.file_system.open(self.manifest_path, "rb") as file:
            self.manifest = json.load(file)
            return self.manifest

    def get_supplement(self):
        """Return basket_supplement.json as a python dictionary"""
        if self.supplement is not None:
            return self.supplement

        with self.file_system.open(self.supplement_path, "rb") as file:
            self.supplement = json.load(file)
            return self.supplement

    def get_metadata(self):
        """Return basket_metadata.json as a python dictionary

        Return None if metadata doesn't exist
        """
        if self.metadata is not None:
            return self.metadata

        if self.file_system.exists(self.metadata_path):
            with self.file_system.open(self.metadata_path, "rb") as file:
                self.metadata = json.load(file)
                return self.metadata
        else:
            return None

    # I am disabling pylint name warning for ls, as it is the standard name
    # for functions of it's type in the computing world. I believe it makes
    # sense to continue to name this function ls.
    # pylint: disable-next=invalid-name
    def ls(self, relative_path=None):
        """List directories and files in the basket.

           Call filesystem.ls relative to the basket directory.
           When relative_path = None, filesystem.ls is invoked
           from the base directory of the basket. If there are folders
           within the basket, relative path can be used to observe contents
           within folders. Example: if there exists a folder with the
           name 'folder1' within the basket, 'folder1' can be passed
           as the relative path to get back the filesystem.ls results
           of 'folder1'.

        Parameters
        ----------
        relative_path: [string]
            relative path in the basket to pass to filesystem.ls.

        Returns
        ---------
        filesystem.ls results of the basket.
        """

        ls_path = os.fspath(Path(self.basket_address))

        if relative_path is not None:
            relative_path = os.fspath(relative_path)
            ls_path = os.fspath(
              Path(os.path.join(self.basket_address, relative_path))
            )

        if ls_path == os.fspath(Path(self.basket_address)):
            # remove any prohibited files from the list if they exist
            # in the root directory
            # Note that file_system.ls can have unpredictable behavior if
            # not passing refresh=True
            ls_results = self.file_system.ls(ls_path, refresh=True)
            return [
                x
                for x in ls_results
                if os.path.basename(Path(x)) not in prohibited_filenames
            ]
        # Note that file_system.ls can have unpredictable behavior if
        # not passing refresh=True
        return self.file_system.ls(ls_path, refresh=True)<|MERGE_RESOLUTION|>--- conflicted
+++ resolved
@@ -21,11 +21,7 @@
             Argument can take one of two forms: either a path to the Basket
             directory, or the UUID of the basket.
         pantry_name: string
-<<<<<<< HEAD
             Name of the pantry which the desired index is associated with.
-=======
-            Name of the bucket which the desired index is associated with.
->>>>>>> f5b591d6
 
         kwargs:
         file_system: fsspec object
@@ -67,17 +63,10 @@
             directory, or the UUID of the basket. In this case it is assumed to
             be the UUID of the basket.
         pantry_name: string
-<<<<<<< HEAD
             Name of the pantry which the desired index is associated with.
-        """
-        try:
-            ind = _Index(bucket_name=pantry_name, file_system=self.file_system)
-=======
-            Name of the bucket which the desired index is associated with.
         """
         try:
             ind = _Index(pantry_name=pantry_name, file_system=self.file_system)
->>>>>>> f5b591d6
             ind_df = ind.to_pandas_df()
             path = ind_df["address"][ind_df["uuid"] == basket_address].iloc[0]
             self.set_up_basket_from_path(basket_address=path)
@@ -121,11 +110,7 @@
             Argument can take one of two forms: either a path to the Basket
             directory, or the UUID of the basket.
         pantry_name: string
-<<<<<<< HEAD
             Name of the pantry which the desired index is associated with.
-=======
-            Name of the bucket which the desired index is associated with.
->>>>>>> f5b591d6
 
         kwargs:
         file_system: fsspec object
