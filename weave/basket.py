--- conflicted
+++ resolved
@@ -13,10 +13,7 @@
 class BasketInitializer:
     """Initializes basket class. Validates input args.
     """
-<<<<<<< HEAD
-
-=======
->>>>>>> 938639cc
+
     def __init__(self, basket_address, **kwargs):
         """Handles set up of basket. Calls validation.
 
@@ -29,18 +26,11 @@
             The fsspec filesystem to be used for retrieving and uploading. This
             is only used when basket_address is a path.
         **pantry: weave.Pantry (optional)
-<<<<<<< HEAD
             The pantry which the basket uuid is associated with. Only for UUID.
         """
 
         if "pantry" in kwargs:
             self.file_system = kwargs["pantry'].file_system
-=======
-            The pantry which the basket uuid is associated with. Only for UUID
-        """
-        if 'pantry' in kwargs:
-            self.file_system = kwargs['pantry'].file_system
->>>>>>> 938639cc
         else:
             self.file_system = kwargs.get("file_system", get_file_system())
         try:
@@ -48,18 +38,14 @@
         except ValueError as error:
             if str(error) != f"Basket does not exist: {self.basket_path}":
                 raise error
-
-<<<<<<< HEAD
             if "pantry" not in kwargs:
                 raise KeyError("pantry, required to set up basket from UUID,"
                                "is not in kwargs.") from error
             self.set_up_basket_from_uuid(basket_address, kwargs["pantry"])
-=======
             if 'pantry' not in kwargs:
                 raise KeyError("pantry, required to set up basket from UUID,"
                                "is not in kwargs.") from error
-            self.set_up_basket_from_uuid(basket_address, kwargs['pantry'])
->>>>>>> 938639cc
+            self.set_up_basket_from_uuid(basket_address, kwargs["pantry"])
 
         self.manifest_path = f"{self.basket_path}/basket_manifest.json"
         self.supplement_path = f"{self.basket_path}/basket_supplement.json"
@@ -146,11 +132,7 @@
         ----------
         basket_address: str
             Argument can take one of two forms: either a path to the Basket
-<<<<<<< HEAD
             directory or the UUID of the basket.
-=======
-            directory, or the UUID of the basket.
->>>>>>> 938639cc
         **file_system: fsspec object (optional)
             The fsspec filesystem to be used for retrieving and uploading. May
             be used if basket_address is a path.
@@ -158,13 +140,9 @@
             The pantry which the basket uuid is associated with. Required if
             basket_address is a UUID.
         """
-<<<<<<< HEAD
 
         super().__init__(basket_address, **kwargs)
 
-=======
-        super().__init__(basket_address, **kwargs)
->>>>>>> 938639cc
         self.manifest = None
         self.supplement = None
         self.metadata = None
