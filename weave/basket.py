"""Wherein scripts concerning the Basket class reside
"""

import json
import os
from pathlib import Path

from .config import get_file_system, prohibited_filenames


class BasketInitializer:
    """Initializes basket class. Validates input args.
    """
    def __init__(self, basket_address, **kwargs):
        """Handles set up of basket. Calls validation.

        Parameters
        ----------
        basket_address: string
            Argument can take one of two forms: either a path to the Basket
            directory, or the UUID of the basket.
        **file_system: fsspec object (optional)
            The fsspec filesystem to be used for retrieving and uploading. This
            is only used when basket_address is a path.
        **pantry: weave.Pantry (optional)
            The pantry which the basket uuid is associated with. Only for UUID
        """
        if 'pantry' in kwargs:
            self.file_system = kwargs['pantry'].file_system
        else:
            self.file_system = kwargs.get("file_system", get_file_system())
        try:
            self.set_up_basket_from_path(basket_address)
        except ValueError as error:
            if str(error) != f"Basket does not exist: {self.basket_address}":
                raise error

            if 'pantry' not in kwargs:
                raise KeyError("pantry, required to set up basket from UUID,"
                               "is not in kwargs.")
            self.set_up_basket_from_uuid(basket_address, kwargs['pantry'])
        self.manifest_path = f"{self.basket_address}/basket_manifest.json"
        self.supplement_path = f"{self.basket_address}/basket_supplement.json"
        self.metadata_path = f"{self.basket_address}/basket_metadata.json"
        self.validate()

    def set_up_basket_from_path(self, basket_address):
        """Attempts to set up a basket from a filepath.

        Paramters
        ---------
        basket_address: string
            Argument can take one of two forms: either a path to the Basket
            directory, or the UUID of the basket. In this case it is assumed to
            be a path to the Basket directory.
        """
        self.basket_address = os.fspath(basket_address)
        self.validate_basket_path()

    def set_up_basket_from_uuid(self, basket_address, pantry):
        """Attempts to set up a basket from a uuid.

        Note that if the basket cannot be set up from a uuid then an attempt to
        set up the basket from a filepath will be made.

        basket_address: string
            Argument can take one of two forms: either a path to the Basket
            directory, or the UUID of the basket. In this case it is assumed to
            be the UUID of the basket.
        pantry: weave.Pantry
            The pantry which the basket uuid is associated with.
        """
<<<<<<< HEAD
        if 'pantry' not in kwargs:
            raise KeyError("Pantry, required to set up basket from UUID,"
                           " is not in kwargs.")

        pantry = kwargs['pantry']
=======
>>>>>>> 82ac3ae5
        try:
            row = pantry.index.get_row(basket_address)
            self.set_up_basket_from_path(basket_address=row.iloc[0].address)
        except BaseException as error:
            self.basket_address = basket_address
            self.validate_basket_path()
            # the above line should raise an exception
            # the below line is more or less a fail safe and will raise the ex.
            raise error

    def validate_basket_path(self):
        """Validates basket exists"""
        if not self.file_system.exists(self.basket_address):
            raise ValueError(f"Basket does not exist: {self.basket_address}")

    def validate(self):
        """Validates basket health"""
        if not self.file_system.exists(self.manifest_path):
            raise FileNotFoundError(
                f"Invalid Basket, basket_manifest.json "
                f"does not exist: {self.manifest_path}"
            )

        if not self.file_system.exists(self.supplement_path):
            raise FileNotFoundError(
                f"Invalid Basket, basket_supplement.json "
                f"does not exist: {self.supplement_path}"
            )


class Basket(BasketInitializer):
    """This class provides convenience functions for accessing basket contents.
    """

    def __init__(self, basket_address, **kwargs):
        """Initializes the Basket_Class.

        If basket_address is a path, the basket will be loaded directly using
        the file_system or pantry. If basket_address is a UUID, the basket will
        be loaded using the provided pantry's index.

        Parameters
        ----------
        basket_address: str
            Argument can take one of two forms: either a path to the Basket
            directory, or the UUID of the basket.
        **file_system: fsspec object (optional)
            The fsspec filesystem to be used for retrieving and uploading. May
            be used if basket_address is a path.
        **pantry: weave.Pantry (optional)
            The pantry which the basket uuid is associated with. Required if
            basket_address is a UUID.
        """
        super().__init__(basket_address, **kwargs)
        self.manifest = None
        self.supplement = None
        self.metadata = None

    def get_manifest(self):
        """Return basket_manifest.json as a python dictionary"""
        if self.manifest is not None:
            return self.manifest

        with self.file_system.open(self.manifest_path, "rb") as file:
            self.manifest = json.load(file)
            return self.manifest

    def get_supplement(self):
        """Return basket_supplement.json as a python dictionary"""
        if self.supplement is not None:
            return self.supplement

        with self.file_system.open(self.supplement_path, "rb") as file:
            self.supplement = json.load(file)
            return self.supplement

    def get_metadata(self):
        """Return basket_metadata.json as a python dictionary

        Return None if metadata doesn't exist
        """
        if self.metadata is not None:
            return self.metadata

        if self.file_system.exists(self.metadata_path):
            with self.file_system.open(self.metadata_path, "rb") as file:
                self.metadata = json.load(file)
                return self.metadata
        else:
            return None

    # I am disabling pylint name warning for ls, as it is the standard name
    # for functions of it's type in the computing world. I believe it makes
    # sense to continue to name this function ls.
    # pylint: disable-next=invalid-name
    def ls(self, relative_path=None):
        """List directories and files in the basket.

           Call filesystem.ls relative to the basket directory.
           When relative_path = None, filesystem.ls is invoked
           from the base directory of the basket. If there are folders
           within the basket, relative path can be used to observe contents
           within folders. Example: if there exists a folder with the
           name 'folder1' within the basket, 'folder1' can be passed
           as the relative path to get back the filesystem.ls results
           of 'folder1'.

        Parameters
        ----------
        relative_path: [string]
            relative path in the basket to pass to filesystem.ls.

        Returns
        ---------
        filesystem.ls results of the basket.
        """

        ls_path = os.fspath(Path(self.basket_address))

        if relative_path is not None:
            relative_path = os.fspath(relative_path)
            ls_path = os.fspath(
              Path(os.path.join(self.basket_address, relative_path))
            )

        if ls_path == os.fspath(Path(self.basket_address)):
            # remove any prohibited files from the list if they exist
            # in the root directory
            # Note that file_system.ls can have unpredictable behavior if
            # not passing refresh=True
            ls_results = self.file_system.ls(ls_path, refresh=True)
            return [
                x
                for x in ls_results
                if os.path.basename(Path(x)) not in prohibited_filenames
            ]
        # Note that file_system.ls can have unpredictable behavior if
        # not passing refresh=True
        return self.file_system.ls(ls_path, refresh=True)<|MERGE_RESOLUTION|>--- conflicted
+++ resolved
@@ -70,14 +70,7 @@
         pantry: weave.Pantry
             The pantry which the basket uuid is associated with.
         """
-<<<<<<< HEAD
-        if 'pantry' not in kwargs:
-            raise KeyError("Pantry, required to set up basket from UUID,"
-                           " is not in kwargs.")
-
-        pantry = kwargs['pantry']
-=======
->>>>>>> 82ac3ae5
+
         try:
             row = pantry.index.get_row(basket_address)
             self.set_up_basket_from_path(basket_address=row.iloc[0].address)
