--- conflicted
+++ resolved
@@ -11,11 +11,7 @@
 class BasketInitializer:
     """Initializes basket class. Validates input args.
     """
-<<<<<<< HEAD
-    def __init__(self, basket_address, pantry_path, **kwargs):
-=======
     def __init__(self, basket_address, **kwargs):
->>>>>>> b2596c9c
         """Handles set up of basket. Calls validation.
 
         Parameters
@@ -23,20 +19,11 @@
         basket_address: string
             Argument can take one of two forms: either a path to the Basket
             directory, or the UUID of the basket.
-<<<<<<< HEAD
-        pantry_path: string
-            Name of the pantry which the desired index is associated with.
-
-        kwargs:
-        file_system: fsspec object
-            The fsspec filesystem to be used for retrieving and uploading.
-=======
         **file_system: fsspec object (optional)
             The fsspec filesystem to be used for retrieving and uploading. This
             is only used when basket_address is a path.
         **pantry: weave.Pantry (optional)
             The pantry which the basket uuid is associated with. Only for UUID
->>>>>>> b2596c9c
         """
         if 'pantry' in kwargs:
             self.file_system = kwargs['pantry'].file_system
@@ -47,15 +34,11 @@
         except ValueError as error:
             if str(error) != f"Basket does not exist: {self.basket_address}":
                 raise error
-<<<<<<< HEAD
-            self.set_up_basket_from_uuid(basket_address, pantry_path)
-=======
 
             if 'pantry' not in kwargs:
                 raise KeyError("pantry, required to set up basket from UUID,"
                                "is not in kwargs.")
             self.set_up_basket_from_uuid(basket_address, kwargs['pantry'])
->>>>>>> b2596c9c
         self.manifest_path = f"{self.basket_address}/basket_manifest.json"
         self.supplement_path = f"{self.basket_address}/basket_supplement.json"
         self.metadata_path = f"{self.basket_address}/basket_metadata.json"
@@ -74,11 +57,7 @@
         self.basket_address = os.fspath(basket_address)
         self.validate_basket_path()
 
-<<<<<<< HEAD
-    def set_up_basket_from_uuid(self, basket_address, pantry_path):
-=======
     def set_up_basket_from_uuid(self, basket_address, pantry):
->>>>>>> b2596c9c
         """Attempts to set up a basket from a uuid.
 
         Note that if the basket cannot be set up from a uuid then an attempt to
@@ -88,23 +67,12 @@
             Argument can take one of two forms: either a path to the Basket
             directory, or the UUID of the basket. In this case it is assumed to
             be the UUID of the basket.
-<<<<<<< HEAD
-        pantry_path: string
-            Name of the pantry which the desired index is associated with.
-        """
-        try:
-            ind = _Index(pantry_path=pantry_path, file_system=self.file_system)
-            ind_df = ind.to_pandas_df()
-            path = ind_df["address"][ind_df["uuid"] == basket_address].iloc[0]
-            self.set_up_basket_from_path(basket_address=path)
-=======
         pantry: weave.Pantry
             The pantry which the basket uuid is associated with.
         """
         try:
             row = pantry.index.get_row(basket_address)
             self.set_up_basket_from_path(basket_address=row.iloc[0].address)
->>>>>>> b2596c9c
         except BaseException as error:
             self.basket_address = basket_address
             self.validate_basket_path()
@@ -136,11 +104,7 @@
     """This class provides convenience functions for accessing basket contents.
     """
 
-<<<<<<< HEAD
-    def __init__(self, basket_address, pantry_path="basket-data", **kwargs):
-=======
     def __init__(self, basket_address, **kwargs):
->>>>>>> b2596c9c
         """Initializes the Basket_Class.
 
         If basket_address is a path, the basket will be loaded directly using
@@ -152,16 +116,6 @@
         basket_address: str
             Argument can take one of two forms: either a path to the Basket
             directory, or the UUID of the basket.
-<<<<<<< HEAD
-        pantry_path: string
-            Name of the pantry which the desired index is associated with.
-
-        kwargs:
-        file_system: fsspec object
-            The fsspec filesystem to be used for retrieving and uploading.
-        """
-        super().__init__(basket_address, pantry_path, **kwargs)
-=======
         **file_system: fsspec object (optional)
             The fsspec filesystem to be used for retrieving and uploading. May
             be used if basket_address is a path.
@@ -170,7 +124,6 @@
             basket_address is a UUID.
         """
         super().__init__(basket_address, **kwargs)
->>>>>>> b2596c9c
         self.manifest = None
         self.supplement = None
         self.metadata = None
