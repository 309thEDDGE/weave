--- conflicted
+++ resolved
@@ -314,13 +314,8 @@
         destination_path = os.fspath(destination_path)
         if os.path.exists(os.path.join(destination_path, self.uuid)):
             raise FileExistsError(
-<<<<<<< HEAD
-                f"Destination path {os.path.join(destination_path, self.uuid)} "
-                "already exists. Please choose a different destination path."
-=======
                 f"Destination path {os.path.join(destination_path, self.uuid)}"
                 " already exists. Please choose a different destination path."
->>>>>>> a8e7416b
             )
 
         if include_artifacts:
