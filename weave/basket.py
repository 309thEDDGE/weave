--- conflicted
+++ resolved
@@ -98,27 +98,17 @@
         ---------
         filesystem.ls results of the basket.
         """
-<<<<<<< HEAD
-        ls_path = self.basket_address
 
-        if relative_path is not None:
-            relative_path = os.fspath(relative_path)
-            ls_path = os.path.abspath(
-                os.path.join(self.basket_address, relative_path)
-            )
-
-        if ls_path == os.path.abspath(self.basket_address):
-            # remove any prohibited files from the list if they exist
-=======
         ls_path = os.fspath(Path(self.basket_address))
         
         if relative_path != None:
             relative_path = os.fspath(relative_path)
-            ls_path = os.fspath(Path(os.path.join(self.basket_address, relative_path)))
+            ls_path = os.fspath(
+              Path(os.path.join(self.basket_address, relative_path))
+            )
             
         if ls_path == os.fspath(Path(self.basket_address)): 
             # remove any prohibited files from the list if they exist 
->>>>>>> cfb9e6ed
             # in the root directory
             ls_results = self.fs.ls(ls_path)
             return [
