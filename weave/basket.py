"""Wherein scripts concerning the Basket class reside
"""

import os
import json
from pathlib import Path

import weave
from weave import config


class BasketInitializer:
    """Initializes basket class. Validates input args.
    """
<<<<<<< HEAD
    def __init__(self, basket_address, bucket_name):
        """Handles set up of basket. Calls validation."""
        self.file_system = config.get_file_system()
=======

    def __init__(self, basket_address, bucket_name="basket-data", **kwargs):
        """Initializes the Basket_Class.

        Parameters
        ----------
        basket_address: string
            Argument can take one of two forms: either a path to the Basket
            directory, or the UUID of the basket.
        bucket_name: string
            Name of the bucket which the desired index is associated with.

        kwargs:
        file_system: fsspec object
            The fsspec filesystem to be used for retrieving and uploading.
        """
        self.fs = kwargs.get("file_system", config.get_file_system())

>>>>>>> 0e2c338d
        try:
            self.set_up_basket_from_path(basket_address)
        except ValueError as error:
            if str(error) != f"Basket does not exist: {self.basket_address}":
                raise error
            self.set_up_basket_from_uuid(basket_address, bucket_name)
        self.manifest_path = f"{self.basket_address}/basket_manifest.json"
        self.supplement_path = f"{self.basket_address}/basket_supplement.json"
        self.metadata_path = f"{self.basket_address}/basket_metadata.json"
        self.validate()

    def set_up_basket_from_path(self, basket_address):
        """Attempts to set up a basket from a filepath"""
        self.basket_address = os.fspath(basket_address)
        self.validate_basket_path()

    def set_up_basket_from_uuid(self, basket_address, bucket_name):
        """Attempts to set up a basket from a uuid.

        Note that if the basket cannot be set up from a uuid then an attempt to
        set up the basket from a filepath will be made.
        """
        try:
            ind = weave.Index(bucket_name=bucket_name, file_system=self.fs)
            ind_df = ind.to_pandas_df()
            path = ind_df["address"][ind_df["uuid"] == basket_address].iloc[0]
            self.set_up_basket_from_path(basket_address=path)
        except BaseException as error:
            self.basket_address = basket_address
            self.validate_basket_path()
            # the above line should raise an exception
            # the below line is more or less a fail safe and will raise the ex.
            raise error

    def validate_basket_path(self):
        """Validates basket exists"""
        if not self.file_system.exists(self.basket_address):
            raise ValueError(f"Basket does not exist: {self.basket_address}")

    def validate(self):
        """Validates basket health"""
        if not self.file_system.exists(self.manifest_path):
            raise FileNotFoundError(
                f"Invalid Basket, basket_manifest.json "
                f"does not exist: {self.manifest_path}"
            )

        if not self.file_system.exists(self.supplement_path):
            raise FileNotFoundError(
                f"Invalid Basket, basket_supplement.json "
                f"does not exist: {self.supplement_path}"
            )


class Basket(BasketInitializer):
    """This class provides convenience functions for accessing basket contents.
    """

    def __init__(self, basket_address, bucket_name="basket-data"):
        """Initializes the Basket_Class.

        Parameters
        ----------
        basket_address: string
            Argument can take one of two forms: either a path to the Basket 
            directory, or the UUID of the basket.
        bucket_name: string
            Name of the bucket which the desired index is associated with.
        """
        super().__init__(basket_address, bucket_name)
        self.manifest = None
        self.supplement = None
        self.metadata = None


    def get_manifest(self):
        """Return basket_manifest.json as a python dictionary"""
        if self.manifest is not None:
            return self.manifest

        with self.file_system.open(self.manifest_path, "rb") as file:
            self.manifest = json.load(file)
            return self.manifest

    def get_supplement(self):
        """Return basket_supplement.json as a python dictionary"""
        if self.supplement is not None:
            return self.supplement

        with self.file_system.open(self.supplement_path, "rb") as file:
            self.supplement = json.load(file)
            return self.supplement

    def get_metadata(self):
        """Return basket_metadata.json as a python dictionary

        Return None if metadata doesn't exist
        """
        if self.metadata is not None:
            return self.metadata

        if self.file_system.exists(self.metadata_path):
            with self.file_system.open(self.metadata_path, "rb") as file:
                self.metadata = json.load(file)
                return self.metadata
        else:
            return None

    # I am disabling pylint name warning for ls, as it is the standard name
    # for functions of it's type in the computing world. I believe it makes
    # sense to continue to name this function ls.
    # pylint: disable-next=invalid-name
    def ls(self, relative_path=None):
        """List directories and files in the basket.

           Call filesystem.ls relative to the basket directory.
           When relative_path = None, filesystem.ls is invoked
           from the base directory of the basket. If there are folders
           within the basket, relative path can be used to observe contents
           within folders. Example: if there exists a folder with the
           name 'folder1' within the basket, 'folder1' can be passed
           as the relative path to get back the filesystem.ls results
           of 'folder1'.

        Parameters
        ----------
        relative_path: [string]
            relative path in the basket to pass to filesystem.ls.

        Returns
        ---------
        filesystem.ls results of the basket.
        """

        ls_path = os.fspath(Path(self.basket_address))

        if relative_path is not None:
            relative_path = os.fspath(relative_path)
            ls_path = os.fspath(
              Path(os.path.join(self.basket_address, relative_path))
            )

        if ls_path == os.fspath(Path(self.basket_address)):
            # remove any prohibited files from the list if they exist
            # in the root directory
            # Note that file_system.ls can have unpredictable behavior if
            # not passing refresh=True
            ls_results = self.file_system.ls(ls_path, refresh=True)
            return [
                x
                for x in ls_results
                if os.path.basename(Path(x)) not in config.prohibited_filenames
            ]
        # Note that file_system.ls can have unpredictable behavior if
        # not passing refresh=True
        return self.file_system.ls(ls_path, refresh=True)<|MERGE_RESOLUTION|>--- conflicted
+++ resolved
@@ -12,30 +12,9 @@
 class BasketInitializer:
     """Initializes basket class. Validates input args.
     """
-<<<<<<< HEAD
     def __init__(self, basket_address, bucket_name):
         """Handles set up of basket. Calls validation."""
         self.file_system = config.get_file_system()
-=======
-
-    def __init__(self, basket_address, bucket_name="basket-data", **kwargs):
-        """Initializes the Basket_Class.
-
-        Parameters
-        ----------
-        basket_address: string
-            Argument can take one of two forms: either a path to the Basket
-            directory, or the UUID of the basket.
-        bucket_name: string
-            Name of the bucket which the desired index is associated with.
-
-        kwargs:
-        file_system: fsspec object
-            The fsspec filesystem to be used for retrieving and uploading.
-        """
-        self.fs = kwargs.get("file_system", config.get_file_system())
-
->>>>>>> 0e2c338d
         try:
             self.set_up_basket_from_path(basket_address)
         except ValueError as error:
@@ -59,7 +38,7 @@
         set up the basket from a filepath will be made.
         """
         try:
-            ind = weave.Index(bucket_name=bucket_name, file_system=self.fs)
+            ind = Index(bucket_name=bucket_name)
             ind_df = ind.to_pandas_df()
             path = ind_df["address"][ind_df["uuid"] == basket_address].iloc[0]
             self.set_up_basket_from_path(basket_address=path)
@@ -94,22 +73,25 @@
     """This class provides convenience functions for accessing basket contents.
     """
 
-    def __init__(self, basket_address, bucket_name="basket-data"):
+    def __init__(self, basket_address, bucket_name="basket-data", **kwargs):
         """Initializes the Basket_Class.
 
         Parameters
         ----------
         basket_address: string
-            Argument can take one of two forms: either a path to the Basket 
+            Argument can take one of two forms: either a path to the Basket
             directory, or the UUID of the basket.
         bucket_name: string
             Name of the bucket which the desired index is associated with.
+
+        kwargs:
+        file_system: fsspec object
+            The fsspec filesystem to be used for retrieving and uploading.
         """
         super().__init__(basket_address, bucket_name)
         self.manifest = None
         self.supplement = None
         self.metadata = None
-
 
     def get_manifest(self):
         """Return basket_manifest.json as a python dictionary"""
