--- conflicted
+++ resolved
@@ -318,15 +318,10 @@
     pantry: weave.Pantry
         Pantry object representing the pantry to validate.
     """
-<<<<<<< HEAD
-    man_data = None
-    supp_data = None
-    meta_data = None
-=======
     meta_data = None
     supp_data = None
     man_data = None
->>>>>>> 0ba94862
+
     for file in files_in_basket:
         if file.endswith("basket_manifest.json"):
             man_data = json.load(pantry.file_system.open(file))
