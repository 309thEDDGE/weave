"""Contains functions and classes used by uploader.py's upload function.
"""
import json
import os
import warnings

import jsonschema
from jsonschema import validate

from weave import Index
from .config import manifest_schema, supplement_schema


def validate_pantry(pantry_name, file_system):
    """Starts the validation process off based off the name of the pantry

    Validates that the pantry actually exists at the location given.
    If there is a pantry that exists, check it and every subdirectory by
    calling check_level

    Parameters
    ----------
    pantry_name: str
<<<<<<< HEAD
        Current working pantry
=======
        the name of the pantry being validated
>>>>>>> 4b7a5240
    file_system: fsspec object
        the file system (s3fs, local fs, etc.) of the pantry
        to validate

    Returns
    ----------
    A list of all invalid basket locations (will return an empty list if
    no warnings are raised)
    """

    if not file_system.exists(pantry_name):
        raise ValueError(
            f"Invalid pantry Path. Pantry does not exist at: {pantry_name}"
        )

    # Catching the warnings that are shown from calling
    # generate_index() to prevent showing the same warning twice
    ind = Index(pantry_name=pantry_name, file_system=file_system)
    with warnings.catch_warnings(record=True):
        try:
            ind.generate_index()
        except json.decoder.JSONDecodeError as error:
            raise ValueError(
                f"Pantry could not be loaded into index: {error}"
            ) from error
    index_df = ind.to_pandas_df()

    # Call check level using the pantry_name as the path
    with warnings.catch_warnings(record=True) as warn:
        _check_level(pantry_name,
                     pantry_name,
                     file_system=file_system,
                     index_df=index_df)
        # Iterate through warn and return the list of warning messages.
        # Enumerate does not work here. prefer to use range and len
        # pylint: disable-next=consider-using-enumerate
        warning_list = [warn[i].message for i in range(len(warn))]
        return warning_list


def _check_level(pantry_name, current_dir, **kwargs):
    """Check all immediate subdirs in dir, check for manifest

    Checks all the immediate subdirectories and files in the given directory
    to see if there is a basket_manifest.json file. If there is a manifest,
    it's a basket and must be validated.
    If there is a directory found, then recursively call check_level with that
    found directory to find if there is a basket in any directory

    Parameters
    ----------
<<<<<<< HEAD
    pantry_name: str
        Current working pantry
    current_dir: string
        the current directory that we want to search all files and
        directories of
    **file_system: fsspec object
        the file system (s3fs, local fs, etc.) that we want to search all files
        and directories of
    **index_df: dataframe
        a dataframe representing the index
    **in_basket: bool
        optional parameter. This is a flag to signify that we are in a basket
        and we are looking for a nested basket now.
=======
    current_dir: str
        the current directory being searched

    
    **file_system: fsspec object
        the file system (s3fs, local fs, etc.) of the directory being searched
    **index_df: dataframe
        a dataframe representing the index
    **in_basket: bool
        optional parameter. This is a flag to signify that the directory
        is a basket and to search for nested baskets
>>>>>>> 4b7a5240

    Returns
    ----------
    bool that comes from:
        a validate_basket() if there is a basket found
        a check_level() if there is a directory found
        a true if a manifest is found while inside another basket
        a default true if no basket is found
    """
    # Collect kwargs
    file_system = kwargs.get("file_system")
    index_df = kwargs.get("index_df")
    in_basket = kwargs.get("in_basket", False)

    if not file_system.exists(current_dir):
        raise ValueError(
            f"Invalid Path. No file or directory found at: {current_dir}"
        )


    manifest_path = os.path.join(current_dir, 'basket_manifest.json')

    # If a manifest exists, its a basket, validate it
    if file_system.exists(manifest_path):
        # If there is another manifest inside a basket,
        # the nested basket does not need to be validated
        if in_basket:
            return True
        return _validate_basket(pantry_name,
                                current_dir,
                                file_system,
                                index_df)

    # Go through all the other files, if it's a directory, check it
    dirs_and_files = file_system.ls(path=current_dir, refresh=True)

    for file_or_dir in dirs_and_files:
        file_type = file_system.info(file_or_dir)['type']

        if file_type == 'directory':
            # If directory is a basket, check everything under it,
            # for a manifest and return true,
            # this will return true to the _validate_basket
            # and throw an error or warning
            if in_basket:
                return _check_level(pantry_name,
                                    file_or_dir,
                                    file_system=file_system,
                                    index_df=index_df,
                                    in_basket=in_basket)
            # If directory is not a basket, check all files in the
            # current dir. If everything is valid, _check_level returns true
<<<<<<< HEAD
            # if it isn't valid, we go in and return false
            # we don't want to return _check_level because we want to keep
            # looking at all the sub-directories
            if not _check_level(pantry_name,
                                file_or_dir,
=======
            # If it isn't valid, return false
            # and continue looking at all the sub-directories
            if not _check_level(file_or_dir,
>>>>>>> 4b7a5240
                                file_system=file_system,
                                index_df=index_df,
                                in_basket=in_basket):
                return False

    # This is the default backup return.
    # Return True if directory is not a basket because
    # it is valid to have no baskets
    # Return False if directory is a basket because
    # check_level did not find another basket
    return not in_basket


def _validate_basket(pantry_name, basket_dir, file_system, index_df):
    """Takes the root directory of a basket and validates it

    Validation means there is a required basket_manifest.json and
    basket_supplment.json. And an optional basket_metadata.json
    The manifest and supplement are required to follow a certain schema,
    which is defined in config.py.
    All three, manifest, supplement, and metadata are also verified by being
    able to be read into a python dictionary

    If there are any directories found inside this basket, run check_basket()
    on them to see if there is another basket inside this basket. If there is
    another basket, raise an error or warning for invalid pantry.

    If the basket is ever invalid, raise an error warning
    If the basket is valid return true

    Parameters
    ----------
<<<<<<< HEAD
    pantry_name: str
        Current working pantry
    basket_dir: string
=======
    basket_dir: str
>>>>>>> 4b7a5240
        the path in the file system to the basket root directory
    file_system: fsspec object
        the fsspec file system hosting the pantry to be indexed
    index_df: dataframe
        a dataframe representing the index

    Returns
    ----------
    boolean that is true when the Basket is valid
        if the Basket is invalid, raise a warning
    """
    manifest_path = os.path.join(basket_dir, 'basket_manifest.json')
    supplement_path = os.path.join(basket_dir, 'basket_supplement.json')

    # A valid basket has both manifest and supplement
    # If for some reason the manifest is gone,
    # either the directory is wrong,
    # or this function is incorrectly called,
    # or this isn't a basket.
    if not file_system.exists(manifest_path):
        raise FileNotFoundError(f"Invalid Path. "
                                f"No Basket found at: {basket_dir}")

    if not file_system.exists(supplement_path):
        warnings.warn(UserWarning(
            "Invalid Basket. No Supplement file found at: ", basket_dir))

    files_in_basket = file_system.ls(path=basket_dir, refresh=True)

    for file in files_in_basket:
        _, file_name = os.path.split(file)
        {
            "basket_manifest.json": _handle_manifest,
            "basket_supplement.json": _handle_supplement,
            "basket_metadata.json": _handle_metadata
        }.get(
            file_name, _handle_none_of_the_above
        )(pantry_name, file, file_system, index_df)

    # Default return true if there are no problems with this basket
    return True


def _handle_manifest(_pantry_name, file, file_system, index_df):
    """Handles case if manifest

    Parameters:
    -----------
    pantry_name: str
        Current working pantry (currently unused)
    file: str
        Path to the file.
    file_system: fsspec object
        The file system to use.
    index_df: dataframe
        a dataframe representing the index
    """
    try:
        # Make sure it can be loaded, valid schema, and valid parent_uuids
        data = json.load(file_system.open(file))
        validate(instance=data, schema=manifest_schema)
        _validate_parent_uuids(data, file_system, index_df)

    except jsonschema.exceptions.ValidationError:
        warnings.warn(UserWarning(
            "Invalid Basket. "
            "Manifest Schema does not match at: ", file
        ))

    except json.decoder.JSONDecodeError:
        warnings.warn(UserWarning(
            "Invalid Basket. "
            "Manifest could not be loaded into json at: ", file
        ))


def _handle_supplement(pantry_name, file, file_system, _index_df):

    """Handles case if supplement

    Parameters:
    -----------
    pantry_name: str
        Current working pantry
    file: str
        Path to the file.
    file_system: fsspec object
        The file system to use.
    index_df: dataframe
        a dataframe representing the index (Currently Unused)
    """
    try:
        # These two lines make sure it can be read and is valid schema
        data = json.load(file_system.open(file))
        validate(instance=data, schema=supplement_schema)
        basket_dir, _ = os.path.split(file)
        _validate_supplement_files(pantry_name, basket_dir, data, file_system)

    except jsonschema.exceptions.ValidationError:
        warnings.warn(UserWarning(
            "Invalid Basket. "
            "Supplement Schema does not match at: ", file
        ))

    except json.decoder.JSONDecodeError:
        warnings.warn(UserWarning(
            "Invalid Basket. "
            "Supplement could not be loaded into json at: ", file
        ))


def _handle_metadata(_pantry_name, file, file_system, _index_df):
    """Handles case if metadata

    Parameters:
    -----------
    pantry_name: str
        Current working pantry (currently unused)
    file: str
        Path to the file.
    file_system: fsspec-like obj
        The file system to use.
    index_df: dataframe
        a dataframe representing the index (Currently Unused)
    """
    try:
        json.load(file_system.open(file))

    except json.decoder.JSONDecodeError:
        warnings.warn(UserWarning(
            "Invalid Basket. "
            "Metadata could not be loaded into json at: ", file
        ))


def _handle_none_of_the_above(pantry_name, file, file_system, index_df):
    """Handles case if none of the above

    Parameters:
    -----------
    pantry_name: str
        Current working pantry
    file: str
        Path to the file.
    file_system: fsspec object
        The file system to use.
    index_df: dataframe
        a dataframe representing the index
    """
    basket_dir, _ = os.path.split(file)
    if file_system.info(file)['type'] == 'directory':
        if _check_level(pantry_name,
                        file,
                        file_system=file_system,
                        index_df=index_df,
                        in_basket=True):
            warnings.warn(UserWarning(
                "Invalid Basket. Manifest File "
                "found in sub directory of basket at: ", basket_dir
            ))


def _validate_parent_uuids(data, _file_system, index_df):
    """Validate that all the parent_uuids from the manifest exist in the pantry

    If there are parent uuids that don't actually exist in the pantry,
    a warning will be raised for each of those, along with the
    basket's uuid where the error occurred.

    Parameters
    ----------
    data: dict
        the dictionary that contains the data of the manifest.json
    file_system: fsspec object
        The file system to use. (Currently unused)
    index_df: dataframe
        a dataframe representing the index
    """
    # If there are no parent uuids in the manifest, no need to check anything
    if len(data["parent_uuids"]) == 0:
        return

    man_parent_uids = data["parent_uuids"]

    index_uuids = index_df["uuid"].to_numpy()

    missing_uids = [uid for uid in man_parent_uids if uid not in index_uuids]

    if missing_uids:
        warnings.warn(f"The uuids: {missing_uids} were not found in the "
                      f"index, which was found inside basket: {data['uuid']}")


def _validate_supplement_files(pantry_name, basket_dir, data, file_system):
    """Validate the files listed in the supplement's integrity_data

    Parameters
    ----------
    pantry_name: str
        Current working pantry
    basket_dir: str
        the path to the current working basket
    data: dictionary
        the dictionary that contains the data of the supplement.json
    file_system: fsspec-like obj
        The file system to use.
    """
    sys_file_list = file_system.find(path=basket_dir, withdirs=False)

    manifest_path = os.path.join(basket_dir, "basket_manifest.json")
    supplement_path = os.path.join(basket_dir, "basket_supplement.json")
    metadata_path = os.path.join(basket_dir, "basket_metadata.json")

    # Grab all the files, but remove manifest, supplement, and metadata
    system_file_list = [
        file for file in sys_file_list if file not in [manifest_path,
                                                       supplement_path,
                                                       metadata_path]
    ]

    supp_file_list = [file["upload_path"] for file in data["integrity_data"]]

    # Remove path up until the pantry directory in both lists
    system_file_list = [
        file[file.find(pantry_name):] for file in system_file_list
    ]
    supp_file_list = [file[file.find(pantry_name):] for file in supp_file_list]

    system_file_set = set(system_file_list)
    supp_file_set = set(supp_file_list)

    files_not_in_system = supp_file_set - system_file_set
    files_not_in_supp = system_file_set - supp_file_set

    for file in files_not_in_system:
        warnings.warn(
            UserWarning("File listed in the basket_supplement.json does not "
                        "exist in the file system: ", file)
        )

    for file in files_not_in_supp:
        warnings.warn(
            UserWarning("File found in the file system is not listed in "
                        "the basket_supplement.json: ", file)
        )<|MERGE_RESOLUTION|>--- conflicted
+++ resolved
@@ -21,11 +21,7 @@
     Parameters
     ----------
     pantry_name: str
-<<<<<<< HEAD
-        Current working pantry
-=======
-        the name of the pantry being validated
->>>>>>> 4b7a5240
+        Current working pantry
     file_system: fsspec object
         the file system (s3fs, local fs, etc.) of the pantry
         to validate
@@ -77,7 +73,6 @@
 
     Parameters
     ----------
-<<<<<<< HEAD
     pantry_name: str
         Current working pantry
     current_dir: string
@@ -91,19 +86,6 @@
     **in_basket: bool
         optional parameter. This is a flag to signify that we are in a basket
         and we are looking for a nested basket now.
-=======
-    current_dir: str
-        the current directory being searched
-
-    
-    **file_system: fsspec object
-        the file system (s3fs, local fs, etc.) of the directory being searched
-    **index_df: dataframe
-        a dataframe representing the index
-    **in_basket: bool
-        optional parameter. This is a flag to signify that the directory
-        is a basket and to search for nested baskets
->>>>>>> 4b7a5240
 
     Returns
     ----------
@@ -156,17 +138,11 @@
                                     in_basket=in_basket)
             # If directory is not a basket, check all files in the
             # current dir. If everything is valid, _check_level returns true
-<<<<<<< HEAD
-            # if it isn't valid, we go in and return false
-            # we don't want to return _check_level because we want to keep
-            # looking at all the sub-directories
+
+            # If it isn't valid, return false
+            # and continue looking at all the sub-directories
             if not _check_level(pantry_name,
                                 file_or_dir,
-=======
-            # If it isn't valid, return false
-            # and continue looking at all the sub-directories
-            if not _check_level(file_or_dir,
->>>>>>> 4b7a5240
                                 file_system=file_system,
                                 index_df=index_df,
                                 in_basket=in_basket):
@@ -199,13 +175,9 @@
 
     Parameters
     ----------
-<<<<<<< HEAD
-    pantry_name: str
-        Current working pantry
-    basket_dir: string
-=======
+    pantry_name: str
+        Current working pantry
     basket_dir: str
->>>>>>> 4b7a5240
         the path in the file system to the basket root directory
     file_system: fsspec object
         the fsspec file system hosting the pantry to be indexed
