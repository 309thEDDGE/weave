"""Contains functions and classes used by uploader.py's upload function.
"""

import json
import os
import warnings

import jsonschema
from jsonschema import validate

from .config import manifest_schema, supplement_schema


<<<<<<< HEAD
def validate_pantry(pantry_name, file_system):
    """Starts the validation process off based off the name of the pantry.
=======
def validate_pantry(pantry):
    """Starts the validation process off based off the name of the pantry
>>>>>>> 938639cc

    Validates that the pantry actually exists at the location given.
    If there is a pantry that exists, check it and every subdirectory by
    calling check_level.

    Parameters
    ----------
<<<<<<< HEAD
    pantry_name: str
        Current working pantry.
    file_system: fsspec object
        The file system (s3fs, local fs, etc.) of the pantry
        to validate.
=======
    pantry: weave.Pantry
        Pantry to be validated.
>>>>>>> 938639cc

    Returns
    ----------
    A list of all invalid basket locations (will return an empty list if
    no warnings are raised).
    """

    if not pantry.file_system.exists(pantry.pantry_path):
        raise ValueError(
            f"Invalid pantry Path. Pantry does not exist at: "
            f"{pantry.pantry_path}"
        )

    # Catching the warnings that are shown from calling
    # generate_index() to prevent showing the same warning twice
    with warnings.catch_warnings(record=True):
        try:
            pantry.index.generate_index()
        except json.decoder.JSONDecodeError as error:
            raise ValueError(
                f"Pantry could not be loaded into index: {error}"
            ) from error

    # Call check level using the pantry_name as the path
    with warnings.catch_warnings(record=True) as warn:
        _check_level(pantry.pantry_path, pantry=pantry)
        # Iterate through warn and return the list of warning messages.
        # Enumerate does not work here. prefer to use range and len
        # pylint: disable-next=consider-using-enumerate
        warning_list = [warn[i].message for i in range(len(warn))]
        return warning_list


<<<<<<< HEAD
def _check_level(pantry_name, current_dir, **kwargs):
    """Check all immediate subdirs in dir, check for manifest.
=======
def _check_level(current_dir, **kwargs):
    """Check all immediate subdirs in dir, check for manifest
>>>>>>> 938639cc

    Checks all the immediate subdirectories and files in the given directory
    to see if there is a basket_manifest.json file. If there is a manifest,
    it's a basket and must be validated.
    If there is a directory found, then recursively call check_level with that
    found directory to find if there is a basket in any directory.

    Parameters
    ----------
<<<<<<< HEAD
    pantry_name: str
        Current working pantry.
    current_dir: str
        The current directory to search all files and directories of.
    **file_system: fsspec object
        The file system (s3fs, local fs, etc.) to search all files
        and directories of.
    **index_df: dataframe
        A dataframe representing the index.
    **in_basket: bool (optional)
        This is a flag to signify that the directory is in a basket and now a
        nested basket is being searched for now.
=======
    current_dir: string
        the current directory that we want to search all files and
        directories of

    **pantry: weave.Pantry
        Pantry object representing the pantry to validate.
    **in_basket: bool
        optional parameter. This is a flag to signify that we are in a basket
        and we are looking for a nested basket now.
>>>>>>> 938639cc

    Returns
    ----------
    bool that comes from:
        a validate_basket() if there is a basket found
        a check_level() if there is a directory found
        a true if a manifest is found while inside another basket
        a default true if no basket is found
    """

    # Collect kwargs
    pantry = kwargs.get("pantry")
    file_system = pantry.file_system
    in_basket = kwargs.get("in_basket", False)

    if not file_system.exists(current_dir):
        raise ValueError(
            f"Invalid Path. No file or directory found at: {current_dir}"
        )


    manifest_path = os.path.join(current_dir, "basket_manifest.json")

    # If a manifest exists, it's a basket, validate it
    if file_system.exists(manifest_path):
        # If there is another manifest inside a basket,
        # the nested basket does not need to be validated
        if in_basket:
            return True
        return _validate_basket(current_dir, pantry)

    # Go through all the other files, if it's a directory, check it
    dirs_and_files = file_system.ls(path=current_dir, refresh=True)

    for file_or_dir in dirs_and_files:
        file_type = file_system.info(file_or_dir)["type"]

        if file_type == "directory":
            # If directory is a basket, check everything under it
            # for a manifest and return True
            # This will return True to the _validate_basket
            # and throw an error or warning
            if in_basket:
                return _check_level(file_or_dir,
                                    pantry=pantry,
                                    in_basket=in_basket)
            # If directory is not a basket, check all files in the
<<<<<<< HEAD
            # current dir. If everything is valid, _check_level returns True
            # If it isn't valid, return False
=======
            # current dir. If everything is valid, _check_level returns true
            # If it isn't valid, return false
>>>>>>> 938639cc
            # and continue looking at all the sub-directories
            if not _check_level(file_or_dir,
                                pantry=pantry,
                                in_basket=in_basket):
                return False

    # This is the default backup return
    # Return True if directory is not a basket because
    # it is valid to have no baskets
    # Return False if directory is a basket because
    # check_level did not find another basket
    return not in_basket


<<<<<<< HEAD
def _validate_basket(pantry_name, basket_dir, file_system, index_df):
    """Takes the root directory of a basket and validates it.
=======
def _validate_basket(basket_dir, pantry):
    """Takes the root directory of a basket and validates it
>>>>>>> 938639cc

    Validation means there is a required basket_manifest.json and
    basket_supplment.json, and an optional basket_metadata.json.
    The manifest and supplement are required to follow a certain schema,
    which is defined in config.py.
    All three: manifest, supplement, and metadata are also verified by being
    able to be read into a python dictionary.

    If there are any directories found inside this basket, run check_basket()
    on them to see if there is another basket inside this basket. If there is
    another basket, raise an error or warning for invalid pantry.

    If the basket is ever invalid, raise an error or warning.
    If the basket is valid return True.

    Parameters
    ----------
<<<<<<< HEAD
    pantry_name: str
        Current working pantry.
    basket_dir: str
        The path in the file system to the basket root directory.
    file_system: fsspec object
        The fsspec file system hosting the pantry to be indexed.
    index_df: dataframe
        A dataframe representing the index.
=======
    basket_dir: str
        the path in the file system to the basket root directory
    pantry: weave.Pantry
        Pantry object representing the pantry to validate.
>>>>>>> 938639cc

    Returns
    ----------
    Boolean that is True when the basket is valid.
    If the Basket is invalid, raise an error or warning.
    """

    manifest_path = os.path.join(basket_dir, "basket_manifest.json")
    supplement_path = os.path.join(basket_dir, "basket_supplement.json")

    # A valid basket has both manifest and supplement
    # If for some reason the manifest is gone,
    # either the directory is wrong,
<<<<<<< HEAD
    # this function is incorrectly called,
    # or this isn't a basket.
    if not file_system.exists(manifest_path):
=======
    # or this function is incorrectly called,
    if not pantry.file_system.exists(manifest_path):
>>>>>>> 938639cc
        raise FileNotFoundError(f"Invalid Path. "
                                f"No Basket found at: {basket_dir}")

    if not pantry.file_system.exists(supplement_path):
        warnings.warn(UserWarning(
            "Invalid Basket. No Supplement file found at: ", basket_dir))

    files_in_basket = pantry.file_system.ls(path=basket_dir, refresh=True)

    for file in files_in_basket:
        _, file_name = os.path.split(file)
        {
            "basket_manifest.json": _handle_manifest,
            "basket_supplement.json": _handle_supplement,
            "basket_metadata.json": _handle_metadata
        }.get(
            file_name, _handle_none_of_the_above
        )(file, pantry)

    # Default return True if there are no problems with this basket
    return True


<<<<<<< HEAD
def _handle_manifest(_pantry_name, file, file_system, index_df):
    """Handles case if manifest.

    Parameters:
    -----------
    _pantry_name: str
        Current working pantry (currently unused).
    file: str
        Path to the file.
    file_system: fsspec object
        The file system to use.
    index_df: dataframe
        A dataframe representing the index.
=======
def _handle_manifest(file, pantry):
    """Handles case if manifest

    Parameters:
    -----------
    file: str
        Path to the file.
    pantry: weave.Pantry
        Pantry object representing the pantry to validate.
>>>>>>> 938639cc
    """

    try:
<<<<<<< HEAD
        # Make sure it can be loaded, validate schema,
        # and validate parent_uuids
        data = json.load(file_system.open(file))
=======
        # Make sure it can be loaded, valid schema, and valid parent_uuids
        data = json.load(pantry.file_system.open(file))
>>>>>>> 938639cc
        validate(instance=data, schema=manifest_schema)
        _validate_parent_uuids(data, pantry)

    except jsonschema.exceptions.ValidationError:
        warnings.warn(UserWarning(
            "Invalid Basket. "
            "Manifest Schema does not match at: ", file
        ))

    except json.decoder.JSONDecodeError:
        warnings.warn(UserWarning(
            "Invalid Basket. "
            "Manifest could not be loaded into json at: ", file
        ))


<<<<<<< HEAD
def _handle_supplement(pantry_name, file, file_system, _index_df):
    """Handles case if supplement.

    Parameters:
    -----------
    pantry_name: str
        Current working pantry.
    file: str
        Path to the file.
    file_system: fsspec object
        The file system to use.
    _index_df: dataframe
        A dataframe representing the index (currently unused).
=======
def _handle_supplement(file, pantry):
    """Handles case if supplement

    Parameters:
    -----------
    file: str
        Path to the file.
    pantry: weave.Pantry
        Pantry object representing the pantry to validate.
>>>>>>> 938639cc
    """

    try:
        # These two lines make sure it can be read and is valid schema
        data = json.load(pantry.file_system.open(file))
        validate(instance=data, schema=supplement_schema)
        basket_dir, _ = os.path.split(file)
        _validate_supplement_files(basket_dir, data, pantry)

    except jsonschema.exceptions.ValidationError:
        warnings.warn(UserWarning(
            "Invalid Basket. "
            "Supplement Schema does not match at: ", file
        ))

    except json.decoder.JSONDecodeError:
        warnings.warn(UserWarning(
            "Invalid Basket. "
            "Supplement could not be loaded into json at: ", file
        ))


<<<<<<< HEAD
def _handle_metadata(_pantry_name, file, file_system, _index_df):
    """Handles case if metadata.

    Parameters:
    -----------
    _pantry_name: str
        Current working pantry (currently unused).
    file: str
        Path to the file.
    file_system: fsspec-like obj
        The file system to use.
    _index_df: dataframe
        a dataframe representing the index (currently unused)
=======
def _handle_metadata(file, pantry):
    """Handles case if metadata

    Parameters:
    -----------
    file: str
        Path to the file.
    pantry: weave.Pantry
        Pantry object representing the pantry to validate.
>>>>>>> 938639cc
    """

    try:
        json.load(pantry.file_system.open(file))

    except json.decoder.JSONDecodeError:
        warnings.warn(UserWarning(
            "Invalid Basket. "
            "Metadata could not be loaded into json at: ", file
        ))


<<<<<<< HEAD
def _handle_none_of_the_above(pantry_name, file, file_system, index_df):
    """Handles case if none of the above.

    Parameters:
    -----------
    pantry_name: str
        Current working pantry.
    file: str
        Path to the file.
    file_system: fsspec object
        The file system to use.
    index_df: dataframe
        A dataframe representing the index.
=======
def _handle_none_of_the_above(file, pantry):
    """Handles case if none of the above

    Parameters:
    -----------
    file: str
        Path to the file.
    pantry: weave.Pantry
        Pantry object representing the pantry to validate.
>>>>>>> 938639cc
    """

    basket_dir, _ = os.path.split(file)
<<<<<<< HEAD

    if file_system.info(file)["type"] == "directory":
        if _check_level(pantry_name,
                        file,
                        file_system=file_system,
                        index_df=index_df,
=======
    if pantry.file_system.info(file)['type'] == 'directory':
        if _check_level(file,
                        pantry=pantry,
>>>>>>> 938639cc
                        in_basket=True):
            warnings.warn(UserWarning(
                "Invalid Basket. Manifest File "
                "found in sub directory of basket at: ", basket_dir
            ))


<<<<<<< HEAD
def _validate_parent_uuids(data, _file_system, index_df):
    """Validate that all the parent_uuids from the manifest exist
    in the pantry.
=======
def _validate_parent_uuids(data, pantry):
    """Validate that all the parent_uuids from the manifest exist in the pantry
>>>>>>> 938639cc

    If there are parent uuids that don't actually exist in the pantry,
    a warning will be raised for each of those, along with the
    basket's uuid where the error occurred.

    Parameters
    ----------
    data: dict
<<<<<<< HEAD
        The dictionary that contains the data of the manifest.json.
    file_system: fsspec object
        The file system to use (currently unused).
    index_df: dataframe
        A dataframe representing the index.
=======
        the dictionary that contains the data of the manifest.json
    pantry: weave.Pantry
        Pantry object representing the pantry to validate.
>>>>>>> 938639cc
    """

    # If there are no parent uuids in the manifest, no need to check anything
    if len(data["parent_uuids"]) == 0:
        return

    found_parents = list(pantry.index.get_rows(data['parent_uuids'])['uuid'])
    missing_uids = (
        [uuid for uuid in data["parent_uuids"] if uuid not in found_parents]
    )

    if missing_uids:
        warnings.warn(f"The uuids: {missing_uids} were not found in the "
                      f"index, which was found inside basket: {data['uuid']}")


<<<<<<< HEAD
def _validate_supplement_files(pantry_name, basket_dir, data, file_system):
    """Validate the files listed in the supplement's integrity_data.

    Parameters
    ----------
    pantry_name: str
        Current working pantry.
    basket_dir: str
        The path to the current working basket.
    data: dict
        The dictionary that contains the data of the supplement.json.
    file_system: fsspec-like obj
        The file system to use.
    """

    sys_file_list = file_system.find(path=basket_dir, withdirs=False)
=======
def _validate_supplement_files(basket_dir, data, pantry):
    """Validate the files listed in the supplement's integrity_data

    Parameters
    ----------
    basket_dir: str
        the path to the current working basket
    data: dictionary
        the dictionary that contains the data of the supplement.json
    pantry: weave.Pantry
        The pantry to validate.
    """
    pantry_path = pantry.pantry_path
    sys_file_list = pantry.file_system.find(path=basket_dir, withdirs=False)
>>>>>>> 938639cc

    manifest_path = os.path.join(basket_dir, "basket_manifest.json")
    supplement_path = os.path.join(basket_dir, "basket_supplement.json")
    metadata_path = os.path.join(basket_dir, "basket_metadata.json")

    # Grab all the files, but remove manifest, supplement, and metadata
    system_file_list = [
        file for file in sys_file_list if file not in [manifest_path,
                                                       supplement_path,
                                                       metadata_path]
    ]

    supp_file_list = [file["upload_path"] for file in data["integrity_data"]]

    # Remove path up until the pantry directory in both lists
    system_file_list = [
        file[file.find(pantry_path):] for file in system_file_list
    ]
    supp_file_list = [file[file.find(pantry_path):] for file in supp_file_list]

    system_file_set = set(system_file_list)
    supp_file_set = set(supp_file_list)

    files_not_in_system = supp_file_set - system_file_set
    files_not_in_supp = system_file_set - supp_file_set

    for file in files_not_in_system:
        warnings.warn(
            UserWarning("File listed in the basket_supplement.json does not "
                        "exist in the file system: ", file)
        )

    for file in files_not_in_supp:
        warnings.warn(
            UserWarning("File found in the file system is not listed in "
                        "the basket_supplement.json: ", file)
        )<|MERGE_RESOLUTION|>--- conflicted
+++ resolved
@@ -11,13 +11,8 @@
 from .config import manifest_schema, supplement_schema
 
 
-<<<<<<< HEAD
-def validate_pantry(pantry_name, file_system):
+def validate_pantry(pantry):
     """Starts the validation process off based off the name of the pantry.
-=======
-def validate_pantry(pantry):
-    """Starts the validation process off based off the name of the pantry
->>>>>>> 938639cc
 
     Validates that the pantry actually exists at the location given.
     If there is a pantry that exists, check it and every subdirectory by
@@ -25,16 +20,8 @@
 
     Parameters
     ----------
-<<<<<<< HEAD
-    pantry_name: str
-        Current working pantry.
-    file_system: fsspec object
-        The file system (s3fs, local fs, etc.) of the pantry
-        to validate.
-=======
     pantry: weave.Pantry
         Pantry to be validated.
->>>>>>> 938639cc
 
     Returns
     ----------
@@ -68,13 +55,8 @@
         return warning_list
 
 
-<<<<<<< HEAD
-def _check_level(pantry_name, current_dir, **kwargs):
+def _check_level(current_dir, **kwargs):
     """Check all immediate subdirs in dir, check for manifest.
-=======
-def _check_level(current_dir, **kwargs):
-    """Check all immediate subdirs in dir, check for manifest
->>>>>>> 938639cc
 
     Checks all the immediate subdirectories and files in the given directory
     to see if there is a basket_manifest.json file. If there is a manifest,
@@ -84,30 +66,14 @@
 
     Parameters
     ----------
-<<<<<<< HEAD
-    pantry_name: str
-        Current working pantry.
-    current_dir: str
-        The current directory to search all files and directories of.
-    **file_system: fsspec object
-        The file system (s3fs, local fs, etc.) to search all files
-        and directories of.
-    **index_df: dataframe
-        A dataframe representing the index.
-    **in_basket: bool (optional)
-        This is a flag to signify that the directory is in a basket and now a
-        nested basket is being searched for now.
-=======
     current_dir: string
         the current directory that we want to search all files and
         directories of
-
     **pantry: weave.Pantry
         Pantry object representing the pantry to validate.
     **in_basket: bool
         optional parameter. This is a flag to signify that we are in a basket
         and we are looking for a nested basket now.
->>>>>>> 938639cc
 
     Returns
     ----------
@@ -155,13 +121,8 @@
                                     pantry=pantry,
                                     in_basket=in_basket)
             # If directory is not a basket, check all files in the
-<<<<<<< HEAD
             # current dir. If everything is valid, _check_level returns True
             # If it isn't valid, return False
-=======
-            # current dir. If everything is valid, _check_level returns true
-            # If it isn't valid, return false
->>>>>>> 938639cc
             # and continue looking at all the sub-directories
             if not _check_level(file_or_dir,
                                 pantry=pantry,
@@ -176,13 +137,8 @@
     return not in_basket
 
 
-<<<<<<< HEAD
-def _validate_basket(pantry_name, basket_dir, file_system, index_df):
+def _validate_basket(basket_dir, pantry):
     """Takes the root directory of a basket and validates it.
-=======
-def _validate_basket(basket_dir, pantry):
-    """Takes the root directory of a basket and validates it
->>>>>>> 938639cc
 
     Validation means there is a required basket_manifest.json and
     basket_supplment.json, and an optional basket_metadata.json.
@@ -200,21 +156,10 @@
 
     Parameters
     ----------
-<<<<<<< HEAD
-    pantry_name: str
-        Current working pantry.
     basket_dir: str
         The path in the file system to the basket root directory.
-    file_system: fsspec object
-        The fsspec file system hosting the pantry to be indexed.
-    index_df: dataframe
-        A dataframe representing the index.
-=======
-    basket_dir: str
-        the path in the file system to the basket root directory
-    pantry: weave.Pantry
-        Pantry object representing the pantry to validate.
->>>>>>> 938639cc
+    pantry: weave.Pantry
+        Pantry object representing the pantry to validate.
 
     Returns
     ----------
@@ -228,14 +173,8 @@
     # A valid basket has both manifest and supplement
     # If for some reason the manifest is gone,
     # either the directory is wrong,
-<<<<<<< HEAD
-    # this function is incorrectly called,
-    # or this isn't a basket.
-    if not file_system.exists(manifest_path):
-=======
     # or this function is incorrectly called,
     if not pantry.file_system.exists(manifest_path):
->>>>>>> 938639cc
         raise FileNotFoundError(f"Invalid Path. "
                                 f"No Basket found at: {basket_dir}")
 
@@ -259,23 +198,8 @@
     return True
 
 
-<<<<<<< HEAD
-def _handle_manifest(_pantry_name, file, file_system, index_df):
+def _handle_manifest(file, pantry):
     """Handles case if manifest.
-
-    Parameters:
-    -----------
-    _pantry_name: str
-        Current working pantry (currently unused).
-    file: str
-        Path to the file.
-    file_system: fsspec object
-        The file system to use.
-    index_df: dataframe
-        A dataframe representing the index.
-=======
-def _handle_manifest(file, pantry):
-    """Handles case if manifest
 
     Parameters:
     -----------
@@ -283,18 +207,11 @@
         Path to the file.
     pantry: weave.Pantry
         Pantry object representing the pantry to validate.
->>>>>>> 938639cc
     """
 
     try:
-<<<<<<< HEAD
-        # Make sure it can be loaded, validate schema,
-        # and validate parent_uuids
-        data = json.load(file_system.open(file))
-=======
         # Make sure it can be loaded, valid schema, and valid parent_uuids
         data = json.load(pantry.file_system.open(file))
->>>>>>> 938639cc
         validate(instance=data, schema=manifest_schema)
         _validate_parent_uuids(data, pantry)
 
@@ -311,23 +228,8 @@
         ))
 
 
-<<<<<<< HEAD
-def _handle_supplement(pantry_name, file, file_system, _index_df):
+def _handle_supplement(file, pantry):
     """Handles case if supplement.
-
-    Parameters:
-    -----------
-    pantry_name: str
-        Current working pantry.
-    file: str
-        Path to the file.
-    file_system: fsspec object
-        The file system to use.
-    _index_df: dataframe
-        A dataframe representing the index (currently unused).
-=======
-def _handle_supplement(file, pantry):
-    """Handles case if supplement
 
     Parameters:
     -----------
@@ -335,7 +237,6 @@
         Path to the file.
     pantry: weave.Pantry
         Pantry object representing the pantry to validate.
->>>>>>> 938639cc
     """
 
     try:
@@ -358,23 +259,8 @@
         ))
 
 
-<<<<<<< HEAD
-def _handle_metadata(_pantry_name, file, file_system, _index_df):
+def _handle_metadata(file, pantry):
     """Handles case if metadata.
-
-    Parameters:
-    -----------
-    _pantry_name: str
-        Current working pantry (currently unused).
-    file: str
-        Path to the file.
-    file_system: fsspec-like obj
-        The file system to use.
-    _index_df: dataframe
-        a dataframe representing the index (currently unused)
-=======
-def _handle_metadata(file, pantry):
-    """Handles case if metadata
 
     Parameters:
     -----------
@@ -382,7 +268,6 @@
         Path to the file.
     pantry: weave.Pantry
         Pantry object representing the pantry to validate.
->>>>>>> 938639cc
     """
 
     try:
@@ -395,23 +280,8 @@
         ))
 
 
-<<<<<<< HEAD
-def _handle_none_of_the_above(pantry_name, file, file_system, index_df):
+def _handle_none_of_the_above(file, pantry):
     """Handles case if none of the above.
-
-    Parameters:
-    -----------
-    pantry_name: str
-        Current working pantry.
-    file: str
-        Path to the file.
-    file_system: fsspec object
-        The file system to use.
-    index_df: dataframe
-        A dataframe representing the index.
-=======
-def _handle_none_of_the_above(file, pantry):
-    """Handles case if none of the above
 
     Parameters:
     -----------
@@ -419,22 +289,13 @@
         Path to the file.
     pantry: weave.Pantry
         Pantry object representing the pantry to validate.
->>>>>>> 938639cc
     """
 
     basket_dir, _ = os.path.split(file)
-<<<<<<< HEAD
-
-    if file_system.info(file)["type"] == "directory":
-        if _check_level(pantry_name,
-                        file,
-                        file_system=file_system,
-                        index_df=index_df,
-=======
+
     if pantry.file_system.info(file)['type'] == 'directory':
         if _check_level(file,
                         pantry=pantry,
->>>>>>> 938639cc
                         in_basket=True):
             warnings.warn(UserWarning(
                 "Invalid Basket. Manifest File "
@@ -442,14 +303,8 @@
             ))
 
 
-<<<<<<< HEAD
-def _validate_parent_uuids(data, _file_system, index_df):
-    """Validate that all the parent_uuids from the manifest exist
-    in the pantry.
-=======
 def _validate_parent_uuids(data, pantry):
-    """Validate that all the parent_uuids from the manifest exist in the pantry
->>>>>>> 938639cc
+    """Validate that all the parent_uuids from the manifest exist in the pantry.
 
     If there are parent uuids that don't actually exist in the pantry,
     a warning will be raised for each of those, along with the
@@ -458,17 +313,9 @@
     Parameters
     ----------
     data: dict
-<<<<<<< HEAD
         The dictionary that contains the data of the manifest.json.
-    file_system: fsspec object
-        The file system to use (currently unused).
-    index_df: dataframe
-        A dataframe representing the index.
-=======
-        the dictionary that contains the data of the manifest.json
-    pantry: weave.Pantry
-        Pantry object representing the pantry to validate.
->>>>>>> 938639cc
+    pantry: weave.Pantry
+        Pantry object representing the pantry to validate.
     """
 
     # If there are no parent uuids in the manifest, no need to check anything
@@ -485,39 +332,21 @@
                       f"index, which was found inside basket: {data['uuid']}")
 
 
-<<<<<<< HEAD
-def _validate_supplement_files(pantry_name, basket_dir, data, file_system):
+def _validate_supplement_files(basket_dir, data, pantry):
     """Validate the files listed in the supplement's integrity_data.
 
     Parameters
     ----------
-    pantry_name: str
-        Current working pantry.
     basket_dir: str
         The path to the current working basket.
-    data: dict
+    data: dictionary
         The dictionary that contains the data of the supplement.json.
-    file_system: fsspec-like obj
-        The file system to use.
-    """
-
-    sys_file_list = file_system.find(path=basket_dir, withdirs=False)
-=======
-def _validate_supplement_files(basket_dir, data, pantry):
-    """Validate the files listed in the supplement's integrity_data
-
-    Parameters
-    ----------
-    basket_dir: str
-        the path to the current working basket
-    data: dictionary
-        the dictionary that contains the data of the supplement.json
     pantry: weave.Pantry
         The pantry to validate.
     """
+
     pantry_path = pantry.pantry_path
     sys_file_list = pantry.file_system.find(path=basket_dir, withdirs=False)
->>>>>>> 938639cc
 
     manifest_path = os.path.join(basket_dir, "basket_manifest.json")
     supplement_path = os.path.join(basket_dir, "basket_supplement.json")
