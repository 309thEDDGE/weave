"""Contains functions and classes used by uploader.py's upload function.
"""
import json
import os
import warnings

import jsonschema
from jsonschema import validate

from weave import Index
from .config import manifest_schema, supplement_schema


def validate_pantry(pantry_name, file_system):
    """Starts the validation process off based off the name of the pantry

    Validates that the pantry actually exists at the location given.
    If there is a pantry that exists, check it and every subdirectory by
    calling check_level

    Parameters
    ----------
    pantry_name: string
        the name of the pantry we are validating
    file_system: fsspec object
        the file system (s3fs, local fs, etc.) of the pantry
        to validate

    Returns
    ----------
    A list of all invalid basket locations (will return an empty list if
    no warnings are raised)
    """

    if not file_system.exists(pantry_name):
        raise ValueError(
            f"Invalid pantry Path. Pantry does not exist at: {pantry_name}"
        )

    # Here we are catching the warnings that are shown from calling
    # generate_index() because we don't want to show the same warning twice
    ind = Index(pantry_name=pantry_name, file_system=file_system)
    with warnings.catch_warnings(record=True):
        try:
            ind.generate_index()
        except json.decoder.JSONDecodeError as error:
            raise ValueError(
                f"Pantry could not be loaded into index: {error}"
            ) from error
    index_df = ind.to_pandas_df()

    # Call check level, with a path, but since we're just starting,
    # We just use the pantry_name as the path
    with warnings.catch_warnings(record=True) as warn:
        _check_level(pantry_name, file_system=file_system, index_df=index_df)
        # Iterate through warn and return the list of warning messages.
        # Enumerate does not work here. prefer to use range and len
        # pylint: disable-next=consider-using-enumerate
        warning_list = [warn[i].message for i in range(len(warn))]
        return warning_list


def _check_level(current_dir, **kwargs):
    """Check all immediate subdirs in dir, check for manifest

    Checks all the immediate subdirectories and files in the given directory
    to see if there is a basket_manifest.json file. If there is a manifest,
    it's a basket and must be validated.
    If there is a directory found, then recursively call check_level with that
    found directory to find if there is a basket in any directory

    Parameters
    ----------
    current_dir: string
        the current directory that we want to search all files and
        directories of

    kwargs:
    file_system: fsspec object
        the file system (s3fs, local fs, etc.) that we want to search all files
        and directories of
    index_df: dataframe
        a dataframe representing the index
    in_basket: bool
        optional parameter. This is a flag to signify that we are in a basket
        and we are looking for a nested basket now.

    Returns
    ----------
    bool that comes from:
        a validate_basket() if there is a basket found
        a check_level() if there is a directory found
        a true if we found a manifest while inside another basket
        a default true if no basket is found
    """
    # Collect kwargs
    file_system = kwargs.get("file_system")
    index_df = kwargs.get("index_df")
    in_basket = kwargs.get("in_basket", False)

    if not file_system.exists(current_dir):
        raise ValueError(
            f"Invalid Path. No file or directory found at: {current_dir}"
        )


    manifest_path = os.path.join(current_dir, 'basket_manifest.json')

    # if a manifest exists, its a basket, validate it
    if file_system.exists(manifest_path):
        # if we find another manifest inside a basket, we just need to say
        # we found it, we don't need to validate the nested basket
        if in_basket:
            return True
        return _validate_basket(current_dir, file_system, index_df)

    # go through all the other files, if it's a directory, we need to check it
    dirs_and_files = file_system.ls(path=current_dir, refresh=True)

    for file_or_dir in dirs_and_files:
        file_type = file_system.info(file_or_dir)['type']

        if file_type == 'directory':
            # if we are in a basket, check evrything under it, for a manifest
            # and return true, this will return true to the _validate_basket
            # and throw an error or warning
            if in_basket:
                return _check_level(file_or_dir,
                                    file_system=file_system,
                                    index_df=index_df,
                                    in_basket=in_basket)
            # if we aren't in the basket, we want to check all files in our
            # current dir. If everything is valid, _check_level returns true
            # if it isn't valid, we go in and return false
            # we don't want to return _check_level because we want to keep
            # looking at all the sub-directories
            if not _check_level(file_or_dir,
                                file_system=file_system,
                                index_df=index_df,
                                in_basket=in_basket):
                return False

    # This is the default backup return.
    # If we are in a basket, it will be valid if we return false,
    # because we want to signify that we didn't find another basket
    # If we are not in a basket, we want to return true, because
    # we didn't find a basket and it was valid to have no baskets
    return not in_basket


def _validate_basket(basket_dir, file_system, index_df):
    """Takes the root directory of a basket and validates it

    Validation means there is a required basket_manifest.json and
    basket_supplment.json. And an optional basket_metadata.json
    The manifest and supplement are required to follow a certain schema,
    which is defined in config.py.
    All three, manifest, supplement, and metadata are also verified by being
    able to be read into a python dictionary

    If there are any directories found inside this basket, run check_basket()
    on them to see if there is another basket inside this basket. If there is
    another basket, raise an error or warning for invalid pantry.

    If the basket is ever invalid, raise an error warning
    If the basket is valid return true

    Parameters
    ----------
    basket_dir: string
        the path in the file system to the basket root directory
    file_system: fsspec object
        the fsspec file system hosting the pantry to be indexed
    index_df: dataframe
        a dataframe representing the index

    Returns
    ----------
    boolean that is true when the Basket is valid
        if the Basket is invalid, raise a warning
    """
    manifest_path = os.path.join(basket_dir, 'basket_manifest.json')
    supplement_path = os.path.join(basket_dir, 'basket_supplement.json')

    # a valid basket has both manifest and supplement
    # if for some reason the manifest is gone, we get a wrong directory,
    # or this function is incorrectly called,
    # we can say that this isn't a basket.
    if not file_system.exists(manifest_path):
        raise FileNotFoundError(f"Invalid Path. "
                                f"No Basket found at: {basket_dir}")

    if not file_system.exists(supplement_path):
        warnings.warn(UserWarning(
            "Invalid Basket. No Supplement file found at: ", basket_dir))

    files_in_basket = file_system.ls(path=basket_dir, refresh=True)

    for file in files_in_basket:
        _, file_name = os.path.split(file)
        {
            "basket_manifest.json": _handle_manifest,
            "basket_supplement.json": _handle_supplement,
            "basket_metadata.json": _handle_metadata
        }.get(
            file_name, _handle_none_of_the_above
        )(file, file_system, index_df)

    # default return true if we don't find any problems with this basket
    return True


def _handle_manifest(file, file_system, index_df):
    """Handles case if manifest

    Parameters:
    -----------
    file: str
        Path to the file.
    file_system: fsspec-like obj
        The file system to use.
    index_df: dataframe
        a dataframe representing the index
    """
    try:
        # Make sure it can be loaded, valid schema, and valid parent_uuids
        data = json.load(file_system.open(file))
        validate(instance=data, schema=manifest_schema)
        _validate_parent_uuids(data, file_system, index_df)

    except jsonschema.exceptions.ValidationError:
        warnings.warn(UserWarning(
            "Invalid Basket. "
            "Manifest Schema does not match at: ", file
        ))

    except json.decoder.JSONDecodeError:
        warnings.warn(UserWarning(
            "Invalid Basket. "
            "Manifest could not be loaded into json at: ", file
        ))


<<<<<<< HEAD
def _handle_supplement(pantry_name, file, file_system):
=======
def _handle_supplement(file, file_system, _index_df):
>>>>>>> fa3b8a70
    """Handles case if supplement

    Parameters:
    -----------
    file: str
        Path to the file.
    file_system: fsspec-like obj
        The file system to use.
    index_df: dataframe
        a dataframe representing the index (Currently Unused)
    """
    try:
        # these two lines make sure it can be read and is valid schema
        data = json.load(file_system.open(file))
        validate(instance=data, schema=supplement_schema)
        basket_dir, _ = os.path.split(file)
        # _validate_supplement_files(pantry_name, basket_dir, data, file_system)

    except jsonschema.exceptions.ValidationError:
        warnings.warn(UserWarning(
            "Invalid Basket. "
            "Supplement Schema does not match at: ", file
        ))

    except json.decoder.JSONDecodeError:
        warnings.warn(UserWarning(
            "Invalid Basket. "
            "Supplement could not be loaded into json at: ", file
        ))


def _handle_metadata(file, file_system, _index_df):
    """Handles case if metadata

    Parameters:
    -----------
    file: str
        Path to the file.
    file_system: fsspec-like obj
        The file system to use.
    index_df: dataframe
        a dataframe representing the index (Currently Unused)
    """
    try:
        json.load(file_system.open(file))

    except json.decoder.JSONDecodeError:
        warnings.warn(UserWarning(
            "Invalid Basket. "
            "Metadata could not be loaded into json at: ", file
        ))


def _handle_none_of_the_above(file, file_system, index_df):
    """Handles case if none of the above

    Parameters:
    -----------
    file: str
        Path to the file.
    file_system: fsspec-like obj
        The file system to use.
    index_df: dataframe
        a dataframe representing the index
    """
    basket_dir, _ = os.path.split(file)
    if file_system.info(file)['type'] == 'directory':
        if _check_level(file,
                        file_system=file_system,
                        index_df=index_df,
                        in_basket=True):
            warnings.warn(UserWarning(
                "Invalid Basket. Manifest File "
                "found in sub directory of basket at: ", basket_dir
            ))


def _validate_parent_uuids(data, _file_system, index_df):
    """Validate that all the parent_uuids from the manifest exist in the pantry

    If there are parent uuids that don't actually exist in the pantry, we will
    raise a warning for each of those, along with the basket's uuid where we
    found the error.

    Parameters
    ----------
    data: dictionary
        the dictionary that contains the data of the manifest.json
    file_system: fsspec-like obj
        The file system to use. (Currently unused)
    index_df: dataframe
        a dataframe representing the index
    """
    # If there are no parent uuids in the manifest, no need to check anything
    if len(data["parent_uuids"]) == 0:
        return

    man_parent_uids = data["parent_uuids"]

    index_uuids = index_df["uuid"].to_numpy()

    missing_uids = [uid for uid in man_parent_uids if uid not in index_uuids]

    if missing_uids:
        warnings.warn(f"The uuids: {missing_uids} were not found in the "
                      f"index, which was found inside basket: {data['uuid']}")


def _validate_supplement_files(pantry_name, basket_dir, data, file_system):
    """Validate the files listed in the supplement's integrity_data

    Parameters
    ----------
    basket_dir: str
        the path to the current working basket
    data: dictionary
        the dictionary that contains the data of the supplement.json
    file_system: fsspec-like obj
        The file system to use.
    """
    sys_file_list = file_system.find(path=basket_dir, withdirs=False)

    manifest_path = os.path.join(basket_dir, "basket_manifest.json")
    supplement_path = os.path.join(basket_dir, "basket_supplement.json")
    metadata_path = os.path.join(basket_dir, "basket_metadata.json")

    # Grab all the files, but remove manifest, supplement, and metadata
    system_file_list = [
        file for file in sys_file_list if file not in [manifest_path,
                                                       supplement_path,
                                                       metadata_path]
    ]

    supp_file_list = [file["upload_path"] for file in data["integrity_data"]]
    
    
    
    
    # print('\n\npantry name: ', pantry_name)
    # print('basket_dir : ', basket_dir)
    
    
    
    
    
#     system_file_list = []
#     supp_file_list = []
    
#     for i in range(10):
#         supp_file_list.append(f"pytest-temp-bucket/test_basket/0000/file_0{i}.txt")
#         if (str(type(file_system)) == "<class 's3fs.core.S3FileSystem'>"):
#             system_file_list.append(f"pytest-temp-bucket/test_basket/0000/file_0{i}.txt")
#         else:
#             system_file_list.append(f"home/joyvan/pytest-temp-bucket/test_basket/0000/file_0{i}.txt")

#     for i in range(2):
#         supp_file_list.append(f"pytest-temp-bucket/test_basket/0000/IN_SUPP_{i}.txt")
#         if (str(type(file_system)) == "<class 's3fs.core.S3FileSystem'>"):
#             system_file_list.append(f"pytest-temp-bucket/test_basket/0000/IN_SYS_{i}.txt")
#         else:
#             system_file_list.append(f"home/joyvan/pytest-temp-bucket/test_basket/0000/IN_SYS_{i}.txt")

#     print('\n\tTEST_SUPP_LIST:')
#     for i in supp_file_list:
#         print(i)

#     print('\n\tTEST_SYS_LIST:')
#     for j in system_file_list:
#         print(j)


    # new_system_file_list = []
    
    system_file_list = [file[file.find(pantry_name):] for file in system_file_list]
    supp_file_list = [file[file.find(pantry_name):] for file in supp_file_list]
    
    system_file_set = set(system_file_list)
    supp_file_set = set(supp_file_list)
    
    files_not_in_system = supp_file_set - system_file_set
    files_not_in_supp = system_file_set - supp_file_set
    
    for file in files_not_in_system:
        warnings.warn(
            UserWarning("File listed in the basket_supplement.json does not "
                        "exist in the file system: ", file)
        )
    
    for file in files_not_in_supp:
        warnings.warn(
            UserWarning("File found in the file system is not listed in "
                        "the basket_supplement.json: ", file)
        )
    
    # print("files not in system: ", files_not_in_system)
    # print("files not in supplement: ", files_not_in_supp)
    
    
#     for k in system_file_list:
        
#         # new_system_file_list.append(os.path.relpath(k, pantry_name))
#         new_system_file_list.append(k[k.find(pantry_name):])
        
    
    # print('\n\tNEW_SYS_LIST:')
    # for i in system_file_list:
    #     print(i)








#     print('\nsystem file list: length: ', len(system_file_list))
#     for i in system_file_list:
#         print(i)

#     print('\n\nsupp file list: len: ', len(supp_file_list))
#     for i in supp_file_list:
#         print(i)


"""
    # Check if all the system files exist in the supplement file list
    for sys_file in system_file_list:
        if list(filter(sys_file.endswith, supp_file_list)) == []:
            # print("File found in the file system is not listed in "
            #       "the basket_supplement.json: ", sys_file)
            warnings.warn(
                UserWarning("File found in the file system is not listed in "
                            "the basket_supplement.json: ", sys_file)
            )

    # Collect all the correct supplement files
    correct_supp_files = []
    for supp_file in supp_file_list:
        for sys_file in system_file_list:
            if sys_file.endswith(supp_file):
                correct_supp_files.append(supp_file)

    wrong_supp_files = [
        x for x in supp_file_list if x not in correct_supp_files
    ]

    for file in wrong_supp_files:
        # print("File listed in the basket_supplement.json does not "
        #       "exist in the file system: ", file)
        warnings.warn(
             UserWarning("File listed in the basket_supplement.json does not "
                         "exist in the file system: ", file)
         )
         """<|MERGE_RESOLUTION|>--- conflicted
+++ resolved
@@ -241,11 +241,8 @@
         ))
 
 
-<<<<<<< HEAD
-def _handle_supplement(pantry_name, file, file_system):
-=======
-def _handle_supplement(file, file_system, _index_df):
->>>>>>> fa3b8a70
+def _handle_supplement(pantry_name, file, file_system, _index_df):
+
     """Handles case if supplement
 
     Parameters:
