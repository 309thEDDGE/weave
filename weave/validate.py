--- conflicted
+++ resolved
@@ -19,16 +19,8 @@
 
     Parameters
     ----------
-<<<<<<< HEAD
     pantry: weave.Pantry
         Pantry to be validated.
-=======
-    pantry_name: str
-        Current working pantry
-    file_system: fsspec object
-        the file system (s3fs, local fs, etc.) of the pantry
-        to validate
->>>>>>> 548d5d3b
 
     Returns
     ----------
@@ -42,14 +34,8 @@
             f"{pantry.pantry_path}"
         )
 
-<<<<<<< HEAD
-    # Here we are catching the warnings that are shown from calling
-    # generate_index() because we don't want to show the same warning twice
-=======
     # Catching the warnings that are shown from calling
     # generate_index() to prevent showing the same warning twice
-    ind = Index(pantry_name=pantry_name, file_system=file_system)
->>>>>>> 548d5d3b
     with warnings.catch_warnings(record=True):
         try:
             pantry.index.generate_index()
@@ -60,14 +46,7 @@
 
     # Call check level using the pantry_name as the path
     with warnings.catch_warnings(record=True) as warn:
-<<<<<<< HEAD
         _check_level(pantry.pantry_path, pantry=pantry)
-=======
-        _check_level(pantry_name,
-                     pantry_name,
-                     file_system=file_system,
-                     index_df=index_df)
->>>>>>> 548d5d3b
         # Iterate through warn and return the list of warning messages.
         # Enumerate does not work here. prefer to use range and len
         # pylint: disable-next=consider-using-enumerate
@@ -75,7 +54,7 @@
         return warning_list
 
 
-def _check_level(pantry_name, current_dir, **kwargs):
+def _check_level(current_dir, **kwargs):
     """Check all immediate subdirs in dir, check for manifest
 
     Checks all the immediate subdirectories and files in the given directory
@@ -86,25 +65,13 @@
 
     Parameters
     ----------
-    pantry_name: str
-        Current working pantry
     current_dir: string
         the current directory that we want to search all files and
         directories of
-<<<<<<< HEAD
-
-    kwargs:
-    pantry: weave.Pantry
-        Pantry object representing the pantry to validate.
-    in_basket: bool
-=======
-    **file_system: fsspec object
-        the file system (s3fs, local fs, etc.) that we want to search all files
-        and directories of
-    **index_df: dataframe
-        a dataframe representing the index
+
+    **pantry: weave.Pantry
+        Pantry object representing the pantry to validate.
     **in_basket: bool
->>>>>>> 548d5d3b
         optional parameter. This is a flag to signify that we are in a basket
         and we are looking for a nested basket now.
 
@@ -135,14 +102,7 @@
         # the nested basket does not need to be validated
         if in_basket:
             return True
-<<<<<<< HEAD
         return _validate_basket(current_dir, pantry)
-=======
-        return _validate_basket(pantry_name,
-                                current_dir,
-                                file_system,
-                                index_df)
->>>>>>> 548d5d3b
 
     # Go through all the other files, if it's a directory, check it
     dirs_and_files = file_system.ls(path=current_dir, refresh=True)
@@ -156,33 +116,15 @@
             # this will return true to the _validate_basket
             # and throw an error or warning
             if in_basket:
-<<<<<<< HEAD
                 return _check_level(file_or_dir,
                                     pantry=pantry,
-=======
-                return _check_level(pantry_name,
-                                    file_or_dir,
-                                    file_system=file_system,
-                                    index_df=index_df,
->>>>>>> 548d5d3b
                                     in_basket=in_basket)
             # If directory is not a basket, check all files in the
             # current dir. If everything is valid, _check_level returns true
-<<<<<<< HEAD
-            # if it isn't valid, we go in and return false
-            # we don't want to return _check_level because we want to keep
-            # looking at all the sub-directories
+            # If it isn't valid, return false
+            # and continue looking at all the sub-directories
             if not _check_level(file_or_dir,
                                 pantry=pantry,
-=======
-
-            # If it isn't valid, return false
-            # and continue looking at all the sub-directories
-            if not _check_level(pantry_name,
-                                file_or_dir,
-                                file_system=file_system,
-                                index_df=index_df,
->>>>>>> 548d5d3b
                                 in_basket=in_basket):
                 return False
 
@@ -194,11 +136,7 @@
     return not in_basket
 
 
-<<<<<<< HEAD
 def _validate_basket(basket_dir, pantry):
-=======
-def _validate_basket(pantry_name, basket_dir, file_system, index_df):
->>>>>>> 548d5d3b
     """Takes the root directory of a basket and validates it
 
     Validation means there is a required basket_manifest.json and
@@ -217,8 +155,6 @@
 
     Parameters
     ----------
-    pantry_name: str
-        Current working pantry
     basket_dir: str
         the path in the file system to the basket root directory
     pantry: weave.Pantry
@@ -236,13 +172,7 @@
     # If for some reason the manifest is gone,
     # either the directory is wrong,
     # or this function is incorrectly called,
-<<<<<<< HEAD
-    # we can say that this isn't a basket.
     if not pantry.file_system.exists(manifest_path):
-=======
-    # or this isn't a basket.
-    if not file_system.exists(manifest_path):
->>>>>>> 548d5d3b
         raise FileNotFoundError(f"Invalid Path. "
                                 f"No Basket found at: {basket_dir}")
 
@@ -260,38 +190,21 @@
             "basket_metadata.json": _handle_metadata
         }.get(
             file_name, _handle_none_of_the_above
-<<<<<<< HEAD
         )(file, pantry)
-=======
-        )(pantry_name, file, file_system, index_df)
->>>>>>> 548d5d3b
 
     # Default return true if there are no problems with this basket
     return True
 
 
-<<<<<<< HEAD
 def _handle_manifest(file, pantry):
-=======
-def _handle_manifest(_pantry_name, file, file_system, index_df):
->>>>>>> 548d5d3b
     """Handles case if manifest
 
     Parameters:
     -----------
-    pantry_name: str
-        Current working pantry (currently unused)
     file: str
         Path to the file.
-<<<<<<< HEAD
-    pantry: weave.Pantry
-        Pantry object representing the pantry to validate.
-=======
-    file_system: fsspec object
-        The file system to use.
-    index_df: dataframe
-        a dataframe representing the index
->>>>>>> 548d5d3b
+    pantry: weave.Pantry
+        Pantry object representing the pantry to validate.
     """
     try:
         # Make sure it can be loaded, valid schema, and valid parent_uuids
@@ -312,40 +225,22 @@
         ))
 
 
-<<<<<<< HEAD
 def _handle_supplement(file, pantry):
-=======
-def _handle_supplement(pantry_name, file, file_system, _index_df):
-
->>>>>>> 548d5d3b
     """Handles case if supplement
 
     Parameters:
     -----------
-    pantry_name: str
-        Current working pantry
     file: str
         Path to the file.
-<<<<<<< HEAD
-    pantry: weave.Pantry
-        Pantry object representing the pantry to validate.
-    """
-    try:
-        # these two lines make sure it can be read and is valid schema
-        data = json.load(pantry.file_system.open(file))
-=======
-    file_system: fsspec object
-        The file system to use.
-    index_df: dataframe
-        a dataframe representing the index (Currently Unused)
+    pantry: weave.Pantry
+        Pantry object representing the pantry to validate.
     """
     try:
         # These two lines make sure it can be read and is valid schema
-        data = json.load(file_system.open(file))
->>>>>>> 548d5d3b
+        data = json.load(pantry.file_system.open(file))
         validate(instance=data, schema=supplement_schema)
         basket_dir, _ = os.path.split(file)
-        _validate_supplement_files(pantry_name, basket_dir, data, file_system)
+        _validate_supplement_files(basket_dir, data, pantry)
 
     except jsonschema.exceptions.ValidationError:
         warnings.warn(UserWarning(
@@ -360,17 +255,11 @@
         ))
 
 
-<<<<<<< HEAD
 def _handle_metadata(file, pantry):
-=======
-def _handle_metadata(_pantry_name, file, file_system, _index_df):
->>>>>>> 548d5d3b
     """Handles case if metadata
 
     Parameters:
     -----------
-    pantry_name: str
-        Current working pantry (currently unused)
     file: str
         Path to the file.
     pantry: weave.Pantry
@@ -386,20 +275,13 @@
         ))
 
 
-<<<<<<< HEAD
 def _handle_none_of_the_above(file, pantry):
-=======
-def _handle_none_of_the_above(pantry_name, file, file_system, index_df):
->>>>>>> 548d5d3b
     """Handles case if none of the above
 
     Parameters:
     -----------
-    pantry_name: str
-        Current working pantry
     file: str
         Path to the file.
-<<<<<<< HEAD
     pantry: weave.Pantry
         Pantry object representing the pantry to validate.
     """
@@ -407,19 +289,6 @@
     if pantry.file_system.info(file)['type'] == 'directory':
         if _check_level(file,
                         pantry=pantry,
-=======
-    file_system: fsspec object
-        The file system to use.
-    index_df: dataframe
-        a dataframe representing the index
-    """
-    basket_dir, _ = os.path.split(file)
-    if file_system.info(file)['type'] == 'directory':
-        if _check_level(pantry_name,
-                        file,
-                        file_system=file_system,
-                        index_df=index_df,
->>>>>>> 548d5d3b
                         in_basket=True):
             warnings.warn(UserWarning(
                 "Invalid Basket. Manifest File "
@@ -438,15 +307,8 @@
     ----------
     data: dict
         the dictionary that contains the data of the manifest.json
-<<<<<<< HEAD
-    pantry: weave.Pantry
-        Pantry object representing the pantry to validate.
-=======
-    file_system: fsspec object
-        The file system to use. (Currently unused)
-    index_df: dataframe
-        a dataframe representing the index
->>>>>>> 548d5d3b
+    pantry: weave.Pantry
+        Pantry object representing the pantry to validate.
     """
     # If there are no parent uuids in the manifest, no need to check anything
     if len(data["parent_uuids"]) == 0:
@@ -460,20 +322,20 @@
                       f"index, which was found inside basket: {data['uuid']}")
 
 
-def _validate_supplement_files(pantry_name, basket_dir, data, file_system):
+def _validate_supplement_files(basket_dir, data, pantry):
     """Validate the files listed in the supplement's integrity_data
 
     Parameters
     ----------
-    pantry_name: str
-        Current working pantry
     basket_dir: str
         the path to the current working basket
     data: dictionary
         the dictionary that contains the data of the supplement.json
-    file_system: fsspec-like obj
-        The file system to use.
-    """
+    pantry: weave.Pantry
+        The pantry to validate.
+    """
+    file_system = pantry.file_system
+    pantry_path = pantry.pantry_path
     sys_file_list = file_system.find(path=basket_dir, withdirs=False)
 
     manifest_path = os.path.join(basket_dir, "basket_manifest.json")
@@ -491,9 +353,9 @@
 
     # Remove path up until the pantry directory in both lists
     system_file_list = [
-        file[file.find(pantry_name):] for file in system_file_list
+        file[file.find(pantry_path):] for file in system_file_list
     ]
-    supp_file_list = [file[file.find(pantry_name):] for file in supp_file_list]
+    supp_file_list = [file[file.find(pantry_path):] for file in supp_file_list]
 
     system_file_set = set(system_file_list)
     supp_file_set = set(supp_file_list)
