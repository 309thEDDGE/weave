"""Contains functions and classes used by uploader.py's upload function.
"""
import json
import os
import warnings

import jsonschema
from jsonschema import validate

from .config import manifest_schema, supplement_schema


def validate_pantry(pantry):
    """Starts the validation process off based off the name of the pantry

    Validates that the pantry actually exists at the location given.
    If there is a pantry that exists, check it and every subdirectory by
    calling check_level

    Parameters
    ----------
    pantry: weave.Pantry
        Pantry to be validated.

    Returns
    ----------
    A list of all invalid basket locations (will return an empty list if
    no warnings are raised)
    """

<<<<<<< HEAD
    if not pantry.file_system.exists(pantry.pantry_path):
        raise ValueError(
            f"Invalid pantry Path. Pantry does not exist at: "
            f"{pantry.pantry_path}"
=======
    if not pantry.file_system.exists(pantry.pantry_name):
        raise ValueError(
            f"Invalid pantry Path. Pantry does not exist at: "
            f"{pantry.pantry_name}"
>>>>>>> 46e6b0d0
        )

    # Here we are catching the warnings that are shown from calling
    # generate_index() because we don't want to show the same warning twice
    with warnings.catch_warnings(record=True):
        try:
            pantry.index.generate_index()
        except json.decoder.JSONDecodeError as error:
            raise ValueError(
                f"Pantry could not be loaded into index: {error}"
            ) from error

    # Call check level, with a path, but since we're just starting,
    # We just use the pantry_name as the path
    with warnings.catch_warnings(record=True) as warn:
<<<<<<< HEAD
        _check_level(pantry.pantry_path, pantry=pantry)
=======
        _check_level(pantry.pantry_name, pantry=pantry)
>>>>>>> 46e6b0d0
        # Iterate through warn and return the list of warning messages.
        # Enumerate does not work here. prefer to use range and len
        # pylint: disable-next=consider-using-enumerate
        warning_list = [warn[i].message for i in range(len(warn))]
        return warning_list


def _check_level(current_dir, **kwargs):
    """Check all immediate subdirs in dir, check for manifest

    Checks all the immediate subdirectories and files in the given directory
    to see if there is a basket_manifest.json file. If there is a manifest,
    it's a basket and must be validated.
    If there is a directory found, then recursively call check_level with that
    found directory to find if there is a basket in any directory

    Parameters
    ----------
    current_dir: string
        the current directory that we want to search all files and
        directories of

    kwargs:
    pantry: weave.Pantry
        Pantry object representing the pantry to validate.
    in_basket: bool
        optional parameter. This is a flag to signify that we are in a basket
        and we are looking for a nested basket now.

    Returns
    ----------
    bool that comes from:
        a validate_basket() if there is a basket found
        a check_level() if there is a directory found
        a true if we found a manifest while inside another basket
        a default true if no basket is found
    """
    # Collect kwargs
    pantry = kwargs.get("pantry")
    file_system = pantry.file_system
    in_basket = kwargs.get("in_basket", False)

    if not file_system.exists(current_dir):
        raise ValueError(
            f"Invalid Path. No file or directory found at: {current_dir}"
        )


    manifest_path = os.path.join(current_dir, 'basket_manifest.json')

    # if a manifest exists, its a basket, validate it
    if file_system.exists(manifest_path):
        # if we find another manifest inside a basket, we just need to say
        # we found it, we don't need to validate the nested basket
        if in_basket:
            return True
        return _validate_basket(current_dir, pantry)

    # go through all the other files, if it's a directory, we need to check it
    dirs_and_files = file_system.ls(path=current_dir, refresh=True)

    for file_or_dir in dirs_and_files:
        file_type = file_system.info(file_or_dir)['type']

        if file_type == 'directory':
            # if we are in a basket, check evrything under it, for a manifest
            # and return true, this will return true to the _validate_basket
            # and throw an error or warning
            if in_basket:
                return _check_level(file_or_dir,
                                    pantry=pantry,
                                    in_basket=in_basket)
            # if we aren't in the basket, we want to check all files in our
            # current dir. If everything is valid, _check_level returns true
            # if it isn't valid, we go in and return false
            # we don't want to return _check_level because we want to keep
            # looking at all the sub-directories
            if not _check_level(file_or_dir,
                                pantry=pantry,
                                in_basket=in_basket):
                return False

    # This is the default backup return.
    # If we are in a basket, it will be valid if we return false,
    # because we want to signify that we didn't find another basket
    # If we are not in a basket, we want to return true, because
    # we didn't find a basket and it was valid to have no baskets
    return not in_basket


def _validate_basket(basket_dir, pantry):
    """Takes the root directory of a basket and validates it

    Validation means there is a required basket_manifest.json and
    basket_supplment.json. And an optional basket_metadata.json
    The manifest and supplement are required to follow a certain schema,
    which is defined in config.py.
    All three, manifest, supplement, and metadata are also verified by being
    able to be read into a python dictionary

    If there are any directories found inside this basket, run check_basket()
    on them to see if there is another basket inside this basket. If there is
    another basket, raise an error or warning for invalid pantry.

    If the basket is ever invalid, raise an error warning
    If the basket is valid return true

    Parameters
    ----------
    basket_dir: string
        the path in the file system to the basket root directory
    pantry: weave.Pantry
        Pantry object representing the pantry to validate.

    Returns
    ----------
    boolean that is true when the Basket is valid
        if the Basket is invalid, raise a warning
    """
    manifest_path = os.path.join(basket_dir, 'basket_manifest.json')
    supplement_path = os.path.join(basket_dir, 'basket_supplement.json')

    # a valid basket has both manifest and supplement
    # if for some reason the manifest is gone, we get a wrong directory,
    # or this function is incorrectly called,
    # we can say that this isn't a basket.
    if not pantry.file_system.exists(manifest_path):
        raise FileNotFoundError(f"Invalid Path. "
                                f"No Basket found at: {basket_dir}")

    if not pantry.file_system.exists(supplement_path):
        warnings.warn(UserWarning(
            "Invalid Basket. No Supplement file found at: ", basket_dir))

    files_in_basket = pantry.file_system.ls(path=basket_dir, refresh=True)

    for file in files_in_basket:
        _, file_name = os.path.split(file)
        {
            "basket_manifest.json": _handle_manifest,
            "basket_supplement.json": _handle_supplement,
            "basket_metadata.json": _handle_metadata
        }.get(
            file_name, _handle_none_of_the_above
        )(file, pantry)

    # default return true if we don't find any problems with this basket
    return True


def _handle_manifest(file, pantry):
    """Handles case if manifest

    Parameters:
    -----------
    file: str
        Path to the file.
    pantry: weave.Pantry
        Pantry object representing the pantry to validate.
    """
    try:
        # Make sure it can be loaded, valid schema, and valid parent_uuids
        data = json.load(pantry.file_system.open(file))
        validate(instance=data, schema=manifest_schema)
        _validate_parent_uuids(data, pantry)

    except jsonschema.exceptions.ValidationError:
        warnings.warn(UserWarning(
            "Invalid Basket. "
            "Manifest Schema does not match at: ", file
        ))

    except json.decoder.JSONDecodeError:
        warnings.warn(UserWarning(
            "Invalid Basket. "
            "Manifest could not be loaded into json at: ", file
        ))


def _handle_supplement(file, pantry):
    """Handles case if supplement

    Parameters:
    -----------
    file: str
        Path to the file.
    pantry: weave.Pantry
        Pantry object representing the pantry to validate.
    """
    try:
        # these two lines make sure it can be read and is valid schema
        data = json.load(pantry.file_system.open(file))
        validate(instance=data, schema=supplement_schema)

    except jsonschema.exceptions.ValidationError:
        warnings.warn(UserWarning(
            "Invalid Basket. "
            "Supplement Schema does not match at: ", file
        ))

    except json.decoder.JSONDecodeError:
        warnings.warn(UserWarning(
            "Invalid Basket. "
            "Supplement could not be loaded into json at: ", file
        ))


def _handle_metadata(file, pantry):
    """Handles case if metadata

    Parameters:
    -----------
    file: str
        Path to the file.
    pantry: weave.Pantry
        Pantry object representing the pantry to validate.
    """
    try:
        json.load(pantry.file_system.open(file))

    except json.decoder.JSONDecodeError:
        warnings.warn(UserWarning(
            "Invalid Basket. "
            "Metadata could not be loaded into json at: ", file
        ))


def _handle_none_of_the_above(file, pantry):
    """Handles case if none of the above

    Parameters:
    -----------
    file: str
        Path to the file.
    pantry: weave.Pantry
        Pantry object representing the pantry to validate.
    """
    basket_dir, _ = os.path.split(file)
    if pantry.file_system.info(file)['type'] == 'directory':
        if _check_level(file,
                        pantry=pantry,
                        in_basket=True):
            warnings.warn(UserWarning(
                "Invalid Basket. Manifest File "
                "found in sub directory of basket at: ", basket_dir
            ))


def _validate_parent_uuids(data, pantry):
    """Validate that all the parent_uuids from the manifest exist in the pantry

    If there are parent uuids that don't actually exist in the pantry, we will
    raise a warning for each of those, along with the basket's uuid where we
    found the error.

    Parameters
    ----------
    data: dictionary
        the dictionary that contains the data of the manifest.json
    pantry: weave.Pantry
        Pantry object representing the pantry to validate.
    """
    # If there are no parent uuids in the manifest, no need to check anything
    if len(data["parent_uuids"]) == 0:
        return

    def basket_exists(pantry, uid):
        try:
            pantry.index.get_basket(uid)
            return None
        except ValueError:
            return uid
    missing_uids = [basket_exists(pantry,uid) for uid in data["parent_uuids"]]
    missing_uids = [uid for uid in missing_uids if uid is not None]

    if missing_uids:
        warnings.warn(f"The uuids: {missing_uids} were not found in the "
                      f"index, which was found inside basket: {data['uuid']}")<|MERGE_RESOLUTION|>--- conflicted
+++ resolved
@@ -28,17 +28,10 @@
     no warnings are raised)
     """
 
-<<<<<<< HEAD
     if not pantry.file_system.exists(pantry.pantry_path):
         raise ValueError(
             f"Invalid pantry Path. Pantry does not exist at: "
             f"{pantry.pantry_path}"
-=======
-    if not pantry.file_system.exists(pantry.pantry_name):
-        raise ValueError(
-            f"Invalid pantry Path. Pantry does not exist at: "
-            f"{pantry.pantry_name}"
->>>>>>> 46e6b0d0
         )
 
     # Here we are catching the warnings that are shown from calling
@@ -54,11 +47,7 @@
     # Call check level, with a path, but since we're just starting,
     # We just use the pantry_name as the path
     with warnings.catch_warnings(record=True) as warn:
-<<<<<<< HEAD
         _check_level(pantry.pantry_path, pantry=pantry)
-=======
-        _check_level(pantry.pantry_name, pantry=pantry)
->>>>>>> 46e6b0d0
         # Iterate through warn and return the list of warning messages.
         # Enumerate does not work here. prefer to use range and len
         # pylint: disable-next=consider-using-enumerate
@@ -325,14 +314,8 @@
     if len(data["parent_uuids"]) == 0:
         return
 
-    def basket_exists(pantry, uid):
-        try:
-            pantry.index.get_basket(uid)
-            return None
-        except ValueError:
-            return uid
-    missing_uids = [basket_exists(pantry,uid) for uid in data["parent_uuids"]]
-    missing_uids = [uid for uid in missing_uids if uid is not None]
+    found_parents = list(pantry.index.get_row(data['parent_uuids'])['uuid'])
+    missing_uids = [uid for uid in data["parent_uuids"] if uid not in found_parents]
 
     if missing_uids:
         warnings.warn(f"The uuids: {missing_uids} were not found in the "
