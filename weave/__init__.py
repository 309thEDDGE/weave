"""
Weave
=====

Weave can be used to facilitate the creation, maintenance, and access of
coordinated, complex data storage.

Weave is used to create baskets. A basket is used to store an atomic unit (i.e.
the smallest sensible unit) of data, as well as its associated metadata,
including lineage.

--> Note that there is a Basket class available in Weave. Use it to access
individual baskets.

A collection of baskets is known as a pantry. A pantry can be accessed using
its Index.

--> Note that you can use the Index class to access a pantry's Index. You can
also upload new baskets to the pantry using Index.upload_basket().
"""

from .basket import Basket
from .index.index_pandas import IndexPandas
from .index.index_sqlite import IndexSQLite
from .index.index_sql import IndexSQL
from .pantry import Pantry
from .metadata_db import load_mongo

<<<<<<< HEAD
__version__ = "1.4.2"
=======
__version__ = "1.4.0"
>>>>>>> d8a6c1ae

__all__ = [
    "Basket",
    "IndexPandas",
    "IndexSQLite",
    "IndexSQL",
    "Pantry",
    "load_mongo",
]<|MERGE_RESOLUTION|>--- conflicted
+++ resolved
@@ -26,11 +26,7 @@
 from .pantry import Pantry
 from .metadata_db import load_mongo
 
-<<<<<<< HEAD
-__version__ = "1.4.2"
-=======
-__version__ = "1.4.0"
->>>>>>> d8a6c1ae
+__version__ = "1.4.1"
 
 __all__ = [
     "Basket",
