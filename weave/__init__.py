"""
Weave
=====

Weave can be used to facilitate the creation, maintenance, and access of
coordinated, complex data storage.

Weave is used to create Baskets. A Basket is used to store an atomic unit (i.e.
the smallest sensible unit) of data, as well as it's associated metadata,
including lineage.

--> Note that there is a Basket class available in Weave. Use it to access
individual Baskets.

A collection of Baskets is known as a Pantry. A Pantry can be accessed using
it's Index.

--> Note that you can use the Index class to access a Pantry's Index. You can
also upload new Baskets to the Pantry using Index.upload_basket().
"""

from .basket import Basket
from .index.index import Index
from .metadata_db import load_mongo

<<<<<<< HEAD
__version__ = "0.10.6"
=======
__version__ = "0.10.9"
>>>>>>> 7ba5ed09

__all__ = [
    "Basket",
    "Index",
    "load_mongo",
]<|MERGE_RESOLUTION|>--- conflicted
+++ resolved
@@ -23,11 +23,7 @@
 from .index.index import Index
 from .metadata_db import load_mongo
 
-<<<<<<< HEAD
-__version__ = "0.10.6"
-=======
-__version__ = "0.10.9"
->>>>>>> 7ba5ed09
+__version__ = "0.10.10"
 
 __all__ = [
     "Basket",
