--- conflicted
+++ resolved
@@ -24,15 +24,9 @@
 from .index.index_sqlite import IndexSQLite
 from .index.index_sql import IndexSQL
 from .pantry import Pantry
-from .pantry_factory import create_pantry
 from .mongo_loader import MongoLoader
 
-<<<<<<< HEAD
-__version__ = "1.9.2"
-=======
-
 __version__ = "1.8.2"
->>>>>>> 472b7844
 
 __all__ = [
     "Basket",
@@ -40,6 +34,5 @@
     "IndexSQLite",
     "IndexSQL",
     "Pantry",
-    "MongoLoader",
-    "create_pantry",
+    "MongoLoader"
 ]