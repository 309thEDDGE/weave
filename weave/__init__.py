--- conflicted
+++ resolved
@@ -25,11 +25,7 @@
 from .pantry import Pantry
 from .metadata_db import load_mongo
 
-<<<<<<< HEAD
-__version__ = "0.15.0"
-=======
-__version__ = "0.14.7"
->>>>>>> 6a6bfdde
+__version__ = "0.14.8"
 
 __all__ = [
     "Basket",
