"""
Weave
=====

Weave can be used to facilitate the creation, maintenance, and access of
coordinated, complex data storage.

Weave is used to create baskets. A basket is used to store an atomic unit (i.e.
the smallest sensible unit) of data, as well as its associated metadata,
including lineage.

--> Note that there is a Basket class available in Weave. Use it to access
individual baskets.

A collection of baskets is known as a pantry. A pantry can be accessed using
its Index.

--> Note that you can use the Index class to access a pantry's Index. You can
also upload new baskets to the pantry using Index.upload_basket().
"""

from .basket import Basket
from .index.index_pandas import IndexPandas
from .index.index_sqlite import IndexSQLite
from .index.index_sql import IndexSQL
from .pantry import Pantry
from .pantry_factory import create_pantry
from .mongo_loader import MongoLoader

<<<<<<< HEAD
__version__ = "1.8.2"
=======

__version__ = "1.9.1"

>>>>>>> 64a234ee

__all__ = [
    "Basket",
    "IndexPandas",
    "IndexSQLite",
    "IndexSQL",
    "Pantry",
    "MongoLoader",
    "create_pantry",
]<|MERGE_RESOLUTION|>--- conflicted
+++ resolved
@@ -27,13 +27,8 @@
 from .pantry_factory import create_pantry
 from .mongo_loader import MongoLoader
 
-<<<<<<< HEAD
+
 __version__ = "1.8.2"
-=======
-
-__version__ = "1.9.1"
-
->>>>>>> 64a234ee
 
 __all__ = [
     "Basket",
