"""
Weave
=====

Weave can be used to facilitate the creation, maintenance, and access of
coordinated, complex data storage.

Weave is used to create Baskets. A Basket is used to store an atomic unit (i.e.
the smallest sensible unit) of data, as well as it's associated metadata,
including lineage.

--> Note that there is a Basket class available in Weave. Use it to access
individual Baskets.

A collection of Baskets is known as a Pantry. A Pantry can be accessed using
it's Index.

--> Note that you can use the Index class to access a Pantry's Index. You can
also upload new Baskets to the Pantry using Index.upload_basket().
"""

from .basket import Basket
<<<<<<< HEAD
from .index.index import Index
from .index.index_sqlite import IndexSQLite
=======
from .pantry import Pantry
>>>>>>> 46e6b0d0
from .metadata_db import load_mongo

__version__ = "0.11.0"

__all__ = [
    "Basket",
<<<<<<< HEAD
    "Index",
    "IndexSQLite",
=======
    "Pantry",
>>>>>>> 46e6b0d0
    "load_mongo",
]<|MERGE_RESOLUTION|>--- conflicted
+++ resolved
@@ -20,23 +20,15 @@
 """
 
 from .basket import Basket
-<<<<<<< HEAD
-from .index.index import Index
 from .index.index_sqlite import IndexSQLite
-=======
 from .pantry import Pantry
->>>>>>> 46e6b0d0
 from .metadata_db import load_mongo
 
 __version__ = "0.11.0"
 
 __all__ = [
     "Basket",
-<<<<<<< HEAD
-    "Index",
     "IndexSQLite",
-=======
     "Pantry",
->>>>>>> 46e6b0d0
     "load_mongo",
 ]