--- conflicted
+++ resolved
@@ -23,11 +23,7 @@
 from .index.index import Index
 from .metadata_db import load_mongo
 
-<<<<<<< HEAD
-__version__ = "0.10.12"
-=======
-__version__ = "0.11.0"
->>>>>>> b15ff7b0
+__version__ = "0.11.1"
 
 __all__ = [
     "Basket",
