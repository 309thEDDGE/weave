import json
import os
import hashlib
import math
import tempfile
from datetime import datetime
from pathlib import Path
from weave import config


def validate_upload_item(upload_item):
    """Validates an upload_item"""
    if not isinstance(upload_item, dict):
        raise TypeError(
            "'upload_item' must be a dictionary: "
            f"'upload_item = {upload_item}'"
        )

    expected_schema = {"path": str, "stub": bool}
    for key, value in upload_item.items():
        if key not in expected_schema.keys():
            raise KeyError(
                f"Invalid upload_item key: '{key}'"
                f"\nExpected keys: {list(expected_schema.keys())}"
            )
        if not isinstance(value, expected_schema[key]):
            raise TypeError(
                f"Invalid upload_item type: '{key}: {type(value)}'"
                f"\nExpected type: {expected_schema[key]}"
            )

    if not os.path.exists(upload_item["path"]):
        raise FileExistsError(
            f"'path' does not exist: '{upload_item['path']}'"
        )


def derive_integrity_data(file_path, byte_count=10**8):
    """
    Derive basic integrity data from a file.

    This function takes in a file path and calculates
    the file checksum, file size, and access date (current time).

    Parameters
    ----------
    file_path : str
        Path to file from which integrity data will be derived
    byte_count: int
        If the file size is greater than 3 * byte_count, the checksum
        will be calculated from the beginning, middle, and end bytes
        of the file. For example: If the file size is 10 bytes long
        and the byte_count is 2, the checksum will be calculated from bytes
        1, 2 (beginning two bytes), 5, 6 (middle two bytes) and 9, 10
        (last two bytes). This option is provided to speed up checksum
        calculation for large files.

    Returns
    ----------
    Dictionary
     {
      'file_size': bytes (int),
      'hash': sha256 hash (string),
      'access_date': current date/time (string)
      'source_path': path to the original source of data (string)
      'byte_count': byte count used for generated checksum (int)
     }

    """
    if not isinstance(file_path, str):
        raise TypeError(f"'file_path' must be a string: '{file_path}'")

    if not os.path.isfile(file_path):
        raise FileExistsError(f"'file_path' does not exist: '{file_path}'")

    if not isinstance(byte_count, int):
        raise TypeError(f"'byte_count' must be an int: '{byte_count}'")

    if not byte_count > 0:
        raise ValueError(
            f"'byte_count' must be greater than zero: '{byte_count}'"
        )

    max_byte_count = 300 * 10**6
    if byte_count > max_byte_count:
        raise ValueError(
            f"'byte_count' must be less than or equal to {max_byte_count}"
            f" bytes: '{byte_count}'"
        )

    file_size = os.path.getsize(file_path)

    # TODO: Read in small chunks of the file at a
    #       time to protect from RAM overload
    if file_size <= byte_count * 3:
        sha256_hash = hashlib.sha256(open(file_path, "rb").read()).hexdigest()
    else:
        hasher = hashlib.sha256()
        midpoint = file_size / 2.0
        midpoint_seek_position = math.floor(midpoint - byte_count / 2.0)
        end_seek_position = file_size - byte_count
        with open(file_path, "rb") as file:
            hasher.update(file.read(byte_count))
            file.seek(midpoint_seek_position)
            hasher.update(file.read(byte_count))
            file.seek(end_seek_position)
            hasher.update(file.read(byte_count))
        sha256_hash = hasher.hexdigest()

    return {
        "file_size": file_size,
        "hash": sha256_hash,
        "access_date": datetime.now().strftime("%m/%d/%Y %H:%M:%S"),
        "source_path": file_path,
        "byte_count": byte_count,
    }


class UploadBasket:
    """This class abstracts functionality used by upload_basket."""

    def __init__(
        self,
        upload_items,
        upload_directory,
        unique_id,
        basket_type,
        parent_ids,
        metadata,
        label,
        **kwargs,
    ):
        """Initializes the Basket_Class.

        Parameters
        ----------
        upload_items : [dict]
            List of python dictionaries with the following schema:
            {
                'path': path to the file or folder being uploaded (string),
                'stub': true/false (bool)
            }
            'path' can be a file or folder to be uploaded. Every filename and
            folder name must be unique. If 'stub' is set to True, integrity
            data will be included without uploading the actual file or folder.
            Stubs are useful when original file source information is desired
            without uploading the data itself. This is especially useful when
            dealing with large files.
        upload_directory: str
            MinIO path where basket is to be uploaded.
        unique_id: str
            Unique ID to identify the basket once uploaded.
        basket_type: str
            Type of basket being uploaded.
        parent_ids: optional [str]
            List of unique ids associated with the parent baskets
            used to derive the new basket being uploaded.
        metadata: optional dict,
            Python dictionary that will be written to metadata.json
            and stored in the basket in MinIO.
        label: optional str,
            Optional user friendly label associated with the basket.
        """
        self.upload_items = upload_items
        self.upload_directory = upload_directory
        self.unique_id = unique_id
        self.basket_type = basket_type
        self.parent_ids = parent_ids
        self.metadata = metadata
        self.label = label
        self.kwargs = kwargs

    def sanitize_upload_basket_kwargs(self):
        """Sanitizes kwargs for upload_basket"""
        kwargs_schema = {"test_clean_up": bool}
        for key, value in self.kwargs.items():
            if key not in kwargs_schema.keys():
                raise KeyError(f"Invalid kwargs argument: '{key}'")
            if not isinstance(value, kwargs_schema[key]):
                raise TypeError(
                    f"Invalid datatype: '{key}: "
                    f"must be type {kwargs_schema[key]}'"
                )
        self.test_clean_up = self.kwargs.get("test_clean_up", False)

    def sanitize_upload_basket_non_kwargs(self):
        """Sanitize upload_basket's non kwargs args"""
        if not isinstance(self.upload_items, list):
            raise TypeError(
                "'upload_items' must be a list of dictionaries: "
                f"'{self.upload_items}'"
            )

        if not all(isinstance(x, dict) for x in self.upload_items):
            raise TypeError(
                "'upload_items' must be a list of dictionaries: "
                f"'{self.upload_items}'"
            )

        # Validate self.upload_items
        local_path_basenames = []
        for upload_item in self.upload_items:
            validate_upload_item(upload_item)
            local_path_basename = os.path.basename(Path(upload_item["path"]))
            if local_path_basename in config.prohibited_filenames:
                raise ValueError(
                    f"'{local_path_basename}' " "filename not allowed"
                )
            # Check for duplicate file/folder names
            if local_path_basename in local_path_basenames:
                raise ValueError(
                    f"'upload_item' folder and file names must be unique:"
                    f" Duplicate Name = {local_path_basename}"
                )
            else:
                local_path_basenames.append(local_path_basename)

        if not isinstance(self.upload_directory, str):
            raise TypeError(
                "'upload_directory' must be a string: "
                f"'{self.upload_directory}'"
            )

        if not isinstance(self.unique_id, str):
            raise TypeError(
                f"'unique_id' must be a string: '{self.unique_id}'"
            )

        if not isinstance(self.basket_type, str):
            raise TypeError(
                f"'basket_type' must be a string: " f"'{self.basket_type}'"
            )

        if not (
            isinstance(self.parent_ids, list)
            and all(isinstance(x, str) for x in self.parent_ids)
        ):
            raise TypeError(
                f"'parent_ids' must be a list of strings: '{self.parent_ids}'"
            )

        if not isinstance(self.metadata, dict):
            raise TypeError(
                "'metadata' must be a dictionary: " f"'{self.metadata}'"
            )

        if not isinstance(self.label, str):
            raise TypeError(f"'label' must be a string: '{self.label}'")

    def sanitize_args(self):
        """Sanitize all args with one call, that's all"""
        self.sanitize_upload_basket_kwargs()
        self.sanitize_upload_basket_non_kwargs()

    def establish_s3fs(self):
        """Establishes the S3FS connection"""
        self.fs = config.get_file_system()

    def check_that_upload_dir_does_not_exist(self):
        """Ensure that upload directory does not previously exist

        This averts some errors with uploading to a directory that already
        exists
        """
        if self.fs.isdir(self.upload_directory):
            raise FileExistsError(
                "'upload_directory' already exists: "
                f"'{self.upload_directory}''"
            )

    def setup_temp_dir_for_staging_prior_to_s3fs(self):
        """Sets up a temporary directory to hold stuff before upload to S3FS"""
        self.upload_path = f"{self.upload_directory}"
        self.temp_dir = tempfile.TemporaryDirectory()
        self.fs.mkdir(self.upload_path)
        self.temp_dir_path = self.temp_dir.name

    def upload_files_and_stubs_to_s3fs(self):
        """Method to upload both files and stubs to S3FS"""
        supplement_data = {}
        supplement_data["upload_items"] = self.upload_items
        supplement_data["integrity_data"] = []

        for upload_item in self.upload_items:
            upload_item_path = Path(upload_item["path"])
            if upload_item_path.is_dir():
                for root, dirs, files in os.walk(upload_item_path):
                    for name in files:
                        local_path = os.path.join(root, name)
                        # fid means "file integrity data"
                        fid = derive_integrity_data(str(local_path))
                        if upload_item["stub"] is False:
                            fid["stub"] = False
                            file_upload_path = os.path.join(
                                self.upload_path,
                                os.path.relpath(
                                    local_path,
                                    os.path.split(upload_item_path)[0],
                                ),
                            )
                            fid["upload_path"] = str(file_upload_path)
                            base_path = os.path.split(file_upload_path)[0]
                            if not self.fs.exists(base_path):
                                self.fs.mkdir(base_path)
                            self.fs.upload(local_path, file_upload_path)
                        else:
                            fid["stub"] = True
                            fid["upload_path"] = "stub"
                        supplement_data["integrity_data"].append(fid)
            else:
                fid = derive_integrity_data(str(upload_item_path))
                if upload_item["stub"] is False:
                    fid["stub"] = False
                    file_upload_path = os.path.join(
                        self.upload_path, os.path.basename(upload_item_path)
                    )
                    fid["upload_path"] = str(file_upload_path)
                    base_path = os.path.split(file_upload_path)[0]
                    if not self.fs.exists(base_path):
                        self.fs.mkdir(base_path)
                    self.fs.upload(str(upload_item_path), file_upload_path)
                else:
                    fid["stub"] = True
                    fid["upload_path"] = "stub"
                supplement_data["integrity_data"].append(fid)
        self.supplement_data = supplement_data

    def create_and_upload_basket_json_to_s3fs(self):
        """Creates and dumps a JSON containing basket metadata"""
        basket_json_path = os.path.join(
            self.temp_dir_path, "basket_manifest.json"
        )
        basket_json = {}
        basket_json["uuid"] = self.unique_id
        basket_json["upload_time"] = datetime.now().strftime(
            "%m/%d/%Y %H:%M:%S"
        )
        basket_json["parent_uuids"] = self.parent_ids
        basket_json["basket_type"] = self.basket_type
        basket_json["label"] = self.label

        with open(basket_json_path, "w") as outfile:
            json.dump(basket_json, outfile)
        self.fs.upload(
            basket_json_path,
            os.path.join(self.upload_path, "basket_manifest.json"),
        )

    def upload_basket_metadata_to_s3fs(self):
        """Dumps metadata to tempdir, and then uploads to S3FS"""
        metadata_path = os.path.join(
            self.temp_dir_path, "basket_metadata.json"
        )
        if self.metadata != {}:
            with open(metadata_path, "w") as outfile:
                json.dump(self.metadata, outfile, default=str)
            self.fs.upload(
                metadata_path,
                os.path.join(self.upload_path, "basket_metadata.json"),
            )

    def upload_basket_supplement_to_s3fs(self):
        """Dumps metadata to tempdir, and then uploads to S3FS"""
        supplement_json_path = os.path.join(
            self.temp_dir_path, "basket_supplement.json"
        )
        with open(supplement_json_path, "w") as outfile:
            json.dump(self.supplement_data, outfile)
        self.fs.upload(
            supplement_json_path,
            os.path.join(self.upload_path, "basket_supplement.json"),
        )

    def s3fs_upload_path_exists(self):
        """Returns True if fs upload_path has been created, else False"""
        return self.fs.exists(self.upload_path)

    def clean_out_s3fs_upload_dir(self):
        """Removes everything from upload_path inside fs"""
        self.fs.rm(self.upload_path, recursive=True)

    def tear_down_temp_dir(self):
        """For use at death of class. Cleans up temp_dir."""
        self.temp_dir.cleanup()

def upload_basket(
    upload_items,
    upload_directory,
    unique_id,
    basket_type,
    parent_ids=[],
    metadata={},
    label="",
    **kwargs
):
    """
    Upload files and directories to MinIO.

<<<<<<< HEAD
    This function takes in a list of items to upload along with
    taging information and uploads the data together with three
=======
    This function takes in a list of items to upload, along with
    identifying tags, and uploads the data together with three
>>>>>>> f02d3a3c
    json files: basket_manifest.json, basket_metadata.json, and
    supplement.json. The contents of the three files are specified
    below. These three files together with the data specified by
    upload_items are uploaded to the upload_directory path within
    MinIO as a basket of data.

    basket_manifest.json contains:
        1) unique_id
        2) list of parent ids
        3) basket type
        4) label
        5) upload date

    basket_metadata.json contains:
        1) dictionary passed in through the metadata parameter

    basket_supplement.json contains:
        1) the upload_items object that was passed as an input parameter
        2) integrity_data for every file uploaded
            a) file checksum
            b) upload date
            c) file size (bytes)
            d) source path (original file location)
            e) stub (true/false)
            f) upload path (path to where the file is uploaded in MinIO)

    Parameters
    ----------
    upload_items : [dict]
        List of python dictionaries with the following schema:
        {
            'path': path to the file or folder being uploaded (string),
            'stub': true/false (bool)
        }
        'path' can be a file or folder to be uploaded. Every filename
        and folder name must be unique. If 'stub' is set to True, integrity
        data will be included without uploading the actual file or folder.
        Stubs are useful when original file source information is desired
        without uploading the data itself. This is especially useful when
        dealing with large files.
    upload_directory: str
        MinIO path where basket is to be uploaded.
    unique_id: str
        Unique ID to identify the basket once uploaded.
    basket_type: str
        Type of basket being uploaded.
    parent_ids: optional [str]
        List of unique ids associated with the parent baskets
        used to derive the new basket being uploaded.
    metadata: optional dict,
        Python dictionary that will be written to metadata.json
        and stored in the basket in MinIO.
    label: optional str,
        Optional user friendly label associated with the basket.
    """
    upload_basket_obj = UploadBasket(
        upload_items,
        upload_directory,
        unique_id,
        basket_type,
        parent_ids,
        metadata,
        label,
        **kwargs
    )

    upload_basket_obj.sanitize_args()
    upload_basket_obj.establish_s3fs()
    upload_basket_obj.check_that_upload_dir_does_not_exist()

    try:
        upload_basket_obj.setup_temp_dir_for_staging_prior_to_s3fs()
        upload_basket_obj.upload_files_and_stubs_to_s3fs()
        upload_basket_obj.create_and_upload_basket_json_to_s3fs()
        upload_basket_obj.upload_basket_metadata_to_s3fs()
        upload_basket_obj.upload_basket_supplement_to_s3fs()

        if upload_basket_obj.test_clean_up:
            raise Exception("Test Clean Up")

    except Exception as e:
        if upload_basket_obj.s3fs_upload_path_exists():
            upload_basket_obj.clean_out_s3fs_upload_dir()
        raise e

    finally:
        upload_basket_obj.tear_down_temp_dir()<|MERGE_RESOLUTION|>--- conflicted
+++ resolved
@@ -396,13 +396,8 @@
     """
     Upload files and directories to MinIO.
 
-<<<<<<< HEAD
-    This function takes in a list of items to upload along with
-    taging information and uploads the data together with three
-=======
     This function takes in a list of items to upload, along with
     identifying tags, and uploads the data together with three
->>>>>>> f02d3a3c
     json files: basket_manifest.json, basket_metadata.json, and
     supplement.json. The contents of the three files are specified
     below. These three files together with the data specified by
