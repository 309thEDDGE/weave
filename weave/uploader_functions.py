"""Contains functions and classes used by uploader.py's upload function.
"""
from datetime import datetime
import hashlib
import json
import math
import os
from pathlib import Path
import tempfile

from weave import config


def validate_upload_item(upload_item):
    """Validates an upload_item"""
    if not isinstance(upload_item, dict):
        raise TypeError(
            "'upload_item' must be a dictionary: "
            f"'upload_item = {upload_item}'"
        )

    expected_schema = {"path": str, "stub": bool}
    for key, value in upload_item.items():
        if key not in expected_schema:
            raise KeyError(
                f"Invalid upload_item key: '{key}'"
                f"\nExpected keys: {list(expected_schema.keys())}"
            )
        if not isinstance(value, expected_schema[key]):
            raise TypeError(
                f"Invalid upload_item type: '{key}: {type(value)}'"
                f"\nExpected type: {expected_schema[key]}"
            )

    if not os.path.exists(upload_item["path"]):
        raise FileExistsError(
            f"'path' does not exist: '{upload_item['path']}'"
        )


def derive_integrity_data(file_path, byte_count=10**8):
    """
    Derive basic integrity data from a file.

    This function takes in a file path and calculates
    the file checksum, file size, and access date (current time).

    Parameters
    ----------
    file_path : str
        Path to file from which integrity data will be derived
    byte_count: int
        If the file size is greater than 3 * byte_count, the checksum
        will be calculated from the beginning, middle, and end bytes
        of the file. For example: If the file size is 10 bytes long
        and the byte_count is 2, the checksum will be calculated from bytes
        1, 2 (beginning two bytes), 5, 6 (middle two bytes) and 9, 10
        (last two bytes). This option is provided to speed up checksum
        calculation for large files.

    Returns
    ----------
    Dictionary
     {
      'file_size': bytes (int),
      'hash': sha256 hash (string),
      'access_date': current date/time (string)
      'source_path': path to the original source of data (string)
      'byte_count': byte count used for generated checksum (int)
     }

    """
    if not isinstance(file_path, str):
        raise TypeError(f"'file_path' must be a string: '{file_path}'")

    if not os.path.isfile(file_path):
        raise FileExistsError(f"'file_path' does not exist: '{file_path}'")

    if not isinstance(byte_count, int):
        raise TypeError(f"'byte_count' must be an int: '{byte_count}'")

    if byte_count <= 0:
        raise ValueError(
            f"'byte_count' must be greater than zero: '{byte_count}'"
        )

    max_byte_count = 300 * 10**6
    if byte_count > max_byte_count:
        raise ValueError(
            f"'byte_count' must be less than or equal to {max_byte_count}"
            f" bytes: '{byte_count}'"
        )

    file_size = os.path.getsize(file_path)

    if file_size <= byte_count * 3:
        with open(file_path, "rb") as file:
            sha256_hash = hashlib.sha256(file.read()).hexdigest()
    else:
        hasher = hashlib.sha256()
        midpoint = file_size / 2.0
        midpoint_seek_position = math.floor(midpoint - byte_count / 2.0)
        end_seek_position = file_size - byte_count
        with open(file_path, "rb") as file:
            hasher.update(file.read(byte_count))
            file.seek(midpoint_seek_position)
            hasher.update(file.read(byte_count))
            file.seek(end_seek_position)
            hasher.update(file.read(byte_count))
        sha256_hash = hasher.hexdigest()

    return {
        "file_size": file_size,
        "hash": sha256_hash,
        "access_date": datetime.now().strftime("%m/%d/%Y %H:%M:%S"),
        "source_path": file_path,
        "byte_count": byte_count,
    }


class UploadBasket:
    """This class abstracts functionality used by upload_basket."""

    def __init__(
        self,
        upload_items,
        upload_directory,
        unique_id,
        basket_type,
        parent_ids,
        metadata,
        label,
        **kwargs,
    ):
        """Initializes the Basket_Class.

        Parameters
        ----------
        upload_items : [dict]
            List of python dictionaries with the following schema:
            {
                'path': path to the file or folder being uploaded (string),
                'stub': true/false (bool)
            }
            'path' can be a file or folder to be uploaded. Every filename and
            folder name must be unique. If 'stub' is set to True, integrity
            data will be included without uploading the actual file or folder.
            Stubs are useful when original file source information is desired
            without uploading the data itself. This is especially useful when
            dealing with large files.
        upload_directory: str
            Path where basket is to be uploaded (on the upload FS).
        unique_id: str
            Unique ID to identify the basket once uploaded.
        basket_type: str
            Type of basket being uploaded.
        parent_ids: optional [str]
            List of unique ids associated with the parent baskets
            used to derive the new basket being uploaded.
        metadata: optional dict,
            Python dictionary that will be written to metadata.json
            and stored in the basket in the upload FS.
        label: optional str,
            Optional user friendly label associated with the basket.

        kwargs:
        file_system: fsspec object
            The file system to upload to (ie s3fs, local fs, etc).
            If None it will use the default fs from the config.
        """
        self.upload_items = upload_items
        self.upload_directory = upload_directory
        self.unique_id = unique_id
        self.basket_type = basket_type
        self.parent_ids = parent_ids
        self.metadata = metadata
        self.label = label
        self.kwargs = kwargs

    def sanitize_upload_basket_kwargs(self):
        """Sanitizes kwargs for upload_basket"""
        kwargs_schema = {"test_clean_up": bool, "file_system": object}
        for key, value in self.kwargs.items():
            if key not in kwargs_schema.keys():
                raise KeyError(f"Invalid kwargs argument: '{key}'")
            if not isinstance(value, kwargs_schema[key]):
                raise TypeError(
                    f"Invalid datatype: '{key}: "
                    f"must be type {kwargs_schema[key]}'"
                )
        self.test_clean_up = self.kwargs.get("test_clean_up", False)
        self.fs = self.kwargs.get("file_system", config.get_file_system())

    def sanitize_upload_basket_non_kwargs(self):
        """Sanitize upload_basket's non kwargs args"""
        if not isinstance(self.upload_items, list):
            raise TypeError(
                "'upload_items' must be a list of dictionaries: "
                f"'{self.upload_items}'"
            )

        if not all(isinstance(x, dict) for x in self.upload_items):
            raise TypeError(
                "'upload_items' must be a list of dictionaries: "
                f"'{self.upload_items}'"
            )

        # Validate self.upload_items
        local_path_basenames = []
        for upload_item in self.upload_items:
            validate_upload_item(upload_item)
            local_path_basename = os.path.basename(Path(upload_item["path"]))
            if local_path_basename in config.prohibited_filenames:
                raise ValueError(
                    f"'{local_path_basename}' " "filename not allowed"
                )
            # Check for duplicate file/folder names
            if local_path_basename in local_path_basenames:
                raise ValueError(
                    f"'upload_item' folder and file names must be unique:"
                    f" Duplicate Name = {local_path_basename}"
                )
            else:
                local_path_basenames.append(local_path_basename)

        if not isinstance(self.upload_directory, str):
            raise TypeError(
                "'upload_directory' must be a string: "
                f"'{self.upload_directory}'"
            )
        if not isinstance(self.unique_id, str):
            raise TypeError(
                f"'unique_id' must be a string: '{self.unique_id}'"
            )

        if not isinstance(self.basket_type, str):
            raise TypeError(
                f"'basket_type' must be a string: " f"'{self.basket_type}'"
            )

        if not (
            isinstance(self.parent_ids, list)
            and all(isinstance(x, str) for x in self.parent_ids)
        ):
            raise TypeError(
                f"'parent_ids' must be a list of strings: '{self.parent_ids}'"
            )

        if not isinstance(self.metadata, dict):
            raise TypeError(
                "'metadata' must be a dictionary: " f"'{self.metadata}'"
            )

        if not isinstance(self.label, str):
            raise TypeError(f"'label' must be a string: '{self.label}'")

    def sanitize_args(self):
        """Sanitize all args with one call, that's all"""
        self.sanitize_upload_basket_kwargs()
        self.sanitize_upload_basket_non_kwargs()

<<<<<<< HEAD
    def establish_s3fs(self):
        """Establishes the S3FS connection"""
        self.file_system = config.get_file_system()

=======
>>>>>>> 0e2c338d
    def check_that_upload_dir_does_not_exist(self):
        """Ensure that upload directory does not previously exist

        This averts some errors with uploading to a directory that already
        exists
        """
        if self.file_system.isdir(self.upload_directory):
            raise FileExistsError(
                "'upload_directory' already exists: "
                f"'{self.upload_directory}''"
            )

    def setup_temp_dir_for_staging_prior_to_fs(self):
        """Sets up a temporary directory to hold stuff before upload to FS"""
        self.upload_path = f"{self.upload_directory}"
        self.temp_dir = tempfile.TemporaryDirectory()
        self.file_system.mkdir(self.upload_path)
        self.temp_dir_path = self.temp_dir.name

    def upload_files_and_stubs_to_fs(self):
        """Method to upload both files and stubs to fs"""
        supplement_data = {}
        supplement_data["upload_items"] = self.upload_items
        supplement_data["integrity_data"] = []

        for upload_item in self.upload_items:
            upload_item_path = Path(upload_item["path"])
            if upload_item_path.is_dir():
                for root, dirs, files in os.walk(upload_item_path):
                    for name in files:
                        local_path = os.path.join(root, name)
                        # fid means "file integrity data"
                        fid = derive_integrity_data(str(local_path))
                        if upload_item["stub"] is False:
                            fid["stub"] = False
                            file_upload_path = os.path.join(
                                self.upload_path,
                                os.path.relpath(
                                    local_path,
                                    os.path.split(upload_item_path)[0],
                                ),
                            )
                            fid["upload_path"] = str(file_upload_path)
                            base_path = os.path.split(file_upload_path)[0]
                            if not self.file_system.exists(base_path):
                                self.file_system.mkdir(base_path)
                            self.file_system.upload(local_path,
                                                    file_upload_path)
                        else:
                            fid["stub"] = True
                            fid["upload_path"] = "stub"
                        supplement_data["integrity_data"].append(fid)
            else:
                fid = derive_integrity_data(str(upload_item_path))
                if upload_item["stub"] is False:
                    fid["stub"] = False
                    file_upload_path = os.path.join(
                        self.upload_path, os.path.basename(upload_item_path)
                    )
                    fid["upload_path"] = str(file_upload_path)
                    base_path = os.path.split(file_upload_path)[0]
                    if not self.file_system.exists(base_path):
                        self.file_system.mkdir(base_path)
                    self.file_system.upload(str(upload_item_path),
                                            file_upload_path)
                else:
                    fid["stub"] = True
                    fid["upload_path"] = "stub"
                supplement_data["integrity_data"].append(fid)
        self.supplement_data = supplement_data

    def create_and_upload_basket_json_to_fs(self):
        """Creates and dumps a JSON containing basket metadata"""
        basket_json_path = os.path.join(
            self.temp_dir_path, "basket_manifest.json"
        )
        basket_json = {}
        basket_json["uuid"] = self.unique_id
        basket_json["upload_time"] = datetime.now().strftime(
            "%m/%d/%Y %H:%M:%S"
        )
        basket_json["parent_uuids"] = self.parent_ids
        basket_json["basket_type"] = self.basket_type
        basket_json["label"] = self.label

        with open(basket_json_path, "w") as outfile:
            json.dump(basket_json, outfile)
        self.file_system.upload(
            basket_json_path,
            os.path.join(self.upload_path, "basket_manifest.json"),
        )

    def upload_basket_metadata_to_fs(self):
        """Dumps metadata to tempdir, and then uploads to FS"""
        metadata_path = os.path.join(
            self.temp_dir_path, "basket_metadata.json"
        )
        if self.metadata != {}:
            with open(metadata_path, "w") as outfile:
                json.dump(self.metadata, outfile, default=str)
            self.file_system.upload(
                metadata_path,
                os.path.join(self.upload_path, "basket_metadata.json"),
            )

    def upload_basket_supplement_to_fs(self):
        """Dumps metadata to tempdir, and then uploads to FS"""
        supplement_json_path = os.path.join(
            self.temp_dir_path, "basket_supplement.json"
        )
        with open(supplement_json_path, "w") as outfile:
            json.dump(self.supplement_data, outfile)
        self.file_system.upload(
            supplement_json_path,
            os.path.join(self.upload_path, "basket_supplement.json"),
        )

    def fs_upload_path_exists(self):
        """Returns True if fs upload_path has been created, else False"""
        return self.file_system.exists(self.upload_path)

    def clean_out_fs_upload_dir(self):
        """Removes everything from upload_path inside fs"""
        self.file_system.rm(self.upload_path, recursive=True)

    def tear_down_temp_dir(self):
        """For use at death of class. Cleans up temp_dir."""
        self.temp_dir.cleanup()

def upload_basket(
    upload_items,
    upload_directory,
    unique_id,
    basket_type,
    parent_ids=[],
    metadata={},
    label="",
    **kwargs
):
    """
    Upload files and directories to the upload FS.

    This function takes in a list of items to upload, along with
    identifying tags, and uploads the data together with three
    json files: basket_manifest.json, basket_metadata.json, and
    supplement.json. The contents of the three files are specified
    below. These three files together with the data specified by
    upload_items are uploaded to the upload_directory path within
    the upload FS as a basket of data.

    basket_manifest.json contains:
        1) unique_id
        2) list of parent ids
        3) basket type
        4) label
        5) upload date

    basket_metadata.json contains:
        1) dictionary passed in through the metadata parameter

    basket_supplement.json contains:
        1) the upload_items object that was passed as an input parameter
        2) integrity_data for every file uploaded
            a) file checksum
            b) upload date
            c) file size (bytes)
            d) source path (original file location)
            e) stub (true/false)
            f) upload path (path where the file is uploaded in the upload FS)

    Parameters
    ----------
    upload_items : [dict]
        List of python dictionaries with the following schema:
        {
            'path': path to the file or folder being uploaded (string),
            'stub': true/false (bool)
        }
        'path' can be a file or folder to be uploaded. Every filename
        and folder name must be unique. If 'stub' is set to True, integrity
        data will be included without uploading the actual file or folder.
        Stubs are useful when original file source information is desired
        without uploading the data itself. This is especially useful when
        dealing with large files.
    upload_directory: str
        Path where basket is to be uploaded.
    unique_id: str
        Unique ID to identify the basket once uploaded.
    basket_type: str
        Type of basket being uploaded.
    parent_ids: optional [str]
        List of unique ids associated with the parent baskets
        used to derive the new basket being uploaded.
    metadata: optional dict,
        Python dictionary that will be written to metadata.json
        and stored in the basket in upload FS.
    label: optional str,
        Optional user friendly label associated with the basket.

    kwargs:
    file_system: fsspec object
        The file system to upload to (ie s3fs, local fs, etc).
        If None it will use the default fs from the config.
    """
    upload_basket_obj = UploadBasket(
        upload_items,
        upload_directory,
        unique_id,
        basket_type,
        parent_ids,
        metadata,
        label,
        **kwargs
    )

    upload_basket_obj.sanitize_args()
    upload_basket_obj.check_that_upload_dir_does_not_exist()

    try:
        upload_basket_obj.setup_temp_dir_for_staging_prior_to_fs()
        upload_basket_obj.upload_files_and_stubs_to_fs()
        upload_basket_obj.create_and_upload_basket_json_to_fs()
        upload_basket_obj.upload_basket_metadata_to_fs()
        upload_basket_obj.upload_basket_supplement_to_fs()

        if upload_basket_obj.test_clean_up:
            raise Exception("Test Clean Up")

    except Exception as e:
        if upload_basket_obj.fs_upload_path_exists():
            upload_basket_obj.clean_out_fs_upload_dir()
        raise e

    finally:
        upload_basket_obj.tear_down_temp_dir()<|MERGE_RESOLUTION|>--- conflicted
+++ resolved
@@ -259,13 +259,6 @@
         self.sanitize_upload_basket_kwargs()
         self.sanitize_upload_basket_non_kwargs()
 
-<<<<<<< HEAD
-    def establish_s3fs(self):
-        """Establishes the S3FS connection"""
-        self.file_system = config.get_file_system()
-
-=======
->>>>>>> 0e2c338d
     def check_that_upload_dir_does_not_exist(self):
         """Ensure that upload directory does not previously exist
 
