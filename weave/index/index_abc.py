--- conflicted
+++ resolved
@@ -6,9 +6,6 @@
 
 class IndexABC(abc.ABC):
     """Abstract Base Class for the Index"""
-<<<<<<< HEAD
-    def __init__(self, file_system, pantry_path):
-=======
     @abc.abstractmethod
     def __init__(self, file_system, pantry_path, **kwargs):
         '''Initializes the Index class.
@@ -24,7 +21,6 @@
 
         Optional kwargs controlled by concrete implementations.
         '''
->>>>>>> b6ff2aa6
         self._file_system = file_system
         self._pantry_path = pantry_path
 
