"""
Wherein is contained the Abstract Base Class for Index.
"""
import abc


class IndexABC(abc.ABC):
    """Abstract Base Class for the Index"""
    @abc.abstractmethod
    def __init__(self, file_system, pantry_path, **kwargs):
        '''Initializes the Index class.

        Parameters
        ----------
        file_system: fsspec object
<<<<<<< HEAD
            The fsspec object which hosts the pantry we desire to index.
        pantry_path: string
            Path to the pantry root which we want to index.
=======
            The fsspec object which hosts the bucket we desire to index.
            If file_system is None, then the default fs is retrieved from the
            config.
        pantry_path: [string]
            Name of the bucket which the desired index is associated with.
>>>>>>> 46e6b0d0

        Optional kwargs controlled by concrete implementations.
        '''
        self._file_system = file_system
        self._pantry_path = pantry_path

    @property
    @abc.abstractmethod
    def file_system(self):
        """The file system of the pantry referenced by this Index."""

    @property
    @abc.abstractmethod
    def pantry_path(self):
        """The pantry path referenced by this Index."""

    @abc.abstractmethod
    def get_metadata(self, **kwargs):
        """Populates the metadata for the index.

        Parameters
        ----------
        Optional kwargs controlled by concrete implementations.
<<<<<<< HEAD
=======

        Returns
        ----------
        dict
            A dictionary of metadata for the index.
>>>>>>> 46e6b0d0
        """

    @abc.abstractmethod
    def generate_index(self, **kwargs):
        """Populates the index from the file system.

        Generate the index by scraping the pantry and adding the manifest data
        of found baskets to the index.

        Parameters
        ----------
        Optional kwargs controlled by concrete implementations.
        """

    @abc.abstractmethod
    def to_pandas_df(self, max_rows=1000, **kwargs):
        """Returns the pandas dataframe representation of the index.

        Parameters
        ----------
        max_rows: int
            Max rows returned in the pandas dataframe.

        Optional kwargs controlled by concrete implementations.

        Returns
        ----------
        pandas.DataFrame
            Returns a dataframe of the manifest data of the baskets in the
            pantry.
        """

    @abc.abstractmethod
    def track_basket(self, entry_df, **kwargs):
<<<<<<< HEAD
        """Track a basket (or many baskets) from the pantry with the Index.
=======
        """Track a basket from the pantry with the Index.
>>>>>>> 46e6b0d0

        Parameters
        ----------
        entry_df : pd.DataFrame
            Uploaded baskets to append to the index.
<<<<<<< HEAD

        Optional kwargs controlled by concrete implementations.
=======
>>>>>>> 46e6b0d0
        """

    @abc.abstractmethod
    def untrack_basket(self, basket_address, **kwargs):
        """Remove a basket from being tracked of given UUID or path.

        Parameters
        ----------
        basket_address: str or [str]
            Argument can take one of two forms: either a path to the basket
            directory, or the UUID of the basket. These may also be passed in
            as a list.

        Optional kwargs controlled by concrete implementations.
        """

    @abc.abstractmethod
    def get_row(self, basket_address, **kwargs):
        """Returns a pd.DataFrame row information of given UUID or path.

        Parameters
        ----------
        basket_address: str or [str]
            Argument can take one of two forms: either a path to the basket
            directory, or the UUID of the basket. These may also be passed in
            as a list.

        Optional kwargs controlled by concrete implementations.

        Returns
        ----------
<<<<<<< HEAD
        pandas.DataFrame
            Manifest information for the requested basket(s).
=======
        row: pd.DataFrame
            Manifest information for the requested basket.
>>>>>>> 46e6b0d0
        """

    @abc.abstractmethod
    def get_parents(self, basket_address, **kwargs):
        """Returns a pandas dataframe of all parents of a basket.

        Parameters
        ----------
        basket_address: str
            Argument can take one of two forms: either a path to the basket
            directory, or the UUID of the basket.

        Optional kwargs controlled by concrete implementations.

        Returns
        ----------
        pandas.DataFrame containing all the manifest data AND generation level
        of parents (and recursively their parents) of the given basket.
        """

    @abc.abstractmethod
    def get_children(self, basket_address, **kwargs):
        """Returns a pandas dataframe of all children of a basket.

        Parameters
        ----------
        basket_address: str
            Argument can take one of two forms: either a path to the basket
            directory, or the UUID of the basket.

        Optional kwargs controlled by concrete implementations.

        Returns
        ----------
        pandas.DataFrame containing all the manifest data AND generation level
        of children (and recursively their children) of the given basket.
        """

    @abc.abstractmethod
    def get_baskets_of_type(self, basket_type, max_rows=1000, **kwargs):
        """Returns a pandas dataframe containing baskets of basket_type.

        Parameters
        ----------
        basket_type: str
            The basket type to filter for.
        max_rows: int
            Max rows returned in the pandas dataframe.

        Optional kwargs controlled by concrete implementations.

        Returns
        ----------
        pandas.DataFrame containing the manifest data of baskets of the type.
        """

    @abc.abstractmethod
    def get_baskets_of_label(self, basket_label, max_rows=1000, **kwargs):
        """Returns a pandas dataframe containing baskets with label.

        Parameters
        ----------
        basket_label: str
            The label to filter for.
        max_rows: int
            Max rows returned in the pandas dataframe.

        Optional kwargs controlled by concrete implementations.

        Returns
        ----------
        pandas.DataFrame containing the manifest data of baskets with the label
        """

    @abc.abstractmethod
    def get_baskets_by_upload_time(self, start_time=None, end_time=None,
                                   max_rows=1000, **kwargs):
        """Returns a pandas dataframe of baskets uploaded between two times.

        Parameters
        ----------
        start_time: datetime.datetime
            The start datetime object to filter between. If None, will filter
            from the beginning of time.
        end_time: datetime.datetime
            The end datetime object to filter between. If None, will filter
            to the current datetime.
        max_rows: int
            Max rows returned in the pandas dataframe.

        Optional kwargs controlled by concrete implementations.

        Returns
        ----------
        pandas.DataFrame containing the manifest data of baskets uploaded
        between the start and end times.
        """

    @abc.abstractmethod
    def query(self, expr, **kwargs):
        """Returns a pandas dataframe of the results of the query.

        Parameters
        ----------
        expr: str
            An expression passed to the backend. An example could be a SQL or
            pandas query. Largely dependent on concrete implementations.

        Optional kwargs controlled by concrete implementations.

        Returns
        ----------
        pandas.DataFrame of the resulting query.
        """

    @abc.abstractmethod
    def __len__(self):
        """Returns the number of baskets in the index."""

    @abc.abstractmethod
    def __str__(self):
        """Returns the str instantiation type of this Index (ie 'SQLIndex')."""<|MERGE_RESOLUTION|>--- conflicted
+++ resolved
@@ -8,25 +8,17 @@
     """Abstract Base Class for the Index"""
     @abc.abstractmethod
     def __init__(self, file_system, pantry_path, **kwargs):
-        '''Initializes the Index class.
+        """Initializes the Index class.
 
         Parameters
         ----------
         file_system: fsspec object
-<<<<<<< HEAD
             The fsspec object which hosts the pantry we desire to index.
-        pantry_path: string
+        pantry_path: str
             Path to the pantry root which we want to index.
-=======
-            The fsspec object which hosts the bucket we desire to index.
-            If file_system is None, then the default fs is retrieved from the
-            config.
-        pantry_path: [string]
-            Name of the bucket which the desired index is associated with.
->>>>>>> 46e6b0d0
-
-        Optional kwargs controlled by concrete implementations.
-        '''
+
+        Optional kwargs controlled by concrete implementations.
+        """
         self._file_system = file_system
         self._pantry_path = pantry_path
 
@@ -47,14 +39,11 @@
         Parameters
         ----------
         Optional kwargs controlled by concrete implementations.
-<<<<<<< HEAD
-=======
 
         Returns
         ----------
         dict
             A dictionary of metadata for the index.
->>>>>>> 46e6b0d0
         """
 
     @abc.abstractmethod
@@ -89,21 +78,14 @@
 
     @abc.abstractmethod
     def track_basket(self, entry_df, **kwargs):
-<<<<<<< HEAD
         """Track a basket (or many baskets) from the pantry with the Index.
-=======
-        """Track a basket from the pantry with the Index.
->>>>>>> 46e6b0d0
-
-        Parameters
-        ----------
-        entry_df : pd.DataFrame
+
+        Parameters
+        ----------
+        entry_df : pandas.DataFrame
             Uploaded baskets to append to the index.
-<<<<<<< HEAD
-
-        Optional kwargs controlled by concrete implementations.
-=======
->>>>>>> 46e6b0d0
+
+        Optional kwargs controlled by concrete implementations.
         """
 
     @abc.abstractmethod
@@ -132,16 +114,25 @@
             as a list.
 
         Optional kwargs controlled by concrete implementations.
-
-        Returns
-        ----------
-<<<<<<< HEAD
+        """
+
+    @abc.abstractmethod
+    def get_row(self, basket_address, **kwargs):
+        """Returns a pd.DataFrame row information of given UUID or path.
+
+        Parameters
+        ----------
+        basket_address: str or [str]
+            Argument can take one of two forms: either a path to the basket
+            directory, or the UUID of the basket. These may also be passed in
+            as a list.
+
+        Optional kwargs controlled by concrete implementations.
+
+        Returns
+        ----------
         pandas.DataFrame
             Manifest information for the requested basket(s).
-=======
-        row: pd.DataFrame
-            Manifest information for the requested basket.
->>>>>>> 46e6b0d0
         """
 
     @abc.abstractmethod
@@ -263,4 +254,4 @@
 
     @abc.abstractmethod
     def __str__(self):
-        """Returns the str instantiation type of this Index (ie 'SQLIndex')."""+        """Returns the str instantiation type of this Index (ie 'IndexSQL')."""