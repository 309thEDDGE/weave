""" This module is for handling the pandas based backend of the Index object.
"""
import os
import tempfile
import warnings
from time import time_ns

import pandas as pd

from ..upload import UploadBasket
from .create_index import create_index_from_fs
from .index_abc import IndexABC

class PandasIndex(IndexABC):
    '''Handles Pandas based functionality of the Index'''

<<<<<<< HEAD
    def __init__(self, pantry_path="basket-data", sync=True, **kwargs):
=======
    def __init__(self, file_system, pantry_path, **kwargs):
>>>>>>> 90bf70c8
        '''Initializes the Index class.

        Parameters
        ----------
<<<<<<< HEAD
        pantry_path: [string]
=======
        pantry_path: str
>>>>>>> 90bf70c8
            Name of the bucket which the desired index is associated with.
        file_system: fsspec object
            The fsspec object which hosts the bucket we desire to index.
            If file_system is None, then the default fs is retrieved from the
            config.
        **sync: bool
            Whether or not to check the index on disk to ensure this Index
            object stays current. If True, then some operations may take
            slightly longer, as they will check to see if the current Index
            object has the same information as the index on the disk. If False,
            then the Index object may be stale, but operations will perform
            at a higher speed.
        '''
<<<<<<< HEAD
        self.file_system = kwargs.get("file_system", get_file_system())

        self.pantry_path = str(pantry_path)
=======
        super().__init__(file_system=file_system,
                         pantry_path=pantry_path,
                         **kwargs
        )
>>>>>>> 90bf70c8
        self.index_basket_dir_name = 'index' # AKA basket type
        self.index_basket_dir_path = os.path.join(
            self.pantry_path, self.index_basket_dir_name
        )
        self.sync = bool(kwargs.get('sync', True))
        self.index_json_time = 0 # 0 is essentially same as None in this case
        self.index_df = None

    def __len__(self):
        """Returns the number of baskets in the index."""
        if self.sync and not self.is_index_current():
            self.sync_index()
        elif self.index_df is None:
            self.sync_index()
        return len(self.index_df)

    def __str__(self):
        """Returns the str instantiation type of this Index (ie 'SQLIndex')."""
        return "PandasIndex"

    @property
    def file_system(self):
        """The file system of the pantry referenced by this Index."""
        return self._file_system

    @property
    def pantry_path(self):
        """The pantry path referenced by this Index."""
        return self._pantry_path

    def generate_metadata(self, **kwargs):
        """Populates the metadata for the index.

        Parameters
        ----------
        **kwargs unused for this class.
        """
        super().generate_metadata(**kwargs)
        return self.metadata

    def sync_index(self):
        '''Gets index from latest index basket'''
        index_paths = self.file_system.glob(f"{self.index_basket_dir_path}"
                                            "/**/*-index.json")
        if len(index_paths) == 0:
            self.generate_index()
            return
        if len(index_paths) > 20:
            warnings.warn(f"The index basket count is {len(index_paths)}. " +
                 "Consider running weave.Index.clean_up_indices")
        latest_index_path = ""
        for path in index_paths:
            path_time = self._get_index_time_from_path(path)
            if path_time >= self.index_json_time:
                self.index_json_time = path_time
                latest_index_path = path
        self.index_df = pd.read_json(
            self.file_system.open(latest_index_path), dtype = {'uuid': str}
        )

    def _get_index_time_from_path(self, path):
        '''Returns time as int from index_json path.'''
        path = str(path)
        return int(os.path.basename(path).replace("-index.json",""))

    def to_pandas_df(self, max_rows=1000, **kwargs):
        """Returns the pandas dataframe representation of the index.

        Parameters
        ----------
        max_rows: int (default=1000)
            Max rows returned in the pandas dataframe.

        **kwargs unused for this class.

        Returns
        ----------
        pandas.DataFrame
            Returns a dataframe of the manifest data of the baskets in the
            pantry.
        """
        if self.sync:
            if not self.is_index_current():
                self.sync_index()
        elif self.index_df is None:
            self.sync_index()
        return self.index_df.head(max_rows)

    def clean_up_indices(self, n_keep=20):
        '''Deletes any index basket except the latest n index baskets.

        Parameters
        ----------
        n_keep: [int]
            n is the number of latest index baskets to keep.
        '''
        n_keep = int(n_keep)
        index_paths = self.file_system.glob(f"{self.index_basket_dir_path}"
                                            "/**/*-index.json")
        if len(index_paths) <= n_keep:
            return
        index_time_list = [self._get_index_time_from_path(i)
                           for i in index_paths]
        index_times_to_keep = sorted(index_time_list,
                                     reverse=True)[:n_keep]
        for index_time in index_time_list:
            if index_time not in index_times_to_keep:
                try:
                    path = self.file_system.glob(
                        f"{self.index_basket_dir_path}/**/" +
                        f"{index_time}-index.json"
                    )[0]
                    parent_path = path.rsplit(os.path.sep,1)[0]
                    self.file_system.rm(parent_path,recursive = True)
                except ValueError as error:
                    warnings.warn(error)

    def is_index_current(self):
        '''Checks to see if the index in memory is up to date with disk index.

        Returns True if index in memory is up to date, else False.
        '''
        index_paths = self.file_system.glob(f"{self.index_basket_dir_path}"
                                            "/**/*-index.json")
        if len(index_paths) == 0:
            return False
        index_times = [self._get_index_time_from_path(i)
                      for i in index_paths]
        return all((self.index_json_time >= i for i in index_times))

<<<<<<< HEAD
    def generate_index(self):
        '''Generates index and stores it in a basket'''
=======
    def generate_index(self, **kwargs):
        """Populates the index from the file system.

        Generate the index by scraping the pantry and adding the manifest data
        of found baskets to the index.

        Parameters
        ----------
        **kwargs unused for this class.
        """
>>>>>>> 90bf70c8
        index = create_index_from_fs(self.pantry_path, self.file_system)
        self._upload_index(index=index)

    def _upload_index(self, index):
        """Upload a new index"""
        with tempfile.TemporaryDirectory() as out:
            n_secs = time_ns()
            temp_json_path = os.path.join(out, f"{n_secs}-index.json")
            index.to_json(temp_json_path, date_format='iso', date_unit='ns')
            UploadBasket(
                upload_items=[{'path':temp_json_path, 'stub':False}],
                basket_type=self.index_basket_dir_name,
                file_system=self.file_system,
<<<<<<< HEAD
                pantry_path=self.pantry_path
=======
                pantry_name=self.pantry_path
>>>>>>> 90bf70c8
            )
        self.index_df = index
        self.index_json_time = n_secs


    def untrack_basket(self, basket_address, **kwargs):
        """Remove a basket from being tracked of given UUID or path.

        Parameters
        ----------
        basket_address: str
            Argument can take one of two forms: either a path to the basket
            directory, or the UUID of the basket.

        **kwargs unused for this class.
        """
        upload_index = kwargs.get("upload_index", True)
        basket_address = str(basket_address)
        if self.index_df is None:
            self.sync_index()

        remove_item = self.index_df[(self.index_df["uuid"] == basket_address)
                               | (self.index_df["address"] == basket_address)
                      ]

        self.index_df.drop(remove_item.index, inplace=True)
        self.index_df.reset_index(drop=True, inplace=True)
        if upload_index:
            self._upload_index(self.index_df)


    def get_parents(self, basket_address, **kwargs):
        """Recursively gathers all parents of basket and returns index

        Parameters
        ----------
        basket_address: string
            string that holds the path of the basket
            can also be the basket uuid

        kwargs:
        gen_level: int
            number the indicates what generation we are on, 1 for parent,
            2 for grandparent and so forth
        data: pandas dataframe (optional)
            this is the index or dataframe we have collected so far
            when it is initially called, it is empty, every
            iteration/recursive call we add all the immediate parents for
            the given basket
        descendants: list of str
            this is a list that holds the uids of all the descendents the
            function has visited. this is used to prevent/detect any
            parent-child loops found in the basket structure.

        Returns
        ----------
        index or dataframe of all the parents of the immediate
        basket we are given, along with all the previous parents
        of the previous calls.
        """
        # collect info from kwargs
        gen_level = kwargs.get("gen_level", 1)
        data = kwargs.get("data", pd.DataFrame())
        descendants = kwargs.get("descendants", [])

        if self.sync:
            if not self.is_index_current():
                self.sync_index()
        elif self.index_df is None:
            self.sync_index()

        # validate the bucket exists. if it does,
        # make sure we use the address or the uid
        if (not self.file_system.exists(basket_address) and
            basket_address not in self.index_df.uuid.values):
            raise FileNotFoundError(
                f"basket path or uuid does not exist '{basket_address}'"
            )

        if self.file_system.exists(basket_address):
            current_uid = self.index_df["uuid"].loc[
                self.index_df["address"].str.endswith(basket_address)
            ].values[0]
        elif basket_address in self.index_df.uuid.values:
            current_uid = basket_address

        # get all the parent uuids for the current uid
        puids = self.index_df["parent_uuids"].loc[
            self.index_df["uuid"] == current_uid
        ].to_numpy()[0]

        # check if the list is empty return the data how it is
        if len(puids) == 0:
            return data

        if current_uid in descendants:
            raise ValueError(f"Parent-Child loop found at uuid: {current_uid}")
        descendants.append(current_uid)

        parents_index = self.index_df.loc[
            self.index_df["uuid"].isin(puids), :
        ].copy()

        if len(parents_index) == 0:
            return data

        parents_index.loc[:, "generation_level"] = gen_level

        #add the parents for this generation to the data
        data = pd.concat([data, parents_index])

        # for every parent, go get their parents
        for basket_addr in parents_index["address"]:
            data = self.get_parents(basket_address=basket_addr,
                                    gen_level=gen_level+1,
                                    data=data,
                                    descendants=descendants.copy())
        return data

    def get_children(self, basket_address, **kwargs):
        """Recursively gathers all the children of basket and returns an index

        Parameters
        ----------
        basket_address: string
            string that holds the path of the basket
            can also be the basket uuid

        kwargs:
        gen_level: int
            number the indicates what generation we are on, -1 for child.
            -2 for grandchild and so forth
        data: pandas dataframe (optional)
            this is the index or dataframe we have collected so far
            when it is initially called, it is empty, every
            iteration/recursive call we add all the immediate children for
            the given basket
        ancestors: list of string
            this is a list of basket uuids of all the ancestors that have been
            visited. This is being used to detect if there is a parent-child
            loop inside the basket structure

        Returns
        ----------
        index or dataframe of all the children of the immediate
        basket we are given, along with all the previous children
        of the previous calls.
        """
        # collect info from kwargs
        gen_level = kwargs.get("gen_level", -1)
        data = kwargs.get("data", pd.DataFrame())
        ancestors = kwargs.get("ancestors", [])

        if self.sync:
            if not self.is_index_current():
                self.sync_index()
        elif self.index_df is None:
            self.sync_index()

        # validate the bucket exists. if it does,
        # make sure we use the address or the uid
        if (not self.file_system.exists(basket_address) and
            basket_address not in self.index_df.uuid.values):
            raise FileNotFoundError(
                f"basket path or uuid does not exist '{basket_address}'"
            )

        if self.file_system.exists(basket_address):
            current_uid = self.index_df["uuid"].loc[
                self.index_df["address"].str.endswith(basket_address)
            ].values[0]
        elif basket_address in self.index_df.uuid.values:
            current_uid = basket_address

        # this looks at all the baskets and returns a list of baskets who have
        # the the parent id inside their "parent_uuids" list
        child_index = self.index_df.loc[
            self.index_df.parent_uuids.apply(lambda a: current_uid in a)
        ]

        cids = child_index["uuid"].values

        if len(cids) == 0:
            return data

        # we are storing all the ancestors in a list, if we find the same
        # ancestor twice, we are in a loop, throw error
        if current_uid in ancestors:
            raise ValueError(f"Parent-Child loop found at uuid: {current_uid}")
        ancestors.append(current_uid)

        # pandas is wanting me to make a copy of itself,
        # I'm not exactly sure why
        child_index = child_index.copy()
        child_index.loc[:, "generation_level"] = gen_level

        # add the children from this generation to the data
        data = pd.concat([data, child_index])

        # go through all the children and get their children too
        for basket_addr in child_index["address"]:
            data =  self.get_children(basket_address=basket_addr,
                                      gen_level=gen_level-1,
                                      data=data,
                                      ancestors=ancestors.copy())
        return data

    def track_basket(self, entry_df, **kwargs):
        """Track a basket to from the pantry referenced by the Index

        Parameters
        ----------
        entry_df : pd.DataFrame
            The entry to be added to the index.

        **kwargs unused for this class.
        """
        self._upload_index(
            pd.concat([self.index_df, entry_df], ignore_index=True)
        )


    def get_rows(self, basket_address, **kwargs):
        """Returns a pd.DataFrame row information of given UUID or path.

        Parameters
        ----------
        basket_address: str or [str]
            Argument can take one of two forms: either a path to the basket
            directory, or the UUID of the basket. These may also be passed in
            as a list.

       **kwargs unused for this class.

        Returns
        ----------
        rows: pd.DataFrame
            Manifest information for the requested basket.
        """
        if self.index_df is None:
            self.generate_index()
        if not isinstance(basket_address, list):
            basket_address = [basket_address]
        rows = self.index_df[(self.index_df["uuid"].isin(basket_address))
                           | (self.index_df["address"].isin(basket_address))
                      ]
        return rows

    def get_baskets_of_type(self, basket_type, max_rows=1000, **kwargs):
        """Returns a pandas dataframe containing baskets of basket_type.

        Parameters
        ----------
        basket_type: str
            The basket type to filter for.
        max_rows: int (default=1000)
            Max rows returned in the pandas dataframe.

       **kwargs unused for this class.

        Returns
        ----------
        pandas.DataFrame containing the manifest data of baskets of the type.
        """
        return self.index_df[
            self.index_df["basket_type"] == basket_type
        ].head(max_rows)

    def get_baskets_of_label(self, basket_label, max_rows=1000, **kwargs):
        """Returns a pandas dataframe containing baskets with label.

        Parameters
        ----------
        basket_label: str
            The label to filter for.
        max_rows: int (default=1000)
            Max rows returned in the pandas dataframe.
       **kwargs unused for this class.

        Returns
        ----------
        pandas.DataFrame containing the manifest data of baskets with the label
        """
        return self.index_df[
            self.index_df["label"] == basket_label
        ].head(max_rows)

    def get_baskets_by_upload_time(self, start_time=None, end_time=None,
                                   max_rows=1000, **kwargs):
        """Returns a pandas dataframe of baskets uploaded between two times.

        Parameters
        ----------
        start_time: datetime.datetime (optional)
            The start datetime object to filter between. If None, will filter
            from the beginning of time.
        end_time: datetime.datetime (optional)
            The end datetime object to filter between. If None, will filter
            to the current datetime.
        max_rows: int (default=1000)
            Max rows returned in the pandas dataframe.

       **kwargs unused for this class.

        Returns
        ----------
        pandas.DataFrame containing the manifest data of baskets uploaded
        between the start and end times.
        """
        if start_time is None and end_time is None:
            return self.to_pandas_df(max_rows, **kwargs)
        if start_time is None:
            return self.index_df[
                self.index_df["upload_time"] <= end_time
            ].head(max_rows)
        if end_time is None:
            return self.index_df[
                self.index_df["upload_time"] >= start_time
            ].head(max_rows)
        return self.index_df[
            (self.index_df["upload_time"] >= start_time)
             & (self.index_df["upload_time"] <= end_time)
            ].head(max_rows)

    def query(self, expr, **kwargs):
        """Returns a pandas dataframe of the results of the query.

        Parameters
        ----------
        expr: str
           Pass SQL Query to the pandas dataframe
       **kwargs unused for this class.

        Returns
        ----------
        pandas.DataFrame of the resulting query.
        """
        return self.index_df.query(expr)<|MERGE_RESOLUTION|>--- conflicted
+++ resolved
@@ -14,20 +14,12 @@
 class PandasIndex(IndexABC):
     '''Handles Pandas based functionality of the Index'''
 
-<<<<<<< HEAD
-    def __init__(self, pantry_path="basket-data", sync=True, **kwargs):
-=======
     def __init__(self, file_system, pantry_path, **kwargs):
->>>>>>> 90bf70c8
         '''Initializes the Index class.
 
         Parameters
         ----------
-<<<<<<< HEAD
-        pantry_path: [string]
-=======
         pantry_path: str
->>>>>>> 90bf70c8
             Name of the bucket which the desired index is associated with.
         file_system: fsspec object
             The fsspec object which hosts the bucket we desire to index.
@@ -41,16 +33,10 @@
             then the Index object may be stale, but operations will perform
             at a higher speed.
         '''
-<<<<<<< HEAD
-        self.file_system = kwargs.get("file_system", get_file_system())
-
-        self.pantry_path = str(pantry_path)
-=======
         super().__init__(file_system=file_system,
                          pantry_path=pantry_path,
                          **kwargs
         )
->>>>>>> 90bf70c8
         self.index_basket_dir_name = 'index' # AKA basket type
         self.index_basket_dir_path = os.path.join(
             self.pantry_path, self.index_basket_dir_name
@@ -181,10 +167,6 @@
                       for i in index_paths]
         return all((self.index_json_time >= i for i in index_times))
 
-<<<<<<< HEAD
-    def generate_index(self):
-        '''Generates index and stores it in a basket'''
-=======
     def generate_index(self, **kwargs):
         """Populates the index from the file system.
 
@@ -195,7 +177,6 @@
         ----------
         **kwargs unused for this class.
         """
->>>>>>> 90bf70c8
         index = create_index_from_fs(self.pantry_path, self.file_system)
         self._upload_index(index=index)
 
@@ -209,11 +190,7 @@
                 upload_items=[{'path':temp_json_path, 'stub':False}],
                 basket_type=self.index_basket_dir_name,
                 file_system=self.file_system,
-<<<<<<< HEAD
                 pantry_path=self.pantry_path
-=======
-                pantry_name=self.pantry_path
->>>>>>> 90bf70c8
             )
         self.index_df = index
         self.index_json_time = n_secs
