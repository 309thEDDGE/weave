--- conflicted
+++ resolved
@@ -7,7 +7,6 @@
 
 import pandas as pd
 
-from ..basket import Basket
 from ..upload import UploadBasket
 from .create_index import create_index_from_fs
 from .index_abc import IndexABC
@@ -400,51 +399,18 @@
                                       ancestors=ancestors.copy())
         return data
 
-<<<<<<< HEAD
     def track_basket(self, entry_df, **kwargs):
         """Track a basket to from the pantry referenced by the Index
 
         Parameters
         ----------
         entry_df : pd.DataFrame
-=======
-    def upload_basket(self, upload_index):
-        """Upload a basket to the same pantry referenced by the Index
-
-        Parameters
-        ----------
-        upload_index : pd.DataFrame
->>>>>>> 46e6b0d0
-            Uploaded baskets to append to the index.
         """
         self.sync_index()
         self._upload_index(
-<<<<<<< HEAD
             pd.concat([self.index_df, entry_df], ignore_index=True)
         )
 
-    def get_basket(self, basket_address, **kwargs):
-        """Returns a Basket of given UUID or path.
-
-        Parameters
-        ----------
-        basket_address: str
-            Argument can take one of two forms: either a path to the basket
-            directory, or the UUID of the basket.
-
-        Returns
-        ----------
-        Basket
-            Returns the Basket object.
-        """
-        basket = self.index_df[(self.index_df["uuid"] == basket_address)
-                               | (self.index_df["address"] == basket_address)
-                      ]
-
-        if len(basket) == 0:
-            raise ValueError(f"The provided value for basket_uuid "
-                             f"{basket_address} does not exist.")
-        return Basket(basket.iloc[0].address, file_system=self.file_system)
 
     def get_row(self, basket_address, **kwargs):
         """Returns a pd.DataFrame row information of given UUID or path.
@@ -561,8 +527,4 @@
         ----------
         pandas.DataFrame of the resulting query.
         """
-        return self.index_df.query(expr)
-=======
-            pd.concat([self.index_df, upload_index], ignore_index=True)
-        )
->>>>>>> 46e6b0d0
+        return self.index_df.query(expr)