--- conflicted
+++ resolved
@@ -12,20 +12,12 @@
 from .create_index import create_index_from_fs
 from .index_abc import IndexABC
 
-<<<<<<< HEAD
 
 class _Index():
     """Handles Pandas based functionality of the Index."""
 
-    def __init__(self, pantry_name="basket-data", sync=True, **kwargs):
+    def __init__(self, file_system, pantry_path, **kwargs):
         """Initializes the Index class.
-=======
-class IndexPandas(IndexABC):
-    '''Handles Pandas based functionality of the Index'''
-
-    def __init__(self, file_system, pantry_path, **kwargs):
-        '''Initializes the Index class.
->>>>>>> 938639cc
 
         Parameters
         ----------
@@ -42,25 +34,13 @@
             object has the same information as the index on the disk. If False,
             then the Index object may be stale, but operations will perform
             at a higher speed.
-<<<<<<< HEAD
-        **file_system: fsspec object
-            The fsspec object which hosts the bucket being indexed.
-            If file_system is None, then the default fs is retrieved from the
-            config.
-        """
-
-        self.file_system = kwargs.get("file_system", get_file_system())
-
-        self.pantry_name = str(pantry_name)
-        self.index_basket_dir_name = "index" # AKA basket type
-=======
-        '''
+        """
+        
         super().__init__(file_system=file_system,
                          pantry_path=pantry_path,
                          **kwargs
         )
         self.index_basket_dir_name = 'index' # AKA basket type
->>>>>>> 938639cc
         self.index_basket_dir_path = os.path.join(
             self.pantry_path, self.index_basket_dir_name
         )
@@ -140,17 +120,6 @@
         path = str(path)
         return int(os.path.basename(path).replace("-index.json",""))
 
-<<<<<<< HEAD
-    def to_pandas_df(self):
-        """Returns the Pandas DataFrame representation of the index."""
-
-        if self.sync:
-            if not self.is_index_current():
-                self.sync_index()
-        elif self.index_df is None:
-            self.sync_index()
-        return self.index_df
-=======
     def to_pandas_df(self, max_rows=1000, **kwargs):
         """Returns the pandas dataframe representation of the index.
 
@@ -167,9 +136,9 @@
             Returns a dataframe of the manifest data of the baskets in the
             pantry.
         """
+
         self._sync_if_needed()
         return self.index_df.head(max_rows)
->>>>>>> 938639cc
 
     def clean_up_indices(self, n_keep=20):
         """Deletes any index basket except the latest n index baskets.
@@ -215,12 +184,6 @@
                       for i in index_paths]
         return all((self.index_json_time >= i for i in index_times))
 
-<<<<<<< HEAD
-    def generate_index(self):
-        """Generates index and stores it in a basket."""
-
-        index = create_index_from_fs(self.pantry_name, self.file_system)
-=======
     def generate_index(self, **kwargs):
         """Populates the index from the file system.
 
@@ -232,7 +195,6 @@
         **kwargs unused for this class.
         """
         index = create_index_from_fs(self.pantry_path, self.file_system)
->>>>>>> 938639cc
         self._upload_index(index=index)
 
     def _upload_index(self, index):
@@ -251,22 +213,6 @@
         self.index_df = index
         self.index_json_time = n_secs
 
-<<<<<<< HEAD
-    def delete_basket(self, basket_uuid, **kwargs):
-        """Deletes basket of given UUID.
-
-        Note that the given basket will not be deleted if the basket is listed
-        as the parent uuid for any of the baskets in the index.
-
-        Parameters:
-        -----------
-        basket_uuid: int
-            The uuid of the basket to delete.
-        **upload_index: bool
-            Flag to upload the new index to the file system.
-        """
-
-=======
     def untrack_basket(self, basket_address, **kwargs):
         """Remove a basket from being tracked of given UUID or path.
 
@@ -279,7 +225,7 @@
         **upload_index: bool (optional)
             Flag to upload the new index to the file system
         """
->>>>>>> 938639cc
+
         upload_index = kwargs.get("upload_index", True)
         if not isinstance(basket_address, list):
             basket_address = [basket_address]
@@ -290,13 +236,6 @@
             (self.index_df["uuid"].isin(basket_address))
             | (self.index_df["address"].isin(basket_address))
         ]
-<<<<<<< HEAD
-        if basket_uuid in parent_uuids:
-            raise ValueError(
-                f"The provided value for basket_uuid {basket_uuid} " +
-                "is listed as a parent UUID for another basket. Please " +
-                "delete that basket before deleting its parent basket."
-=======
         if len(remove_item) != len(basket_address):
             warnings.warn(
                 UserWarning(
@@ -304,64 +243,39 @@
                     "as some were not being tracked to begin with.",
                     len(basket_address) - len(remove_item)
                 )
->>>>>>> 938639cc
             )
         if len(remove_item) == 0:
             return
 
-<<<<<<< HEAD
-        remove_item = self.index_df[self.index_df["uuid"] == basket_uuid]
-        self.file_system.rm(remove_item["address"].values[0], recursive=True)
-=======
->>>>>>> 938639cc
         self.index_df.drop(remove_item.index, inplace=True)
         self.index_df.reset_index(drop=True, inplace=True)
         if upload_index:
             self._upload_index(self.index_df)
 
-<<<<<<< HEAD
-
-    def get_parents(self, basket, **kwargs):
+    def get_parents(self, basket_address, **kwargs):
         """Recursively gathers all parents of basket and returns index.
-
-        Parameters
-        ----------
-        basket: str
-            string that holds the path of the basket
-            can also be the basket uuid.
-        **gen_level: int
-=======
-    def get_parents(self, basket_address, **kwargs):
-        """Recursively gathers all parents of basket and returns index
 
         Parameters
         ----------
         basket_address: str
             String that holds the path of the basket
-            can also be the basket uuid
-
+            can also be the basket uuid.
         **gen_level: int (optional)
->>>>>>> 938639cc
             This indicates what generation is being looked at,
             1 for parent, 2 for grandparent and so forth.
         **data: pd.dataframe (optional)
             This is the index or dataframe collected so far
             when it is initially called, it is empty, for every
             iteration/recursive call all the immediate parents for
-<<<<<<< HEAD
             the given basket are added.
-        **descendants: [str]
-=======
-            the given basket are added
         **descendants: [str] (optional)
->>>>>>> 938639cc
             This is a list that holds the uids of all the descendents the
             function has visited. this is used to prevent/detect any
             parent-child loops found in the basket structure.
 
         Returns
         ----------
-        index or dataframe of all the parents of the immediate
+        Index or dataframe of all the parents of the immediate
         basket given, along with all the previous parents
         of the previous calls.
         """
@@ -426,13 +340,8 @@
         ).reset_index(drop=True)
         return data
 
-<<<<<<< HEAD
-    def get_children(self, basket, **kwargs):
+    def get_children(self, basket_address, **kwargs):
         """Recursively gathers all the children of basket and returns an index.
-=======
-    def get_children(self, basket_address, **kwargs):
-        """Recursively gathers all the children of basket and returns an index
->>>>>>> 938639cc
 
         Parameters
         ----------
@@ -518,10 +427,6 @@
         ).reset_index(drop=True)
         return data
 
-<<<<<<< HEAD
-    def upload_basket(self, upload_items, basket_type, **kwargs):
-        """Upload a basket to the same pantry referenced by the Index.
-=======
     def track_basket(self, entry_df, **kwargs):
         """Track a basket to from the pantry referenced by the Index
 
@@ -532,6 +437,7 @@
 
         **kwargs unused for this class.
         """
+
         if not self._sync_if_needed():
             self._upload_index(
                 pd.concat([self.index_df, entry_df], ignore_index=True)
@@ -554,6 +460,7 @@
         rows: pd.DataFrame
             Manifest information for the requested basket.
         """
+
         self._sync_if_needed()
 
         if not isinstance(basket_address, list):
@@ -565,43 +472,10 @@
 
     def get_baskets_of_type(self, basket_type, max_rows=1000, **kwargs):
         """Returns a pandas dataframe containing baskets of basket_type.
->>>>>>> 938639cc
 
         Parameters
         ----------
         basket_type: str
-<<<<<<< HEAD
-            Type of basket being uploaded.
-        **parent_ids: [str] (optional)
-            List of unique ids associated with the parent baskets
-            used to derive the new basket being uploaded.
-        **metadata: dict (optional)
-            Python dictionary that will be written to metadata.json
-            and stored in the basket in upload file_system.
-        **label: str (optional)
-            Optional user friendly label associated with the basket.
-        """
-
-        parent_ids = kwargs.get("parent_ids", [])
-        metadata = kwargs.get("metadata", {})
-        label = kwargs.get("label", "")
-
-        self.sync_index()
-        up_dir = UploadBasket(
-            upload_items=upload_items,
-            basket_type=basket_type,
-            file_system=self.file_system,
-            pantry_name=self.pantry_name,
-            parent_ids=parent_ids,
-            metadata=metadata,
-            label=label,
-        ).get_upload_path()
-        single_indice_index = create_index_from_fs(up_dir, self.file_system)
-        self._upload_index(
-            pd.concat([self.index_df, single_indice_index], ignore_index=True)
-        )
-        return single_indice_index
-=======
             The basket type to filter for.
         max_rows: int (default=1000)
             Max rows returned in the pandas dataframe.
@@ -612,6 +486,7 @@
         ----------
         pandas.DataFrame containing the manifest data of baskets of the type.
         """
+
         self._sync_if_needed()
 
         return self.index_df[
@@ -633,6 +508,7 @@
         ----------
         pandas.DataFrame containing the manifest data of baskets with the label
         """
+
         self._sync_if_needed()
 
         return self.index_df[
@@ -661,6 +537,7 @@
         pandas.DataFrame containing the manifest data of baskets uploaded
         between the start and end times.
         """
+
         super().get_baskets_by_upload_time(start_time, end_time)
         if start_time is None and end_time is None:
             return self.to_pandas_df(max_rows, **kwargs)
@@ -686,7 +563,7 @@
         Parameters
         ----------
         expr: str
-           Pass SQL Query to the pandas dataframe
+           Pass SQL Query to the pandas dataframe.
 
        **kwargs unused for this class.
 
@@ -694,6 +571,6 @@
         ----------
         pandas.DataFrame of the resulting query.
         """
+
         self._sync_if_needed()
         return self.index_df.query(expr)
->>>>>>> 938639cc
