--- conflicted
+++ resolved
@@ -201,34 +201,19 @@
 
     def _upload_index(self, index):
         """Upload a new index."""
-<<<<<<< HEAD
         n_secs = time_ns()
         # If the pantry is read-only, don't upload the index.
-        if not self.pantry_read_only:
-            with tempfile.TemporaryDirectory() as out:
-                temp_json_path = os.path.join(out, f"{n_secs}-index.json")
-                index.to_json(temp_json_path,
-                              date_format="iso",
-                              date_unit="ns")
-                UploadBasket(
-                    upload_items=[{"path":temp_json_path, "stub":False}],
-                    basket_type=self.index_basket_dir_name,
-                    file_system=self.file_system,
-                    pantry_path=self.pantry_path
-                )
-=======
-        with tempfile.TemporaryDirectory() as out:
-            n_secs = time_ns()
-            temp_json_path = os.path.join(out, f"{n_secs}-index.json")
-            index.to_json(temp_json_path, date_format="iso", date_unit="ns")
-            UploadBasket(
-                upload_items=[{"path":temp_json_path, "stub":False}],
-                basket_type=self.index_basket_dir_name,
-                file_system=self.file_system,
-                source_file_system=LocalFileSystem(),
-                pantry_path=self.pantry_path
-            )
->>>>>>> 0809d71f
+        if not self.pantry_read_only:   
+          with tempfile.TemporaryDirectory() as out:
+              temp_json_path = os.path.join(out, f"{n_secs}-index.json")
+              index.to_json(temp_json_path, date_format="iso", date_unit="ns")
+              UploadBasket(
+                  upload_items=[{"path":temp_json_path, "stub":False}],
+                  basket_type=self.index_basket_dir_name,
+                  file_system=self.file_system,
+                  source_file_system=LocalFileSystem(),
+                  pantry_path=self.pantry_path
+              )
         self.index_df = index
         self.index_json_time = n_secs
 
