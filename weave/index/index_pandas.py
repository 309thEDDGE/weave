""" This module is for handling the pandas based backend of the Index object.
"""
import os
import tempfile
import warnings
from time import time_ns
import pandas as pd

from fsspec.implementations.local import LocalFileSystem

from ..upload import UploadBasket
from .create_index import create_index_from_fs
from .index_abc import IndexABC

class IndexPandas(IndexABC):
    """Handles Pandas based functionality of the Index."""

    def __init__(self, file_system, pantry_path, **kwargs):
        """Initializes the Index class.

        Parameters
        ----------
        pantry_path: str
            Path of the pantry which the desired index is associated with.
        file_system: fsspec object
            The fsspec object which hosts the pantry to index.
            If file_system is None, then the default fs is retrieved from the
            config.
        **sync: bool (optional)
            Whether or not to check the index on disk to ensure this Index
            object stays current. If True, then some operations may take
            slightly longer, as they will check to see if the current Index
            object has the same information as the index on the disk. If False,
            then the Index object may be stale, but operations will perform
            at a higher speed.
        **pantry_read_only: bool (default=False)
            A bool that flags if the current working file system is read-only
            or not.
        """
        super().__init__(file_system=file_system,
                         pantry_path=pantry_path,
                         **kwargs
        )
        self.index_basket_dir_name = 'index' # AKA basket type
        self.index_basket_dir_path = os.path.join(
            self.pantry_path, self.index_basket_dir_name
        )
        self.sync = bool(kwargs.get('sync', True))
        self.index_json_time = 0 # 0 is essentially same as None in this case
        self.index_df = None
        self.pantry_read_only = kwargs.get("pantry_read_only", False)

    def __len__(self):
        """Returns the number of baskets in the index."""
        self._sync_if_needed()
        return len(self.index_df)

    def __str__(self):
        """Returns the str instantiation type of this Index (ie 'SQLIndex')."""
        return "IndexPandas"

    @property
    def file_system(self):
        """The file system of the pantry referenced by this Index."""
        return self._file_system

    @property
    def pantry_path(self):
        """The pantry path referenced by this Index."""
        return self._pantry_path

    def _sync_if_needed(self):
        """Check if the index_df is up to date, and sync if necessary.

        Returns
        ----------
        Returns a boolean indicating if the index was updated.
        """
        if self.sync and not self.is_index_current():
            self.sync_index()
        elif self.index_df is None:
            self.sync_index()
        else:
            return False
        return True

    def generate_metadata(self, **kwargs):
        """Populates the metadata for the index.

        Parameters
        ----------
        **kwargs unused for this class.
        """
        super().generate_metadata(**kwargs)
        return self.metadata

    def sync_index(self):
        """Gets index from latest index basket."""
        index_paths = self.file_system.glob(
            os.path.join(self.index_basket_dir_path, "**", "*-index.json")
        )
        if len(index_paths) == 0:
            self.generate_index()
            return
        if len(index_paths) > 20:
            warnings.warn(f"The index basket count is {len(index_paths)}. " +
                 "Consider running weave.IndexPandas.clean_up_indices")
        latest_index_path = ""
        for path in index_paths:
            path_time = self._get_index_time_from_path(path)
            if path_time >= self.index_json_time:
                self.index_json_time = path_time
                latest_index_path = path
        self.index_df = pd.read_json(
            self.file_system.open(latest_index_path), dtype = {"uuid": str}
        )

    def _get_index_time_from_path(self, path):
        """Returns time as int from index_json path."""
        path = str(path)
        return int(os.path.basename(path).replace("-index.json",""))

    def to_pandas_df(self, max_rows=1000, offset=0, **kwargs):
        """Returns the pandas dataframe representation of the index.

        Parameters
        ----------
        max_rows: int (default=1000)
            Max rows returned in the pandas dataframe.
        offset: int (default=0)
            Offset from the beginning of the index to begin the query

        **kwargs unused for this class.

        Returns
        ----------
        pandas.DataFrame
            Returns a dataframe of the manifest data of the baskets in the
            pantry.
        """
        self._sync_if_needed()
        return self.index_df.iloc[offset:offset+max_rows]

    def clean_up_indices(self, n_keep=20):
        """Deletes any index basket except the latest n index baskets.

        Parameters
        ----------
        n_keep: int (default=20)
            n is the number of latest index baskets to keep.
        """
        n_keep = int(n_keep)
        index_paths = self.file_system.glob(
            os.path.join(self.index_basket_dir_path, "**", "*-index.json")
        )
        if len(index_paths) <= n_keep:
            return
        index_time_list = [self._get_index_time_from_path(i)
                           for i in index_paths]
        index_times_to_keep = sorted(index_time_list,
                                     reverse=True)[:n_keep]
        for index_time in index_time_list:
            if index_time not in index_times_to_keep:
                try:
                    path = self.file_system.glob(
                        os.path.join(
                            self.index_basket_dir_path,
                            "**",
                            f"{index_time}-index.json"
                        )
                    )[0]
                    parent_path = os.path.split(path)[0]
                    self.file_system.rm(parent_path, recursive=True)
                except ValueError as error:
                    warnings.warn(error)

    def is_index_current(self):
        """Checks to see if the index in memory is up to date with disk index.

        Returns True if index in memory is up to date, else False.
        """
        index_paths = self.file_system.glob(
            os.path.join(self.index_basket_dir_path, "**", "*-index.json")
        )
        if len(index_paths) == 0:
            return False
        index_times = [self._get_index_time_from_path(i)
                      for i in index_paths]
        return all((self.index_json_time >= i for i in index_times))

    def generate_index(self, **kwargs):
        """Populates the index from the file system.

        Generate the index by scraping the pantry and adding the manifest data
        of found baskets to the index.

        Parameters
        ----------
        **kwargs unused for this class.
        """
        index = create_index_from_fs(self.pantry_path, self.file_system)
        self._upload_index(index=index)

    def _upload_index(self, index):
        """Upload a new index."""
        n_secs = time_ns()
        # If the pantry is read-only, don't upload the index.
        if not self.pantry_read_only:
            with tempfile.TemporaryDirectory() as out:
                temp_json_path = os.path.join(out, f"{n_secs}-index.json")
                index.to_json(temp_json_path,
                              date_format="iso",
                              date_unit="ns")
                UploadBasket(
                    upload_items=[{"path":temp_json_path, "stub":False}],
                    basket_type=self.index_basket_dir_name,
                    file_system=self.file_system,
                    source_file_system=LocalFileSystem(),
                    pantry_path=self.pantry_path
                )
        self.index_df = index
        self.index_json_time = n_secs

    def untrack_basket(self, basket_address, **kwargs):
        """Remove a basket from being tracked of given UUID or path.

        Parameters
        ----------
        basket_address: str
            Argument can take one of two forms: either a path to the basket
            directory, or the UUID of the basket.
        **upload_index: bool (optional)
            Flag to upload the new index to the file system.
        """
        upload_index = kwargs.get("upload_index", True)
        if not isinstance(basket_address, list):
            basket_address = [basket_address]

        self._sync_if_needed()

        remove_item = self.index_df[
            (self.index_df["uuid"].isin(basket_address))
            | (self.index_df["address"].isin(basket_address))
        ]
        if len(remove_item) != len(basket_address):
            warnings.warn(
                UserWarning(
                    "Incomplete Request. Index could not untrack baskets, "
                    "as some were not being tracked to begin with.",
                    len(basket_address) - len(remove_item)
                )
            )
        if len(remove_item) == 0:
            return

        self.index_df.drop(remove_item.index, inplace=True)
        self.index_df.reset_index(drop=True, inplace=True)
        if upload_index:
            self._upload_index(self.index_df)

    def get_parents(self, basket_address, **kwargs):
        """Recursively gathers all parents of basket and returns index.

        Parameters
        ----------
        basket_address: str
            String that holds the path of the basket
            can also be the basket uuid.
        **max_gen_level: int (optional)
            This indicates the maximum generation level that will be reported.
            Must be a positive int.
        **gen_level: int (optional)
            This indicates what generation is being looked at,
            1 for parent, 2 for grandparent and so forth.
        **data: pd.dataframe (optional)
            This is the index or dataframe collected so far
            when it is initially called, it is empty, for every
            iteration/recursive call all the immediate parents for
            the given basket are added.
        **descendants: [str] (optional)
            This is a list that holds the uids of all the descendents the
            function has visited. this is used to prevent/detect any
            parent-child loops found in the basket structure.

        Returns
        ----------
        Pandas dataframe of all the parents of the immediate
        basket given, along with all the previous parents
        of the previous calls.
        """
        # Collect info from kwargs
        max_gen_level = kwargs.get("max_gen_level", 999)
        gen_level = kwargs.get("gen_level", 1)
        data = kwargs.get("data", pd.DataFrame())
        descendants = kwargs.get("descendants", [])

        self._sync_if_needed()

        # Validate the pantry exists. if it does,
        # make sure either the address or the uuid is used
        if (not self.file_system.exists(basket_address) and
            basket_address not in self.index_df.uuid.values):
            raise FileNotFoundError(
                f"basket path or uuid does not exist '{basket_address}'"
            )

        # Once we have exceeded our max_gen_level, we simply want
        # to return our data
        if gen_level > max_gen_level:
            return data

        current_uuid = None
        if self.file_system.exists(basket_address):
            current_uuid = self.index_df["uuid"].loc[
                self.index_df["address"].str.endswith(basket_address)
            ].values[0]
        elif basket_address in self.index_df.uuid.values:
            current_uuid = basket_address

        # Get all the parent uuids for the basket uuid
        parent_uuids = self.index_df["parent_uuids"].loc[
            self.index_df["uuid"] == current_uuid
        ].to_numpy()[0]

        # Check if the list is empty return the data how it is
        if len(parent_uuids) == 0:
            return data

        if current_uuid in descendants:
            raise ValueError(
                f"Parent-Child loop found at uuid: {current_uuid}"
            )
        descendants.append(current_uuid)

        parents_index = self.index_df.loc[
            self.index_df["uuid"].isin(parent_uuids), :
        ].copy()

        if len(parents_index) == 0:
            return data

        parents_index.loc[:, "generation_level"] = gen_level

        # Add the parents for this generation to the data
        data = pd.concat([data, parents_index])

        # For every parent, go get their parents
        for basket_addr in parents_index["address"]:
            data = self.get_parents(basket_address=basket_addr,
                                    max_gen_level=max_gen_level,
                                    gen_level=gen_level+1,
                                    data=data,
                                    descendants=descendants.copy())
        data = data.drop_duplicates(
            subset=['uuid', 'generation_level']
        ).reset_index(drop=True)

        return data

    def get_children(self, basket_address, **kwargs):
        """Recursively gathers all the children of basket and returns an index.

        Parameters
        ----------
        basket_address: str
            String that holds the path of the basket
            can also be the basket uuid.
        **gen_level: int (internally used)
            This indicates what generation is being looked at,
            -1 for child, -2 for grandchild and so forth.
        **ancestors: [str] (internally used)
            This is a list of basket uuids of all the ancestors that have been
            visited. This is being used to detect if there is a parent-child
            loop inside the basket structure.
        **min_gen_level: int (optional)
            This indicates the minimum generation level that will be reported.
        **data: dataframe (optional)
            This is the pandas dataframe that has been collected so far
            when it is initially called, it is empty, for every
            iteration/recursive call all of the immediate children for
            the given basket are added.

        Returns
        ----------
        Pandas dataframe of all the children of the immediate
        basket, along with all the previous children
        of the previous calls.
        """
        # Collect info from kwargs
        min_gen_level = kwargs.get("min_gen_level", -999)
        gen_level = kwargs.get("gen_level", -1)
        ancestors = kwargs.get("ancestors", [])
        data = kwargs.get("data", pd.DataFrame())

        self._sync_if_needed()

        # Validate the pantry exists. if it does,
        # make sure either the address or the uuid is used
        if (not self.file_system.exists(basket_address) and
            basket_address not in self.index_df.uuid.values):
            raise FileNotFoundError(
                f"basket path or uuid does not exist '{basket_address}'"
            )

        # Once we have exceeded our min_gen_level, we simply want
        # to return our data
        if gen_level < min_gen_level:
            return data
<<<<<<< HEAD
=======

>>>>>>> 0ba94862
        current_uuid = None
        if self.file_system.exists(basket_address):
            current_uuid = self.index_df["uuid"].loc[
                self.index_df["address"].str.endswith(basket_address)
            ].values[0]
        elif basket_address in self.index_df.uuid.values:
            current_uuid = basket_address

        # This looks at all the baskets and returns a list of baskets who have
        # the the parent id inside their "parent_uuids" list
        child_index = self.index_df.loc[
            self.index_df.parent_uuids.apply(lambda a: current_uuid in a)
        ]

        child_uuids = child_index["uuid"].values

        if len(child_uuids) == 0:
            return data

        # All the ancestors are stored in a list, if the same
        # ancestor is on the list twice, throw error
        if current_uuid in ancestors:
            raise ValueError(
                f"Parent-Child loop found at uuid: {current_uuid}"
            )
        ancestors.append(current_uuid)

        # Pandas requires a copy to be made
        child_index = child_index.copy()
        child_index.loc[:, "generation_level"] = gen_level

        # Add the children from this generation to the data
        data = pd.concat([data, child_index])

        # Go through all the children and get their children too
        for basket_addr in child_index["address"]:
            data =  self.get_children(basket_address=basket_addr,
                                      min_gen_level=min_gen_level,
                                      gen_level=gen_level-1,
                                      data=data,
                                      ancestors=ancestors.copy())
        data = data.drop_duplicates(
            subset=['uuid', 'generation_level']
        ).reset_index(drop=True)

        return data

    def track_basket(self, entry_df, **kwargs):
        """Track a basket from the pantry referenced by the Index.

        Parameters
        ----------
        entry_df : pd.DataFrame
            The entry to be added to the index.

        **kwargs unused for this class.
        """
        index_paths = self.file_system.glob(
            os.path.join(self.index_basket_dir_path, "**", "*-index.json")
        )
        if len(index_paths) > 0:
            self._sync_if_needed()
        if not self._sync_if_needed():
            self._upload_index(
                pd.concat(
                    [df for df in [self.index_df, entry_df] if len(df) > 0],
                    ignore_index=True
                )
            )

    def get_rows(self, basket_address, **kwargs):
        """Returns a pd.DataFrame row information of given UUID or path.

        Parameters
        ----------
        basket_address: str or [str]
            Argument can take one of two forms: either a path to the basket
            directory, or the UUID of the basket. These may also be passed in
            as a list.

       **kwargs unused for this class.

        Returns
        ----------
        rows: pd.DataFrame
            Manifest information for the requested basket.
        """
        self._sync_if_needed()

        if not isinstance(basket_address, list):
            basket_address = [basket_address]
        rows = self.index_df[(self.index_df["uuid"].isin(basket_address))
                           | (self.index_df["address"].isin(basket_address))
                      ]
        return rows

    def get_baskets_of_type(self, basket_type, max_rows=1000,
                            offset=0, **kwargs):
        """Returns a pandas dataframe containing baskets of basket_type.

        Parameters
        ----------
        basket_type: str
            The basket type to filter for.
        max_rows: int (default=1000)
            Max rows returned in the pandas dataframe.
        offset: int (default=0)
            Offset from the beginning of the index to begin the query

       **kwargs unused for this class.

        Returns
        ----------
        pandas.DataFrame containing the manifest data of baskets of the type.
        """
        self._sync_if_needed()

        return self.index_df[
            self.index_df["basket_type"] == basket_type
        ].iloc[offset:offset+max_rows]

    def get_baskets_of_label(self, basket_label, max_rows=1000,
                             offset=0, **kwargs):
        """Returns a pandas dataframe containing baskets with label.

        Parameters
        ----------
        basket_label: str
            The label to filter for.
        max_rows: int (default=1000)
            Max rows returned in the pandas dataframe.
        offset: int (default=0)
            Offset from the beginning of the index to begin the query

        **kwargs unused for this class.

        Returns
        ----------
        pandas.DataFrame containing the manifest data of baskets with the
        label.
        """
        self._sync_if_needed()

        return self.index_df[
            self.index_df["label"] == basket_label
        ].iloc[offset:offset+max_rows]

    def get_baskets_by_upload_time(self, start_time=None, end_time=None,
                                   max_rows=1000, offset=0, **kwargs):
        """Returns a pandas dataframe of baskets uploaded between two times.

        Parameters
        ----------
        start_time: datetime.datetime (optional)
            The start datetime object to filter between. If None, will filter
            from the beginning of time.
        end_time: datetime.datetime (optional)
            The end datetime object to filter between. If None, will filter
            to the current datetime.
        max_rows: int (default=1000)
            Max rows returned in the pandas dataframe.
        offset: int (default=0)
            Offset from the beginning of the index to begin the query

       **kwargs unused for this class.

        Returns
        ----------
        pandas.DataFrame containing the manifest data of baskets uploaded
        between the start and end times.
        """
        super().get_baskets_by_upload_time(start_time, end_time)
        if start_time is None and end_time is None:
            return self.to_pandas_df(max_rows=max_rows,
                                     offset=offset,
                                     **kwargs)

        self._sync_if_needed()

        if start_time is None:
            return self.index_df[
                self.index_df["upload_time"] <= end_time
            ].iloc[offset:offset+max_rows]
        if end_time is None:
            return self.index_df[
                self.index_df["upload_time"] >= start_time
            ].iloc[offset:offset+max_rows]
        return self.index_df[
            (self.index_df["upload_time"] >= start_time)
             & (self.index_df["upload_time"] <= end_time)
            ].iloc[offset:offset+max_rows]

    def query(self, expr, **kwargs):
        """Returns a pandas dataframe of the results of the query.

        Parameters
        ----------
        expr: str
           Pass SQL Query to the pandas dataframe.

       **kwargs unused for this class.

        Returns
        ----------
        pandas.DataFrame of the resulting query.
        """
        self._sync_if_needed()
        return self.index_df.query(expr)<|MERGE_RESOLUTION|>--- conflicted
+++ resolved
@@ -406,10 +406,7 @@
         # to return our data
         if gen_level < min_gen_level:
             return data
-<<<<<<< HEAD
-=======
-
->>>>>>> 0ba94862
+
         current_uuid = None
         if self.file_system.exists(basket_address):
             current_uuid = self.index_df["uuid"].loc[
