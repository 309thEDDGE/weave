"""Wherein is contained the concrete SQLite implementation of the Index."""
import json
import os
import warnings

import datetime
import dateutil
import sqlite3
import pandas as pd

from weave import Basket
from ..config import index_schema
from .index_abc import IndexABC
from .list_baskets import _get_list_of_basket_jsons
from .validate_basket import validate_basket_dict


class IndexSQLite(IndexABC):
    """Concrete implementation of Index, using SQLite."""
    def __init__(self, file_system, pantry_path, **kwargs):
        """Initializes the Index class.

        Parameters
        ----------
        file_system: fsspec object
            The fsspec object which hosts the pantry we desire to index.
        pantry_path: str
            Path to the pantry root which we want to index.
        **db_path: str
            Path to the sqlite db file to be used. If none is set, defaults to
            'basket-data.db'
        """
        self._file_system = file_system
        self._pantry_path = pantry_path

        self.db_path = kwargs.get("db_path", "basket-data.db")
        self.con = sqlite3.connect(self.db_path)
        self.cur = self.con.cursor()
        self.connect_db()

    def connect_db(self):
        self.cur.execute("""
            CREATE TABLE IF NOT EXISTS pantry_index(
                uuid TEXT, upload_time TIMESTAMP, parent_uuids TEXT,
                basket_type TEXT, label TEXT, address TEXT, storage_type TEXT,
                PRIMARY KEY(uuid), UNIQUE(uuid));
        """)

        self.cur.execute("""
            CREATE TABLE IF NOT EXISTS parent_uuids(
                uuid TEXT, parent_uuid TEXT,
                PRIMARY KEY(uuid, parent_uuid), UNIQUE(uuid, parent_uuid));
        """)
        self.con.commit()

    @property
    def file_system(self):
        """The file system of the pantry referenced by this Index."""
        return self._file_system

    @property
    def pantry_path(self):
        """The pantry path referenced by this Index."""
        return self._pantry_path

    def generate_metadata(self, **kwargs):
        """Populates the metadata for the index."""
        return {"db_path": self.db_path}

    def generate_index(self, **kwargs):
        """Populates the index from the file system.

        Generate the index by scraping the pantry and adding the manifest data
        of found baskets to the index.
        """
        if not isinstance(self.pantry_path, str):
            raise TypeError("'pantry_path' must be a string: "
                            f"'{self.pantry_path}'")

        if not self.file_system.exists(self.pantry_path):
            raise FileNotFoundError("'pantry_path' does not exist: "
                                    f"'{self.pantry_path}'")

        basket_jsons = _get_list_of_basket_jsons(self.pantry_path,
                                                 self.file_system)
        schema = index_schema()
        index_dict = {}

        storage_type = self.file_system.__class__.__name__

        bad_baskets = []
        for basket_json_address in basket_jsons:
            with self.file_system.open(basket_json_address, "rb") as file:
                basket_dict = json.load(file)

                # If the basket is invalid, add it to a list, then skip it.
                if not validate_basket_dict(basket_dict):
                    bad_baskets.append(os.path.dirname(basket_json_address))
                    continue
                # Skip baskets that are indexes.
                if basket_dict["basket_type"] == "index":
                    continue

                absolute_path = os.path.dirname(basket_json_address)
                relative_path = (
                    absolute_path[absolute_path.find(self.pantry_path):]
                )
                basket_dict["address"] = relative_path
                basket_dict["storage_type"] = storage_type

                basket_dict["upload_time"] = dateutil.parser.parse(
                    basket_dict["upload_time"]
                )

                parent_uuids = basket_dict["parent_uuids"]
                basket_dict["parent_uuids"] = str(basket_dict["parent_uuids"])

                sql = """INSERT OR IGNORE INTO pantry_index(
                uuid, upload_time, parent_uuids, basket_type,
                label, address, storage_type) VALUES(?,?,?,?,?,?,?) """

                val = tuple(basket_dict.values())

                self.cur.execute(sql, val)

                sql = """INSERT OR IGNORE INTO parent_uuids(
                uuid, parent_uuid) VALUES(?,?)"""
                for parent_uuid in parent_uuids:
                    self.cur.execute(sql, (basket_dict['uuid'], parent_uuid))

        if len(bad_baskets) != 0:
            warnings.warn('baskets found in the following locations '
                          'do not follow specified weave schema:\n'
                          f'{bad_baskets}')

        self.con.commit()

    def to_pandas_df(self, max_rows=1000, **kwargs):
        """Returns the pandas dataframe representation of the index.

        Parameters
        ----------
        max_rows: int
            Max rows returned in the pandas dataframe.

        Returns
        ----------
        pandas.DataFrame
            Returns a dataframe of the manifest data of the baskets in the
            pantry.
        """
        columns = (
            [info[1] for info in
             self.cur.execute("PRAGMA table_info(pantry_index)").fetchall()]
        )
        ind_df = pd.DataFrame(
            self.cur.execute("SELECT * FROM pantry_index LIMIT ?", (max_rows,))
            .fetchall(),
            columns=columns
        )
        return ind_df

    def track_basket(self, entry_df, **kwargs):
        """Track a basket (or many baskets) from the pantry with the Index.

        Parameters
        ----------
        entry_df : pd.DataFrame
            Uploaded baskets' manifest data to append to the index.
        """
        entry_df["parent_uuids"] = entry_df["parent_uuids"].astype(str)
        entry_df.to_sql("pantry_index", self.con,
                        if_exists="append", method="multi", index=False)


    def untrack_basket(self, basket_address, **kwargs):
        """Remove a basket from being tracked of given UUID or path.

        Parameters
        ----------
        basket_address: str or [str]
            Argument can take one of two forms: either a path to the basket
            directory, or the UUID of the basket. These may also be passed in
            as a list.
        """
        if not isinstance(basket_address, list):
            basket_address = [basket_address]

        if self.file_system.exists(os.fspath(basket_address[0])):
            id_column = "address"
        else:
            id_column = "uuid"

        query = (
            f"DELETE FROM pantry_index WHERE {id_column} in "
            f"({','.join(['?']*len(basket_address))})"
        )
        self.cur.execute(query, basket_address)
        if self.cur.rowcount != len(basket_address):
            warnings.warn(
                UserWarning(
                    "Incomplete Request. Index could not untrack baskets, "
                    "as some were not being tracked to begin with.",
                    len(basket_address) - self.cur.rowcount
                )
            )

        self.con.commit()


    def get_basket(self, basket_address, **kwargs):
        """Returns a Basket of given UUID or path.

        Parameters
        ----------
        basket_address: str
            Argument can take one of two forms: either a path to the basket
            directory, or the UUID of the basket.

        Returns
        ----------
        Basket
            Returns the Basket object.
        """
        # Create a Basket from the given address, and the index's file_system
        # and bucket name. Basket will catch invalid inputs and raise
        # appropriate errors.

        # Get the path of the basket, before we pass it into Basket.
        if not self.file_system.exists(os.fspath(basket_address)):
            # Get the path from the assumed uuid.
            query_result = self.cur.execute(
                "SELECT address FROM pantry_index WHERE uuid = ?",
                (basket_address,)
            ).fetchone()

            # If no result is returned, the uuid didn't exist: raise an error.
            if query_result is None:
                raise ValueError(f"Basket does not exist: {basket_address}")
            basket_path = query_result[0]

        # Otherwise the basket_address is a path that exists, use it as the path.
        else:
            basket_path = basket_address

        return Basket(
            basket_address=basket_path,
            file_system=self.file_system
        )

    def get_rows(self, basket_address, **kwargs):
        """Returns a pd.DataFrame row information of given UUID or path.

        Parameters
        ----------
        basket_address: str or [str]
            Argument can take one of two forms: either a path to the basket
            directory, or the UUID of the basket. These may also be passed in
            as a list.

        Returns
        ----------
        pandas.DataFrame
            Manifest information for the requested basket(s).
        """
        if not isinstance(basket_address, list):
            basket_address = [basket_address]

        if self.file_system.exists(os.fspath(basket_address[0])):
            id_column = "address"
        else:
            id_column = "uuid"

        query = (
            f"SELECT * FROM pantry_index WHERE {id_column} in "
            f"({','.join(['?']*len(basket_address))})"
        )
        results = self.cur.execute(query, basket_address).fetchall()

        columns = (
            [info[1] for info in
             self.cur.execute("PRAGMA table_info(pantry_index)").fetchall()]
        )
        ind_df = pd.DataFrame(
            results,
            columns=columns
        )
        return ind_df


    def get_parents(self, basket_address, **kwargs):
        """Returns a pandas dataframe of all parents of a basket.

        Parameters
        ----------
        basket_address: str
            Argument can take one of two forms: either a path to the basket
            directory, or the UUID of the basket.

        Returns
        ----------
        pandas.DataFrame containing all the manifest data AND generation level
        of parents (and recursively their parents) of the given basket.
        """
        if self.file_system.exists(os.fspath(basket_address)):
            id_column = "address"
        else:
            id_column = "uuid"
        basket_uuid = self.cur.execute(
            f"SELECT uuid FROM pantry_index WHERE {id_column} = ?",
            (basket_address,)
        ).fetchone()

        if basket_uuid is None:
            raise FileNotFoundError(
                f"basket path or uuid does not exist '{basket_address}'"
            )
        basket_uuid = basket_uuid[0]

        columns = (
            [info[1] for info in
             self.cur.execute("PRAGMA table_info(pantry_index)").fetchall()]
        )
        columns.append("generation_level")
        columns.append("path")

        parent_df = pd.DataFrame(self.cur.execute(
            """WITH RECURSIVE
                child_record(level, id, path) AS (
                    VALUES(0, ?, ?)
                    UNION
                    SELECT child_record.level + 1, parent_uuids.parent_uuid,
                        path || '/' || parent_uuids.parent_uuid
                    FROM parent_uuids
                    JOIN child_record ON parent_uuids.uuid = child_record.id
                    WHERE path NOT LIKE parent_uuids.parent_uuid || '/%'
                        AND path NOT LIKE '%' || parent_uuids.parent_uuid
                        AND path
                            NOT LIKE '%' || parent_uuids.parent_uuid || '/%'
                )
            SELECT pantry_index.*, child_record.level, child_record.path
            FROM pantry_index
            JOIN child_record ON pantry_index.uuid = child_record.id
            ORDER BY child_record.level ASC;""", (basket_uuid, basket_uuid)
        ).fetchall(),
            columns=columns,
        )

        parent_df = parent_df.drop_duplicates()
        parent_df = parent_df[parent_df["uuid"] != basket_uuid]

        if parent_df.empty:
            return parent_df

        last_row = parent_df.iloc[-1]
        if basket_uuid in last_row["parent_uuids"]:
            raise ValueError(f"Parent-Child loop found at uuid: {basket_uuid}")

        parent_df.drop(columns="path", inplace=True)
        return parent_df

    def get_children(self, basket_address, **kwargs):
        """Returns a pandas dataframe of all children of a basket.

        Parameters
        ----------
        basket_address: str
            Argument can take one of two forms: either a path to the basket
            directory, or the UUID of the basket.

        Returns
        ----------
        pandas.DataFrame containing all the manifest data AND generation level
        of children (and recursively their children) of the given basket.
        """
        if self.file_system.exists(os.fspath(basket_address)):
            id_column = "address"
        else:
            id_column = "uuid"
        basket_uuid = self.cur.execute(
            f"SELECT uuid FROM pantry_index WHERE {id_column} = ?",
            (basket_address,)
        ).fetchone()

        if basket_uuid is None:
            raise FileNotFoundError(
                f"basket path or uuid does not exist '{basket_address}'"
            )
        basket_uuid = basket_uuid[0]

        columns = (
            [info[1] for info in
             self.cur.execute("PRAGMA table_info(pantry_index)").fetchall()]
        )
        columns.append("generation_level")
        columns.append("path")

        child_df = pd.DataFrame(self.cur.execute(
                """WITH RECURSIVE
                    child_record(level, id, path) AS (
                        VALUES(0, ?, ?)
                        UNION
                        SELECT child_record.level - 1, parent_uuids.uuid,
                            path || '/' || parent_uuids.uuid
                        FROM parent_uuids
                        JOIN child_record
                            ON parent_uuids.parent_uuid = child_record.id
                        WHERE path NOT LIKE parent_uuids.uuid || '/%'
                            AND path NOT LIKE '%' || parent_uuids.uuid
                            AND path NOT LIKE '%' || parent_uuids.uuid || '/%'
                    )
                SELECT pantry_index.*, child_record.level, child_record.path
                FROM pantry_index
                JOIN child_record ON pantry_index.uuid = child_record.id
                ORDER BY child_record.level DESC""", (basket_uuid, basket_uuid)
            ).fetchall(),
            columns=columns,
        )
        child_df = child_df.drop_duplicates()

        parents = {}
        for _, row in child_df.iterrows():
            parents[row['uuid']] = row['parent_uuids']
            for prev in row['path'].split('/'):
                if row['uuid'] in parents[prev]:
<<<<<<< HEAD
                    raise ValueError(f"Parent-Child loop found at uuid: {basket_uuid}")
=======
                    raise ValueError(
                        f"Parent-Child loop found at uuid: {basket_uuid}"
                    )
>>>>>>> b28cd585

        child_df = child_df[child_df['uuid'] != basket_uuid]
        child_df.drop(columns="path", inplace=True)
        return child_df

    def get_baskets_of_type(self, basket_type, max_rows=1000, **kwargs):
        """Returns a pandas dataframe containing baskets of basket_type.

        Parameters
        ----------
        basket_type: str
            The basket type to filter for.
        max_rows: int
            Max rows returned in the pandas dataframe.

        Returns
        ----------
        pandas.DataFrame containing the manifest data of baskets of the type.
        """
        columns = (
            [info[1] for info in
             self.cur.execute("PRAGMA table_info(pantry_index)").fetchall()]
        )
        ind_df = pd.DataFrame(
            self.cur.execute(
                """SELECT * FROM pantry_index
                WHERE basket_type = ? LIMIT ?""", (basket_type, max_rows)
            ).fetchall(),
            columns=columns,
        )
        return ind_df

    def get_baskets_of_label(self, basket_label, max_rows=1000, **kwargs):
        """Returns a pandas dataframe containing baskets with label.

        Parameters
        ----------
        basket_label: str
            The label to filter for.
        max_rows: int
            Max rows returned in the pandas dataframe.

        Returns
        ----------
        pandas.DataFrame containing the manifest data of baskets with the label
        """
        columns = (
            [info[1] for info in
             self.cur.execute("PRAGMA table_info(pantry_index)").fetchall()]
        )
        ind_df = pd.DataFrame(
            self.cur.execute(
                """SELECT * FROM pantry_index
                WHERE label = ? LIMIT ?""", (basket_label, max_rows)
            ).fetchall(),
            columns=columns,
        )
        return ind_df

    def get_baskets_by_upload_time(self, start_time=None, end_time=None,
                                   max_rows=1000, **kwargs):
        """Returns a pandas dataframe of baskets uploaded between two times.

        Parameters
        ----------
        start_time: datetime.datetime
            The start datetime object to filter between. If None, will filter
            from the beginning of time.
        end_time: datetime.datetime
            The end datetime object to filter between. If None, will filter
            to the current datetime.
        max_rows: int
            Max rows returned in the pandas dataframe.

        Returns
        ----------
        pandas.DataFrame containing the manifest data of baskets uploaded
        between the start and end times.
        """
        super().get_baskets_by_upload_time(start_time, end_time)
        if start_time is None and end_time is None:
            return self.to_pandas_df(max_rows=max_rows)

        columns = (
            [info[1] for info in
             self.cur.execute("PRAGMA table_info(pantry_index)").fetchall()]
        )

        if start_time and end_time:
            results = self.cur.execute(
                """SELECT * FROM pantry_index
                WHERE datetime(upload_time) BETWEEN datetime(?) AND datetime(?)
                LIMIT ?
                """, (start_time, end_time, max_rows)).fetchall()
        elif start_time:
            results = self.cur.execute(
                """SELECT * FROM pantry_index
                WHERE datetime(upload_time) >= datetime(?) LIMIT ?
                """, (start_time, max_rows)).fetchall()
        elif end_time:
            results = self.cur.execute(
                """SELECT * FROM pantry_index
                WHERE datetime(upload_time) <= datetime(?) LIMIT ?
                """, (end_time, max_rows)).fetchall()


        ind_df = pd.DataFrame(
            results,
            columns=columns
        )

        return ind_df

    def query(self, expr, **kwargs):
        """Returns a pandas dataframe of the results of the query.

        Parameters
        ----------
        expr: str
            An expression passed to the backend. An example could be a SQL or
            pandas query. Largely dependent on concrete implementations.
        **query_args: tuple
            Arguments to pass to the Sqlite query. Should be in the form:
            (arg1, arg2) or (arg1,) if only one argument.

        Returns
        ----------
        pandas.DataFrame of the resulting query.
        """
        query_args = kwargs.get(query_args, ())
        return pd.DataFrame(self.cur.execute(expr, query_args).fetchall())

    def __len__(self):
        """Returns the number of baskets in the index."""
        return (
            self.cur.execute("SELECT COUNT () FROM pantry_index").fetchone()[0]
        )

    def __str__(self):
        """Returns the str instantiation type of this Index (ie 'SQLIndex')."""
        return self.__class__.__name__<|MERGE_RESOLUTION|>--- conflicted
+++ resolved
@@ -423,13 +423,9 @@
             parents[row['uuid']] = row['parent_uuids']
             for prev in row['path'].split('/'):
                 if row['uuid'] in parents[prev]:
-<<<<<<< HEAD
-                    raise ValueError(f"Parent-Child loop found at uuid: {basket_uuid}")
-=======
                     raise ValueError(
                         f"Parent-Child loop found at uuid: {basket_uuid}"
                     )
->>>>>>> b28cd585
 
         child_df = child_df[child_df['uuid'] != basket_uuid]
         child_df.drop(columns="path", inplace=True)
