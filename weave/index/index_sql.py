--- conflicted
+++ resolved
@@ -164,12 +164,7 @@
     def _create_schema(self):
         """Create the schema if it does not already exist."""
         with self._engine.connect() as connection:
-<<<<<<< HEAD
-            if not connection.dialect.has_schema(connection, self.pantry_schema):
-=======
             if not connection.dialect.has_schema(connection,
-                                                 self.pantry_schema):
->>>>>>> 2e9c8416
                 self.execute_sql(f"CREATE SCHEMA {self.pantry_schema};",
                                 commit=True)
 
