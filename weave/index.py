--- conflicted
+++ resolved
@@ -253,7 +253,6 @@
             ]["address"]
             fs.rm(adr, recursive=True)
 
-<<<<<<< HEAD
 
     def get_parents(self, basket_address, **kwargs):
         """Recursively gathers all parents of basket and returns index
@@ -458,7 +457,8 @@
                                       data=data,
                                       ancestors=ancestors.copy())
         return data
-=======
+
+  
     def upload_basket(self, upload_items, basket_type, parent_ids=[],
                       metadata={}, label=""):
         """Upload a basket to the same pantry referenced by the Index
@@ -500,5 +500,4 @@
         single_indice_index = create_index_from_s3(up_dir)
         self._upload_index(
             pd.concat([self.index_df, single_indice_index], ignore_index=True)
-        )
->>>>>>> ec464759
+        )