--- conflicted
+++ resolved
@@ -207,15 +207,11 @@
 
     def generate_index(self):
         '''Generates index and stores it in a basket'''
-<<<<<<< HEAD
         index = create_index_from_fs(self.bucket_name, self.fs)
-=======
-        index = create_index_from_s3(self.bucket_name)
         self._upload_index(index=index)
 
     def _upload_index(self, index):
         """Upload a new index"""
->>>>>>> e0871da4
         with tempfile.TemporaryDirectory() as out:
             ns = time_ns()
             temp_json_path = os.path.join(out, f"{ns}-index.json")
@@ -261,12 +257,9 @@
         else:
             adr = self.index_df[
                 self.index_df["uuid"] == basket_uuid
-<<<<<<< HEAD
             ]["address"].iloc[0]
             self.fs.rm(adr, recursive=True)
-=======
-            ]["address"]
-            fs.rm(adr, recursive=True)
+
 
     def upload_basket(self, upload_items, basket_type, parent_ids=[],
                       metadata={}, label=""):
@@ -309,5 +302,4 @@
         single_indice_index = create_index_from_s3(up_dir)
         self._upload_index(
             pd.concat([self.index_df, single_indice_index], ignore_index=True)
-        )
->>>>>>> e0871da4
+        )