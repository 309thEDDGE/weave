--- conflicted
+++ resolved
@@ -4,10 +4,6 @@
 import re
 import uuid
 import warnings
-<<<<<<< HEAD
-=======
-import uuid
->>>>>>> 82353e94
 from unittest.mock import patch
 
 import numpy as np
@@ -20,12 +16,7 @@
 from weave.index.create_index import create_index_from_fs
 from weave.index.index import Index
 from weave.tests.pytest_resources import BucketForTest
-<<<<<<< HEAD
-=======
-
-"""Pytest Fixtures Documentation:
-https://docs.pytest.org/en/7.3.x/how-to/fixtures.html
->>>>>>> 82353e94
+
 
 ###############################################################################
 #                      Pytest Fixtures Documentation:                         #
