--- conflicted
+++ resolved
@@ -152,30 +152,17 @@
     # We catch the warnings here, as it will warn for bad baskets, but we don't
     # want the warning to drop through to the pytest log in this test.
     # (Checking the warnings are correct is tested in the next unit test.)
-    with warnings.catch_warnings(record = True):
+    with warnings.catch_warnings(record = True) as w:
         actual_index = create_index_from_fs(tb.bucket_name, tb.fs)
-
-<<<<<<< HEAD
-    assert (
-        (expected_index == actual_index)
-        .drop(columns=["upload_time", "address"])
-        .all()
-        .all()
-    )
-=======
-    with warnings.catch_warnings(record = True) as w:
-        minio_index = create_index_from_s3(tb.s3_bucket_name)
         message = ('baskets found in the following locations '
-                  'do not follow specified weave schema:\n'
-                  f'{bad_addresses}')
+                  'do not follow specified weave schema:\n')
         assert (
-            (truth_index == minio_index)
-            .drop(columns=["upload_time"])
+            (expected_index == actual_index)
+            .drop(columns=["upload_time", "address"])
             .all()
-            .all() and
-            str(w[0].message) == message
+            .all()
+            and str(w[0].message).startswith(message)
         )
->>>>>>> 21224314
 
     # Check the addresses are the same, ignoring any FS dependent prefixes.
     assert all(
@@ -428,7 +415,7 @@
     #string to shorten things for ruff
     gen_lvl = "generation_level"
 
-    ind = Index(bucket_name=tb.s3_bucket_name, sync=True)
+    ind = Index(bucket_name=tb.bucket_name, file_system=tb.fs, sync=True)
     ind.generate_index()
 
     # setup df of the right answer
@@ -465,7 +452,7 @@
 
     basket_path = "INVALIDpath"
 
-    index = Index(bucket_name=tb.s3_bucket_name, sync=True)
+    index = Index(bucket_name=tb.bucket_name, file_system=tb.fs, sync=True)
 
     with pytest.raises(
         FileNotFoundError, 
@@ -484,7 +471,7 @@
     no_parents = tb.set_up_basket("no_parents")
     no_parents_path = tb.upload_basket(tmp_basket_dir=no_parents, uid="0001")
 
-    index = Index(bucket_name=tb.s3_bucket_name, sync=True)
+    index = Index(bucket_name=tb.bucket_name, file_system=tb.fs, sync=True)
     index.generate_index()
 
     parent_indeces = index.get_parents(no_parents_path)
@@ -519,7 +506,7 @@
                              uid="1000",
                              parent_ids=["2000"])
 
-    index = Index(bucket_name=tb.s3_bucket_name, sync=True)
+    index = Index(bucket_name=tb.bucket_name, file_system=tb.fs, sync=True)
     index.generate_index()
 
     fail = '1000'
@@ -572,7 +559,7 @@
     #string to shorten things for ruff
     gen_lvl = "generation_level"
 
-    ind = Index(bucket_name=tb.s3_bucket_name, sync=True)
+    ind = Index(bucket_name=tb.bucket_name, file_system=tb.fs, sync=True)
     ind.generate_index()
 
     # setup df of the right answer
@@ -608,7 +595,7 @@
 
     basket_path = "INVALIDpath"
 
-    index = Index(bucket_name=tb.s3_bucket_name, sync=True)
+    index = Index(bucket_name=tb.bucket_name, file_system=tb.fs, sync=True)
 
     with pytest.raises(
         FileNotFoundError,
@@ -627,7 +614,7 @@
     no_children = tb.set_up_basket("no_children")
     no_children_path = tb.upload_basket(tmp_basket_dir=no_children, uid="0001")
 
-    index = Index(bucket_name=tb.s3_bucket_name, sync=True)
+    index = Index(bucket_name=tb.bucket_name, file_system=tb.fs, sync=True)
     index.generate_index()
 
     children_indexes = index.get_children(no_children_path)
@@ -662,7 +649,7 @@
                      uid="1000",
                      parent_ids=["2000"])
 
-    index = Index(bucket_name=tb.s3_bucket_name, sync=True)
+    index = Index(bucket_name=tb.bucket_name, file_system=tb.fs, sync=True)
     index.generate_index()
 
     fail = '3000'
@@ -692,7 +679,7 @@
                          uid=child_id, 
                          parent_ids=[parent_id])
 
-    ind = Index(bucket_name=tb.s3_bucket_name, sync=True)
+    ind = Index(bucket_name=tb.bucket_name, file_system=tb.fs, sync=True)
     ind.generate_index()
     index = ind.index_df
 
@@ -741,7 +728,7 @@
             uid=child_id,
             parent_ids=[parent_id])
 
-    ind = Index(bucket_name=tb.s3_bucket_name, sync=True)
+    ind = Index(bucket_name=tb.bucket_name, file_system=tb.fs, sync=True)
     ind.generate_index()
     index = ind.index_df
 
@@ -811,7 +798,7 @@
                                   parent_ids=["001", "002", "003"])
 
 
-    ind = Index(bucket_name=tb.s3_bucket_name, sync=True)
+    ind = Index(bucket_name=tb.bucket_name, file_system=tb.fs, sync=True)
     ind.generate_index()
 
     with pytest.raises(
@@ -859,7 +846,7 @@
                      parent_ids=["001", "002", "003"])
 
 
-    ind = Index(bucket_name=tb.s3_bucket_name, sync=True)
+    ind = Index(bucket_name=tb.bucket_name, file_system=tb.fs, sync=True)
     ind.generate_index()
 
     with pytest.raises(
@@ -911,7 +898,7 @@
     #string to shorten things for ruff
     gen_lvl = "generation_level"
 
-    ind = Index(bucket_name=tb.s3_bucket_name, sync=True)
+    ind = Index(bucket_name=tb.bucket_name, file_system=tb.fs, sync=True)
     ind.generate_index()
 
     # setup df of the right answer
@@ -984,7 +971,7 @@
     #string to shorten things for ruff
     gen_lvl = "generation_level"
 
-    ind = Index(bucket_name=tb.s3_bucket_name, sync=True)
+    ind = Index(bucket_name=tb.bucket_name, file_system=tb.fs, sync=True)
     ind.generate_index()
 
     # setup df of the right answer
@@ -1025,7 +1012,7 @@
     tb.upload_basket(tmp_basket_dir=tmp_basket_dir_one, uid="0001")
 
     # create index
-    ind = Index(bucket_name=tb.bucket_name, sync=True, file_system=tb.fs)
+    ind = Index(bucket_name=tb.bucket_name, file_system=tb.fs, sync=True)
     ind.generate_index()
 
     # add another basket
