import json
import os
import re
import warnings
import uuid
from unittest.mock import patch

import pandas as pd
import numpy as np
import pytest
import s3fs
from fsspec.implementations.local import LocalFileSystem

<<<<<<< HEAD
=======
from weave.index.create_index import create_index_from_fs
from weave.index.index import Index
>>>>>>> d65d3b2d
from weave import Basket
from weave.index import create_index_from_fs, Index
from weave.tests.pytest_resources import BucketForTest

"""Pytest Fixtures Documentation:
https://docs.pytest.org/en/7.3.x/how-to/fixtures.html

https://docs.pytest.org/en/7.3.x/how-to
/fixtures.html#teardown-cleanup-aka-fixture-finalization

https://docs.pytest.org/en/7.3.x/how-to/fixtures.html#fixture-parametrize
"""

s3fs = s3fs.S3FileSystem(
    client_kwargs={"endpoint_url": os.environ["S3_ENDPOINT"]}
)
local_fs = LocalFileSystem()

# Test with two different fsspec file systems (above).
@pytest.fixture(params=[s3fs, local_fs])
def set_up_tb(request, tmpdir):
    fs = request.param
    tb = BucketForTest(tmpdir, fs)
    yield tb
    tb.cleanup_bucket()

def test_root_dir_does_not_exist(set_up_tb):
    """try to create an index in a bucket that doesn't exist,
    check that it throws an error
    """
    tb = set_up_tb
    tmp_basket_dir_one = tb.set_up_basket("basket_one")
    with pytest.raises(
        FileNotFoundError, match="'root_dir' does not exist"
    ):
        create_index_from_fs(
            os.path.join(tmp_basket_dir_one, "NOT-A-BUCKET"),
            tb.fs
        )

def test_root_dir_is_string(set_up_tb):
    tb = set_up_tb
    with pytest.raises(TypeError, match="'root_dir' must be a string"):
        create_index_from_fs(765, tb.fs)

def test_correct_index(set_up_tb):
    tb = set_up_tb
    tmp_basket_dir_one = tb.set_up_basket("basket_one")
    addr_one = tb.upload_basket(tmp_basket_dir=tmp_basket_dir_one, uid="0001")

    tmp_basket_dir_two = tb.set_up_basket("basket_two")
    addr_two = tb.upload_basket(tmp_basket_dir=tmp_basket_dir_two, uid="0002",
                    parent_ids = ['0001'])

    addresses = [addr_one, addr_two]
    truth_index_dict = {
        "uuid": ["0001", "0002"],
        "upload_time": ["whatever", "dont matter"],
        "parent_uuids": [[], ["0001"]],
        "basket_type": "test_basket",
        "label": "",
        "address": addresses,
        "storage_type": tb.fs.__class__.__name__,
    }
    expected_index = pd.DataFrame(truth_index_dict)

    actual_index = create_index_from_fs(tb.bucket_name, tb.fs)

    # Check that the indexes match, ignoring 'upload_time', and 'address'
    # (address needs to be checked regardless of FS prefix--see next assert)
    assert (
        (expected_index == actual_index)
        .drop(columns=["upload_time", "address"])
        .all()
        .all()
    )

    # Check the addresses are the same, ignoring any FS dependent prefixes.
    assert all(
        [actual_index['address'].iloc[i].endswith(addr)
         for i, addr in enumerate(addresses)]
    )

# Test with two different fsspec file systems (top of file).
@pytest.fixture(params=[s3fs, local_fs])
def set_up_malformed_baskets(request, tmpdir):
    """
    upload a basket with a basket_details.json with incorrect keys.
    """
    fs = request.param
    tb = BucketForTest(tmpdir, fs)

    good_addresses = []
    bad_addresses= []
    for i in range(10):
        tmp_basket_dir = tb.set_up_basket(f"basket_{i}")
        address = tb.upload_basket(
            tmp_basket_dir=tmp_basket_dir, uid=f"000{i}"
        )

        #change a key in the bad baske_manifests
        if (i % 3) == 0:
            bad_addresses.append(address)

            basket_dict = {}
            manifest_address = (f"{tb.bucket_name}/test_basket/"
                                f"000{i}/basket_manifest.json")

            with tb.fs.open(manifest_address,"rb") as f:
                basket_dict = json.load(f)
                basket_dict.pop("uuid")
            basket_path = os.path.join(tmp_basket_dir, "basket_manifest.json")
            with open(basket_path, "w") as f:
                json.dump(basket_dict, f)

            tb.fs.upload(basket_path,manifest_address)

        else:
            good_addresses.append(address)

    yield tb, good_addresses, bad_addresses
    tb.cleanup_bucket()

def test_create_index_with_malformed_basket_works(set_up_malformed_baskets):
    '''Check that the index is made correctly when a malformed basket exists.
    '''
    tb, good_addresses, bad_addresses = set_up_malformed_baskets

    truth_index_dict = {
        "uuid": [f"000{i}" for i in [1,2,4,5,7,8]],
        "upload_time": "whatever",
        "parent_uuids": [[], [], [], [], [], []],
        "basket_type": "test_basket",
        "label": "",
        "address": good_addresses,
        "storage_type": tb.fs.__class__.__name__,
    }
    expected_index = pd.DataFrame(truth_index_dict)

    # We catch the warnings here, as it will warn for bad baskets, but we don't
    # want the warning to drop through to the pytest log in this test.
    # (Checking the warnings are correct is tested in the next unit test.)
    with warnings.catch_warnings(record = True) as w:
        actual_index = create_index_from_fs(tb.bucket_name, tb.fs)
        message = ('baskets found in the following locations '
                  'do not follow specified weave schema:\n')

        # Check that the indexes match, ignoring 'upload_time', and 'address'
        # (address needs to be checked regardless of FS prefix-see next assert)
        assert (
            (expected_index == actual_index)
            .drop(columns=["upload_time", "address"])
            .all()
            .all()
            and str(w[0].message).startswith(message)
        )

    # Check the addresses are the same, ignoring any FS dependent prefixes.
    assert all(
        [actual_index['address'].iloc[i].endswith(addr)
         for i, addr in enumerate(good_addresses)]
    )

def test_create_index_with_bad_basket_throws_warning(set_up_malformed_baskets):
    '''Check that a warning is thrown during index creation.'''
    tb, good_addresses, bad_addresses = set_up_malformed_baskets

    with warnings.catch_warnings(record = True) as w:
        create_index_from_fs(tb.bucket_name, tb.fs)
        message = ('baskets found in the following locations '
                  'do not follow specified weave schema:')
        # {bad_addresses} would be included in the message, but we can't do a
        # direct string comparison due to FS dependent prefixes.

        warn_msg = str(w[0].message)

        # Check the warning message header/info is correct.
        warn_header_str = warn_msg[:warn_msg.find("\n")]
        assert warn_header_str == message

        # Check the addresses returned in the warning are the ones we expect.
        warning_addrs_str = warn_msg[warn_msg.find("\n")+1:]
        warning_addrs_list = warning_addrs_str.strip("[]") \
                                              .replace("'", '') \
                                              .split(', ')
        assert all(
            [a_addr.endswith(e_addr)
             for a_addr, e_addr in zip(warning_addrs_list, bad_addresses)]
        )

def test_sync_index_gets_latest_index(set_up_tb):
    tb = set_up_tb
    # Put basket in the temporary bucket
    tmp_basket_dir_one = tb.set_up_basket("basket_one")
    tb.upload_basket(tmp_basket_dir=tmp_basket_dir_one, uid="0001")

    # Create index
    ind = Index(bucket_name=tb.bucket_name, file_system=tb.fs, sync=True)
    ind.to_pandas_df()

    # Add another basket
    tmp_basket_dir_two = tb.set_up_basket("basket_two")
    tb.upload_basket(tmp_basket_dir=tmp_basket_dir_two, uid="0002")

    # Regenerate index outside of current index object
    ind2 = Index(bucket_name=tb.bucket_name, file_system=tb.fs, sync=True)
    ind2.generate_index()

    # assert length of index includes both baskets
    assert len(ind.to_pandas_df()) == 3

def test_sync_index_calls_generate_index_if_no_index(set_up_tb):
    tb = set_up_tb
    # Put basket in the temporary bucket
    tmp_basket_dir_one = tb.set_up_basket("basket_one")
    tb.upload_basket(tmp_basket_dir=tmp_basket_dir_one, uid="0001")

    # Create index
    ind = Index(bucket_name=tb.bucket_name, file_system=tb.fs, sync=True)
    assert len(ind.to_pandas_df()) == 1

def test_get_index_time_from_path(set_up_tb):
    tb = set_up_tb
    path = "C:/asdf/gsdjls/1234567890-index.json"
    time = Index(file_system=tb.fs)._get_index_time_from_path(path=path)
    assert time == 1234567890

def test_to_pandas_df(set_up_tb):
    tb = set_up_tb
    # Put basket in the temporary bucket
    tmp_basket_dir_one = tb.set_up_basket("basket_one")
    tb.upload_basket(tmp_basket_dir=tmp_basket_dir_one, uid="0001")

    # Create index
    ind = Index(bucket_name=tb.bucket_name, file_system=tb.fs, sync=True)
    df = ind.to_pandas_df()
    assert len(df) == 1 and type(df) is pd.DataFrame

def test_clean_up_indices_n_not_int(set_up_tb):
    tb = set_up_tb
    test_str = "the test"
    with pytest.raises(
        ValueError, match=re.escape(
            "invalid literal for int() with base 10: 'the test'"
        )
    ):
        ind = Index(file_system=tb.fs)
        ind.clean_up_indices(n_keep=test_str)

def test_clean_up_indices_leaves_n_indices(set_up_tb):
    tb = set_up_tb
    # Put basket in the temporary bucket
    tmp_basket_dir_one = tb.set_up_basket("basket_one")
    tb.upload_basket(tmp_basket_dir=tmp_basket_dir_one, uid="0001")

    # Create index
    ind = Index(bucket_name=tb.bucket_name, file_system=tb.fs, sync=True)
    ind.to_pandas_df()

    # Add another basket
    tmp_basket_dir_two = tb.set_up_basket("basket_two")
    tb.upload_basket(tmp_basket_dir=tmp_basket_dir_two, uid="0002")
    ind.generate_index()

    # Now there should be two index baskets. clean up all but one of them:
    ind.clean_up_indices(n_keep=1)
    index_path = os.path.join(tb.bucket_name, 'index')
    assert len(tb.fs.ls(index_path)) == 1

def test_clean_up_indices_with_n_greater_than_num_of_indices(set_up_tb):
    tb = set_up_tb
    # Put basket in the temporary bucket
    tmp_basket_dir_one = tb.set_up_basket("basket_one")
    tb.upload_basket(tmp_basket_dir=tmp_basket_dir_one, uid="0001")

    # Create index
    ind = Index(bucket_name=tb.bucket_name, file_system=tb.fs, sync=True)
    ind.to_pandas_df()

    # Add another basket
    tmp_basket_dir_two = tb.set_up_basket("basket_two")
    tb.upload_basket(tmp_basket_dir=tmp_basket_dir_two, uid="0002")
    ind.generate_index()

    # Now there should be two index baskets. clean up all but three of them:
    # (this should fail, obvs)
    ind.clean_up_indices(n_keep=3)
    index_path = os.path.join(tb.bucket_name, 'index')
    assert len(tb.fs.ls(index_path)) == 2

def test_is_index_current(set_up_tb):
    tb = set_up_tb
    # Put basket in the temporary bucket
    tmp_basket_dir_one = tb.set_up_basket("basket_one")
    tb.upload_basket(tmp_basket_dir=tmp_basket_dir_one, uid="0001")

    # Create index
    ind = Index(bucket_name=tb.bucket_name, file_system=tb.fs, sync=True)
    ind.to_pandas_df()

    # Add another basket
    tmp_basket_dir_two = tb.set_up_basket("basket_two")
    tb.upload_basket(tmp_basket_dir=tmp_basket_dir_two, uid="0002")

    # Regenerate index outside of current index object
    ind2 = Index(bucket_name=tb.bucket_name, file_system=tb.fs, sync=True)
    ind2.generate_index()
    assert ind2.is_index_current() is True and ind.is_index_current() is False

def test_generate_index(set_up_tb):
    tb = set_up_tb
    # Put basket in the temporary bucket
    tmp_basket_dir_one = tb.set_up_basket("basket_one")
    tb.upload_basket(tmp_basket_dir=tmp_basket_dir_one, uid="0001")

    # Create index
    ind = Index(bucket_name=tb.bucket_name, file_system=tb.fs, sync=True)
    ind.to_pandas_df()

    # Add another basket
    tmp_basket_dir_two = tb.set_up_basket("basket_two")
    tb.upload_basket(tmp_basket_dir=tmp_basket_dir_two, uid="0002")
    ind.generate_index()

    # Assert length of index includes both baskets
    assert len(ind.to_pandas_df()) == 3

def test_delete_basket_deletes_basket(set_up_tb):
    tb = set_up_tb
    # Put basket in the temporary bucket
    tmp_basket_dir_one = tb.set_up_basket("basket_one")
    tb.upload_basket(tmp_basket_dir=tmp_basket_dir_one, uid="0001")

    # Create index
    ind = Index(bucket_name=tb.bucket_name, file_system=tb.fs, sync=True)
    ind.to_pandas_df()

    # Add another basket
    tmp_basket_dir_two = tb.set_up_basket("basket_two")
    tb.upload_basket(tmp_basket_dir=tmp_basket_dir_two, uid="0002")

    ind.generate_index()
    ind.delete_basket(basket_uuid="0002")

    # fs_baskets: Baskets in the file system
    fs_baskets = tb.fs.ls(f"{tb.bucket_name}/test_basket")
    # index_baskets: Baskets in the index object
    index_baskets = ind.index_df[ind.index_df["basket_type"]=='test_basket']

    # Verify basket removed from the index object
    assert len(index_baskets) == 1
    # Verify index object still tracks the file system
    assert len(fs_baskets) == len(index_baskets)
    # Verify the correct basket was deleted
    assert "0002" not in ind.index_df["uuid"].to_list()

def test_delete_basket_fails_if_basket_is_parent(set_up_tb):
    tb = set_up_tb
    # Put basket in the temporary bucket
    tmp_basket_dir_one = tb.set_up_basket("basket_one")
    tb.upload_basket(tmp_basket_dir=tmp_basket_dir_one, uid="0001")
    tmp_basket_dir_two = tb.set_up_basket("basket_two")
    tb.upload_basket(tmp_basket_dir=tmp_basket_dir_two,
                     uid="0002", parent_ids=["0001"])
    ind = Index(bucket_name=tb.bucket_name, file_system=tb.fs, sync=True)
    with pytest.raises(
        ValueError, match=(
            "The provided value for basket_uuid 0001 is listed as a parent " +
            "UUID for another basket. Please delete that basket before " +
            "deleting it's parent basket."
        )
    ):
        ind.delete_basket(basket_uuid="0001")

def test_get_parents_valid(set_up_tb):
    """setup a valid basket structure, validate the returned index
    """
    tb = set_up_tb

    #setup random strucutre of parents and children 
    tmp_dir = tb.set_up_basket("great_grandparent_3")
    tb.upload_basket(tmp_basket_dir=tmp_dir, uid="3000")

    tmp_dir = tb.set_up_basket("great_grandparent_3_1")
    tb.upload_basket(tmp_basket_dir=tmp_dir, uid="3003")

    tmp_dir = tb.set_up_basket("great_grandparent_3_2")
    tb.upload_basket(tmp_basket_dir=tmp_dir, uid="3333")

    tmp_dir = tb.set_up_basket("great_grandparent_3_3")
    tb.upload_basket(tmp_basket_dir=tmp_dir, uid="3303")

    tmp_dir = tb.set_up_basket("grandparent_2")
    tb.upload_basket(tmp_basket_dir=tmp_dir,
                     uid="2000",
                     parent_ids=["3000", "3003", "3333"])

    tmp_dir = tb.set_up_basket("grandparent_2_1")
    tb.upload_basket(tmp_basket_dir=tmp_dir, uid="2002")

    tmp_dir = tb.set_up_basket("parent_1")
    tb.upload_basket(tmp_basket_dir=tmp_dir,
                     uid="1000",
                     parent_ids=["2000", "2002", "3303"])

    tmp_dir = tb.set_up_basket("parent_1_1")
    tb.upload_basket(tmp_basket_dir=tmp_dir, uid="1001")

    tmp_dir = tb.set_up_basket("child_0")
    child = tb.upload_basket(tmp_basket_dir=tmp_dir,
                             uid="0000",
                             parent_ids=["1001", "1000"])


    #string to shorten things for ruff
    gen_lvl = "generation_level"

    ind = Index(bucket_name=tb.bucket_name, file_system=tb.fs, sync=True)
    ind.generate_index()

    # setup df of the right answer
    parent_ids = [
        "1000", "1001", "2000", "2002", "3303", "3000", "3003", "3333"
    ]
    parent_gens = [1, 1, 2, 2, 2, 3, 3, 3]
    index = ind.index_df
    parent_answer = index.loc[index["uuid"].isin(parent_ids)]

    # pandas wants to make a copy before adding a column
    # used to remove warning in pytest
    parent_answer = parent_answer.copy()
    #add the generation levels
    for i, j in zip(parent_ids, parent_gens):
        parent_answer.loc[parent_answer["uuid"] == i, gen_lvl] = j

    # get the results
    results = ind.get_parents(child)

    # sort so that they can be properly compared to
    parent_answer = parent_answer.sort_values(by="uuid")
    results = results.sort_values(by="uuid")

    #cast to int64 so datatypes match
    parent_answer[gen_lvl] = parent_answer[gen_lvl].astype(np.int64)

    assert parent_answer.equals(results)


def test_get_parents_invalid_basket_address(set_up_tb):
    """try and find the parents of an invalid basket path/address"""
    tb = set_up_tb

    basket_path = "INVALIDpath"

    index = Index(bucket_name=tb.bucket_name, file_system=tb.fs, sync=True)

    with pytest.raises(
        FileNotFoundError, 
        match=f"basket path or uuid does not exist '{basket_path}'"
    ):
        index.get_parents(basket_path)


def test_get_parents_no_parents(set_up_tb):
    """try and get all parents of basket with no parent uuids.

    check that it returns an empty dataframe/index
    """
    tb = set_up_tb

    no_parents = tb.set_up_basket("no_parents")
    no_parents_path = tb.upload_basket(tmp_basket_dir=no_parents, uid="0001")

    index = Index(bucket_name=tb.bucket_name, file_system=tb.fs, sync=True)
    index.generate_index()

    parent_indeces = index.get_parents(no_parents_path)

    assert parent_indeces.empty


def test_get_parents_parent_is_child(set_up_tb):
    """set up basket structure with parent-child loop, check that it fails

    set up 3 baskets, child, parent, grandparent, but the grandparent's
    parent_ids has the child's uid. this causes an infinite loop,
    check that it throw error
    """
    tb = set_up_tb

    # create a basket structure with child, parent, and grandparent, but
    # the grandparent's parent, is the child, making an loop for the
    # parent-child relationship
    tmp_dir = tb.set_up_basket("grandparent")
    tb.upload_basket(tmp_basket_dir=tmp_dir,
                     uid="3000",
                     parent_ids=["1000"])

    tmp_dir = tb.set_up_basket("parent")
    tb.upload_basket(tmp_basket_dir=tmp_dir,
                     uid="2000",
                     parent_ids=["3000"])

    tmp_dir = tb.set_up_basket("child")
    child = tb.upload_basket(tmp_basket_dir=tmp_dir,
                             uid="1000",
                             parent_ids=["2000"])

    index = Index(bucket_name=tb.bucket_name, file_system=tb.fs, sync=True)
    index.generate_index()

    fail = '1000'

    with pytest.raises(
        ValueError, match=f"Parent-Child loop found at uuid: {fail}"
    ):
        index.get_parents(child)


def test_get_children_valid(set_up_tb):
    """setup a valid basket structure, validate the returned dataframe
    """
    tb = set_up_tb

    #setup random strucutre of parents and children 
    tmp_dir = tb.set_up_basket("great_grandparent_3")
    great_grandparent = tb.upload_basket(tmp_basket_dir=tmp_dir, uid="3000")

    tmp_dir = tb.set_up_basket("great_grandparent_3_1")
    tb.upload_basket(tmp_basket_dir=tmp_dir, uid="3003")

    tmp_dir = tb.set_up_basket("great_grandparent_3_2")
    tb.upload_basket(tmp_basket_dir=tmp_dir, uid="3333")

    tmp_dir = tb.set_up_basket("great_grandparent_3_3")
    tb.upload_basket(tmp_basket_dir=tmp_dir, uid="3303")

    tmp_dir = tb.set_up_basket("grandparent_2")
    tb.upload_basket(tmp_basket_dir=tmp_dir,
                     uid="2000",
                     parent_ids=["3000", "3003", "3333"])

    tmp_dir = tb.set_up_basket("grandparent_2_1")
    tb.upload_basket(tmp_basket_dir=tmp_dir, uid="2002")

    tmp_dir = tb.set_up_basket("parent_1")
    tb.upload_basket(tmp_basket_dir=tmp_dir,
                     uid="1000",
                     parent_ids=["2000", "2002", "3303"])

    tmp_dir = tb.set_up_basket("parent_1_1")
    tb.upload_basket(tmp_basket_dir=tmp_dir, uid="1001")

    tmp_dir = tb.set_up_basket("child_0")
    tb.upload_basket(tmp_basket_dir=tmp_dir,
                     uid="0000",
                     parent_ids=["1001", "1000"])

    #string to shorten things for ruff
    gen_lvl = "generation_level"

    ind = Index(bucket_name=tb.bucket_name, file_system=tb.fs, sync=True)
    ind.generate_index()

    # setup df of the right answer
    child_ids = ["2000", "1000", "0000"]
    child_gens = [-1,-2,-3]
    index = ind.index_df
    child_answer = index.loc[index["uuid"].isin(child_ids)]

    # pandas wants to make a copy before adding a column
    # used to remove warning in pytest
    child_answer = child_answer.copy()
    #add the generation levels
    for i, j in zip(child_ids, child_gens):
        child_answer.loc[child_answer["uuid"] == i, gen_lvl] = j


    # get the results
    results = ind.get_children(great_grandparent)

    # sort so that they can be properly compared to
    child_answer = child_answer.sort_values(by="uuid")
    results = results.sort_values(by="uuid")

    #cast to int64 so datatypes match
    child_answer[gen_lvl] = child_answer[gen_lvl].astype(np.int64)

    assert child_answer.equals(results)


def test_get_children_invalid_basket_address(set_up_tb):
    """try and find he children of an invalid basket path/address"""
    tb = set_up_tb

    basket_path = "INVALIDpath"

    index = Index(bucket_name=tb.bucket_name, file_system=tb.fs, sync=True)

    with pytest.raises(
        FileNotFoundError,
        match=f"basket path or uuid does not exist '{basket_path}'"
    ):
        index.get_children(basket_path)


def test_get_children_no_children(set_up_tb):
    """try and get all children of basket that has no children

    check that it returns an empty dataframe/index
    """
    tb = set_up_tb

    no_children = tb.set_up_basket("no_children")
    no_children_path = tb.upload_basket(tmp_basket_dir=no_children, uid="0001")

    index = Index(bucket_name=tb.bucket_name, file_system=tb.fs, sync=True)
    index.generate_index()

    children_indexes = index.get_children(no_children_path)

    assert children_indexes.empty


def test_get_children_child_is_parent(set_up_tb):
    """set up a basket structure with a parent-child loop, check that it fails

    set up 3 baskets, child, parent, grandparent, but the grandparents's
    parent_ids has the child's uid. this causes an infinite loop,
    check that it throw error
    """
    tb = set_up_tb

    # create a basket structure with child, parent, and grandparent, but
    # the grandparent's parent, is the child, making an loop for the
    # parent-child relationship
    tmp_dir = tb.set_up_basket("grandparent")
    gp = tb.upload_basket(tmp_basket_dir=tmp_dir,
                          uid="3000",
                          parent_ids=["1000"])

    tmp_dir = tb.set_up_basket("parent")
    tb.upload_basket(tmp_basket_dir=tmp_dir,
                     uid="2000",
                     parent_ids=["3000"])

    tmp_dir = tb.set_up_basket("child")
    tb.upload_basket(tmp_basket_dir=tmp_dir,
                     uid="1000",
                     parent_ids=["2000"])

    index = Index(bucket_name=tb.bucket_name, file_system=tb.fs, sync=True)
    index.generate_index()

    fail = '3000'

    with pytest.raises(
        ValueError, match=re.escape(f"Parent-Child loop found at uuid: {fail}")
    ):
        index.get_children(gp)


def test_get_parents_15_deep(set_up_tb):
    """Make a parent-child relationship of baskets 15 deep, get all the parents

    so a child with a great*15 grandparent, and return all the grandparents
    for the child
    manually make the data and compare with the result
    """
    tb = set_up_tb

    parent_id = "x"

    for i in range(15):
        child_id = parent_id
        parent_id = str(i)
        tmp = tb.set_up_basket("basket_" + child_id)
        tb.upload_basket(tmp_basket_dir=tmp,
                         uid=child_id, 
                         parent_ids=[parent_id])

    ind = Index(bucket_name=tb.bucket_name, file_system=tb.fs, sync=True)
    ind.generate_index()
    index = ind.index_df

    child_path = index.loc[index["uuid"] == 'x']["address"].values[0]

    results = ind.get_parents(child_path)

    # Get the anwser to compare to the results we got
    par_ids = ['0','1','2','3','4','5','6','7','8','9','10','11','12','13']
    par_gens = [1,2,3,4,5,6,7,8,9,10,11,12,13,14]
    answer = index.loc[index["uuid"].isin(par_ids)]

    gen_lvl = "generation_level"

    # pandas wants to make a copy before adding a column
    # used to remove warning in pytest
    answer = answer.copy()
    for i, j in zip(par_ids, par_gens):
        answer.loc[answer["uuid"] == i, gen_lvl] = j

    #format and sort so .equals can be properly used
    answer = answer.sort_values(by="uuid")
    results = results.sort_values(by="uuid")
    answer[gen_lvl] = answer[gen_lvl].astype(np.int64)

    assert answer.equals(results)


def test_get_children_15_deep(set_up_tb):
    """Make a parent-child relationship of baskets 15 deep, get the children.

    so a child with great*15 grandparent, and return all the grandchildren
    for the highest grandparent.
    manually make the data and compare with the result
    """
    tb = set_up_tb

    parent_id = "x"

    for i in range(15):
        child_id = parent_id
        parent_id = str(i)
        tmp = tb.set_up_basket("basket_" + child_id)
        tb.upload_basket(
            tmp_basket_dir=tmp,
            uid=child_id,
            parent_ids=[parent_id])

    ind = Index(bucket_name=tb.bucket_name, file_system=tb.fs, sync=True)
    ind.generate_index()
    index = ind.index_df

    parent_path = index.loc[index["uuid"] == '13']["address"].values[0]

    results = ind.get_children(parent_path)

    # Get the anwser to compare to the results we got
    child_ids = ['x','0','1','2','3','4','5','6','7','8','9','10','11','12']
    child_gens = [-14,-13,-12,-11,-10,-9,-8,-7,-6,-5,-4,-3,-2,-1]
    answer = index.loc[index["uuid"].isin(child_ids)]

    gen_lvl = "generation_level"

    #pandas wants to make a copy before adding a column
    # used to remove warning in pytest
    answer = answer.copy()
    for i, j in zip(child_ids, child_gens):
        answer.loc[answer["uuid"] == i, gen_lvl] = j

    #format and sort so .equals can be properly used
    answer = answer.sort_values(by="uuid")
    results = results.sort_values(by="uuid")
    answer[gen_lvl] = answer[gen_lvl].astype(np.int64)

    assert answer.equals(results)


def test_get_parents_complex_fail(set_up_tb):
    """Make a complicated tree with a loop to test new algorithm
    """
    tb = set_up_tb

    tmp_dir = tb.set_up_basket("parent_8")
    tb.upload_basket(tmp_basket_dir=tmp_dir, uid="008", parent_ids=["007"])

    tmp_dir = tb.set_up_basket("parent_7")
    tb.upload_basket(tmp_basket_dir=tmp_dir,
                     uid="007",
                     parent_ids=["000"])

    tmp_dir = tb.set_up_basket("parent_6")
    tb.upload_basket(tmp_basket_dir=tmp_dir, uid="006", parent_ids=["008"])

    tmp_dir = tb.set_up_basket("parent_5")
    tb.upload_basket(tmp_basket_dir=tmp_dir, uid="005", parent_ids=["007"])

    tmp_dir = tb.set_up_basket("parent_4")
    tb.upload_basket(tmp_basket_dir=tmp_dir, uid="004")

    tmp_dir = tb.set_up_basket("parent_3")
    tb.upload_basket(tmp_basket_dir=tmp_dir, uid="003", parent_ids=["006"])

    tmp_dir = tb.set_up_basket("parent_2")
    tb.upload_basket(tmp_basket_dir=tmp_dir,
                     uid="002",
                     parent_ids=["0004", "005", "008"])

    tmp_dir = tb.set_up_basket("parent_1")
    tb.upload_basket(tmp_basket_dir=tmp_dir,
                     uid="001",
                     parent_ids=["004"])

    tmp_dir = tb.set_up_basket("child")
    child_path = tb.upload_basket(tmp_basket_dir=tmp_dir,
                                  uid="000",
                                  parent_ids=["001", "002", "003"])


    ind = Index(bucket_name=tb.bucket_name, file_system=tb.fs, sync=True)
    ind.generate_index()

    with pytest.raises(
        ValueError, match=re.escape("Parent-Child loop found at uuid: 000")
    ):
        ind.get_parents(child_path)


def test_get_children_complex_fail(set_up_tb):
    """Make a complicated tree with a loop to test new algorithm
    """
    tb = set_up_tb

    tmp_dir = tb.set_up_basket("parent_8")
    tb.upload_basket(tmp_basket_dir=tmp_dir, uid="008", parent_ids=["007"])

    tmp_dir = tb.set_up_basket("parent_7")
    parent_path = tb.upload_basket(tmp_basket_dir=tmp_dir,
                                   uid="007",
                                   parent_ids=["003"])

    tmp_dir = tb.set_up_basket("parent_6")
    tb.upload_basket(tmp_basket_dir=tmp_dir, uid="006", parent_ids=["008"])

    tmp_dir = tb.set_up_basket("parent_5")
    tb.upload_basket(tmp_basket_dir=tmp_dir, uid="005", parent_ids=["007"])

    tmp_dir = tb.set_up_basket("parent_4")
    tb.upload_basket(tmp_basket_dir=tmp_dir, uid="004")

    tmp_dir = tb.set_up_basket("parent_3")
    tb.upload_basket(tmp_basket_dir=tmp_dir, uid="003", parent_ids=["006"])

    tmp_dir = tb.set_up_basket("parent_2")
    tb.upload_basket(tmp_basket_dir=tmp_dir,
                     uid="002",
                     parent_ids=["004", "005", "008"])

    tmp_dir = tb.set_up_basket("parent_1")
    tb.upload_basket(tmp_basket_dir=tmp_dir, uid="001", parent_ids=["004"])

    tmp_dir = tb.set_up_basket("child")
    tb.upload_basket(tmp_basket_dir=tmp_dir,
                     uid="000",
                     parent_ids=["001", "002", "003"])


    ind = Index(bucket_name=tb.bucket_name, file_system=tb.fs, sync=True)
    ind.generate_index()

    with pytest.raises(
        ValueError, match=re.escape("Parent-Child loop found at uuid: 007")
    ):
        ind.get_children(parent_path)


def test_get_parents_from_uuid(set_up_tb):
    """setup a valid basket structure, validate the returned index from uuid
    """
    tb = set_up_tb

    #setup random strucutre of parents and children 
    tmp_dir = tb.set_up_basket("great_grandparent_3")
    tb.upload_basket(tmp_basket_dir=tmp_dir, uid="3000")

    tmp_dir = tb.set_up_basket("great_grandparent_3_1")
    tb.upload_basket(tmp_basket_dir=tmp_dir, uid="3003")

    tmp_dir = tb.set_up_basket("great_grandparent_3_2")
    tb.upload_basket(tmp_basket_dir=tmp_dir, uid="3333")

    tmp_dir = tb.set_up_basket("great_grandparent_3_3")
    tb.upload_basket(tmp_basket_dir=tmp_dir, uid="3303")

    tmp_dir = tb.set_up_basket("grandparent_2")
    tb.upload_basket(tmp_basket_dir=tmp_dir,
                     uid="2000",
                     parent_ids=["3000", "3003", "3333"])

    tmp_dir = tb.set_up_basket("grandparent_2_1")
    tb.upload_basket(tmp_basket_dir=tmp_dir, uid="2002")

    tmp_dir = tb.set_up_basket("parent_1")
    tb.upload_basket(tmp_basket_dir=tmp_dir,
                     uid="1000",
                     parent_ids=["2000", "2002", "3303"])

    tmp_dir = tb.set_up_basket("parent_1_1")
    tb.upload_basket(tmp_basket_dir=tmp_dir, uid="1001")

    tmp_dir = tb.set_up_basket("child_0")
    tb.upload_basket(tmp_basket_dir=tmp_dir,
                     uid="0000",
                     parent_ids=["1001", "1000"])


    #string to shorten things for ruff
    gen_lvl = "generation_level"

    ind = Index(bucket_name=tb.bucket_name, file_system=tb.fs, sync=True)
    ind.generate_index()

    # setup df of the right answer
    parent_ids = [
        "1000", "1001", "2000", "2002", "3303", "3000", "3003", "3333"
    ]
    parent_gens = [1, 1, 2, 2, 2, 3, 3, 3]
    index = ind.index_df
    parent_answer = index.loc[index["uuid"].isin(parent_ids)]

    # pandas wants to make a copy before adding a column
    # used to remove warning in pytest
    parent_answer = parent_answer.copy()
    #add the generation levels
    for i, j in zip(parent_ids, parent_gens):
        parent_answer.loc[parent_answer["uuid"] == i, gen_lvl] = j

    # get the results
    results = ind.get_parents('0000')

    # sort so that they can be properly compared to
    parent_answer = parent_answer.sort_values(by="uuid")
    results = results.sort_values(by="uuid")

    #cast to int64 so datatypes match
    parent_answer[gen_lvl] = parent_answer[gen_lvl].astype(np.int64)

    assert parent_answer.equals(results)


def test_get_children_from_uuid(set_up_tb):
    """setup a valid basket structure, validate the returned index from uuid
    """
    tb = set_up_tb

    #setup random strucutre of parents and children 
    tmp_dir = tb.set_up_basket("great_grandparent_3")
    tb.upload_basket(tmp_basket_dir=tmp_dir, uid="3000")

    tmp_dir = tb.set_up_basket("great_grandparent_3_1")
    tb.upload_basket(tmp_basket_dir=tmp_dir, uid="3003")

    tmp_dir = tb.set_up_basket("great_grandparent_3_2")
    tb.upload_basket(tmp_basket_dir=tmp_dir, uid="3333")

    tmp_dir = tb.set_up_basket("great_grandparent_3_3")
    tb.upload_basket(tmp_basket_dir=tmp_dir, uid="3303")

    tmp_dir = tb.set_up_basket("grandparent_2")
    tb.upload_basket(tmp_basket_dir=tmp_dir,
                     uid="2000",
                     parent_ids=["3000", "3003", "3333"])

    tmp_dir = tb.set_up_basket("grandparent_2_1")
    tb.upload_basket(tmp_basket_dir=tmp_dir, uid="2002")

    tmp_dir = tb.set_up_basket("parent_1")
    tb.upload_basket(tmp_basket_dir=tmp_dir,
                     uid="1000",
                     parent_ids=["2000", "2002", "3303"])

    tmp_dir = tb.set_up_basket("parent_1_1")
    tb.upload_basket(tmp_basket_dir=tmp_dir, uid="1001")

    tmp_dir = tb.set_up_basket("child_0")
    tb.upload_basket(tmp_basket_dir=tmp_dir,
                     uid="0000",
                     parent_ids=["1001", "1000"])

    #string to shorten things for ruff
    gen_lvl = "generation_level"

    ind = Index(bucket_name=tb.bucket_name, file_system=tb.fs, sync=True)
    ind.generate_index()

    # setup df of the right answer
    child_ids = ["2000", "1000", "0000"]
    child_gens = [-1,-2,-3]
    index = ind.index_df
    child_answer = index.loc[index["uuid"].isin(child_ids)]

    # pandas wants to make a copy before adding a column
    # used to remove warning in pytest
    child_answer = child_answer.copy()
    #add the generation levels
    for i, j in zip(child_ids, child_gens):
        child_answer.loc[child_answer["uuid"] == i, gen_lvl] = j


    # get the results with uid of the great grandparent
    results = ind.get_children('3000')

    # sort so that they can be properly compared to
    child_answer = child_answer.sort_values(by="uuid")
    results = results.sort_values(by="uuid")

    #cast to int64 so datatypes match
    child_answer[gen_lvl] = child_answer[gen_lvl].astype(np.int64)

    assert child_answer.equals(results)

def test_upload_basket_updates_the_index(set_up_tb):
    """
    In this test the index already exists with one basket inside of it.
    This test will add another basket using Index.upload_basket, and then check
    to ensure that the index_df has been updated.
    """
    tb = set_up_tb
    # Put basket in the temporary bucket
    tmp_basket_dir_one = tb.set_up_basket("basket_one")
    tb.upload_basket(tmp_basket_dir=tmp_basket_dir_one, uid="0001")

    # create index
    ind = Index(bucket_name=tb.bucket_name, file_system=tb.fs, sync=True)
    ind.generate_index()

    # add another basket
    tmp_basket_dir_two = tb.set_up_basket("basket_two")
    ind.upload_basket(upload_items=[{'path':str(tmp_basket_dir_two.realpath()),
                                     'stub':False}],
                      basket_type="test")
    assert(len(ind.index_df) == 2)

def test_upload_basket_works_on_empty_basket(set_up_tb):
    """
    In this test the Index object will upload a basket to a pantry that does
    not have any baskets yet. This test will make sure that this functionality
    is present, and that the index_df has been updated.
    """
    tb = set_up_tb
    # Put basket in the temporary bucket
    tmp_basket = tb.set_up_basket("basket_one")
    ind = Index(tb.bucket_name, file_system=tb.fs)
    ind.upload_basket(upload_items=[{'path':str(tmp_basket.realpath()),
                                     'stub':False}],
                      basket_type="test")
    assert(len(ind.index_df) == 1)

@patch.object(uuid, 'uuid1')
@patch('weave.upload.UploadBasket.upload_basket_supplement_to_fs')
def test_upload_basket_gracefully_fails(mocked_obj_1, mocked_obj_2, set_up_tb):
    """
    In this test an engineered failure to upload the basket occurs.
    Index.upload_basket() should not add anything to the index_df.
    Additionally, the basket in question should be deleted from storage (I will
    make the process fail only after a partial upload).
    """
    tb = set_up_tb
    tmp_basket = tb.set_up_basket("basket_one")

    ind = Index(tb.bucket_name, file_system=tb.fs)

    non_unique_id = "0001"
    with pytest.raises(
        ValueError,
        match="This error provided for test_upload_basket_gracefully_fails"
    ):
        mocked_obj_1.side_effect = ValueError(
            "This error provided for test_upload_basket_gracefully_fails"
        )
        mocked_obj_2.return_value.hex = non_unique_id
        ind.upload_basket(upload_items=[{'path':str(tmp_basket.realpath()),
                                         'stub':False}],
                          basket_type="test")

    assert not tb.fs.exists(
        os.path.join(tb.bucket_name, "test", non_unique_id)
    )

def test_index_get_basket_works_correctly(set_up_tb):
    """Test that Index.get_basket() returns a Basket object with correct values
    """
    tb = set_up_tb

    uid = "0001"
    tmp_basket_name = "basket_one"
    tmp_basket_type = "test_basket"
    txt_file_name = "test.txt"

    tmp_basket_dir = tb.set_up_basket(tmp_basket_name, file_name=txt_file_name)
    tb.upload_basket(tmp_basket_dir=tmp_basket_dir,
                     uid=uid,
                     basket_type=tmp_basket_type)

    expected_basket = Basket(uid, tb.bucket_name, file_system=tb.fs)

    ind = Index(tb.bucket_name, file_system=tb.fs)
    retrieved_basket = ind.get_basket(uid)

    expected_file_path = os.path.join(tb.bucket_name, tmp_basket_type, uid,
                                      tmp_basket_name, txt_file_name)

    assert (
        retrieved_basket.ls(tmp_basket_name)[0].endswith(expected_file_path)
    )

    assert expected_basket.manifest_path == retrieved_basket.manifest_path
    assert expected_basket.supplement_path == retrieved_basket.supplement_path
    assert expected_basket.metadata_path == retrieved_basket.metadata_path

    assert expected_basket.get_manifest() == retrieved_basket.get_manifest()
    assert (
        expected_basket.get_supplement() == retrieved_basket.get_supplement()
    )
    assert expected_basket.get_metadata() == retrieved_basket.get_metadata()

def test_index_get_basket_graceful_fail(set_up_tb):
    """Test Index.get_basket() throws proper ValueErrors with invalid inputs.
    """
    tb = set_up_tb

    bad_uid = "DOESNT EXIST LOL"
    ind = Index(tb.bucket_name, file_system=tb.fs)

    with pytest.raises(
        ValueError,
        match=f"Basket does not exist: {bad_uid}"
    ):
        ind.get_basket(bad_uid)<|MERGE_RESOLUTION|>--- conflicted
+++ resolved
@@ -11,13 +11,9 @@
 import s3fs
 from fsspec.implementations.local import LocalFileSystem
 
-<<<<<<< HEAD
-=======
+from weave import Basket
 from weave.index.create_index import create_index_from_fs
 from weave.index.index import Index
->>>>>>> d65d3b2d
-from weave import Basket
-from weave.index import create_index_from_fs, Index
 from weave.tests.pytest_resources import BucketForTest
 
 """Pytest Fixtures Documentation:
@@ -741,7 +737,7 @@
         child_id = parent_id
         parent_id = str(i)
         tmp = tb.set_up_basket("basket_" + child_id)
-        tb.upload_basket(
+        tb.upload_basket(h
             tmp_basket_dir=tmp,
             uid=child_id,
             parent_ids=[parent_id])
