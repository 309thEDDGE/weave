--- conflicted
+++ resolved
@@ -143,11 +143,8 @@
     ind = test_index_only
 
     metadata = ind.generate_metadata()
-<<<<<<< HEAD
     assert isinstance(metadata, dict), "Index.generate_metadata must return a dict."
-=======
-    assert isinstance(metadata, dict), "Index.get_metadata must return a dict."
->>>>>>> b28cd585
+
 
 
 def test_index_abc_generate_index_works(test_pantry):
