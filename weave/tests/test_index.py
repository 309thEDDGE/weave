--- conflicted
+++ resolved
@@ -1879,15 +1879,9 @@
 
         read_only_pantry.index.generate_index()
         read_only_index = read_only_pantry.index.to_pandas_df()
-<<<<<<< HEAD
-        
+
         remove_path = str(tmpdir).replace(os.sep,'-')
-        
-=======
-
-        remove_path = str(tmpdir).replace(os.sep,'-')
-
->>>>>>> a3e1c4c6
+
         cleanup_sql_index(tmp_pantry.index)
         cleanup_sql_index(read_only_pantry.index)
 
