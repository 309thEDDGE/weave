"""PyTest Tests for basket.py related functionality"""
import json
import os
from pathlib import Path

import pytest
import s3fs
from fsspec.implementations.local import LocalFileSystem

from weave.basket import Basket
from weave.index.create_index import create_index_from_fs
from weave.pantry import Pantry
from weave.index.index_pandas import PandasIndex
from weave.tests.pytest_resources import BucketForTest

###############################################################################
#                      Pytest Fixtures Documentation:                         #
#            https://docs.pytest.org/en/7.3.x/how-to/fixtures.html            #
#                                                                             #
#                  https://docs.pytest.org/en/7.3.x/how-to/                   #
#          fixtures.html#teardown-cleanup-aka-fixture-finalization            #
#                                                                             #
#  https://docs.pytest.org/en/7.3.x/how-to/fixtures.html#fixture-parametrize  #
###############################################################################

# Pylint doesn't like that we are redefining the test fixture here from
# test_basket, but I think this is the right way to do this in case at some
# point in the future we need to differentiate the two.
# pylint: disable=duplicate-code

s3fs = s3fs.S3FileSystem(
    client_kwargs={"endpoint_url": os.environ["S3_ENDPOINT"]}
)
local_fs = LocalFileSystem()


# Test with two different fsspec file systems (above).
@pytest.fixture(params=[s3fs, local_fs])
def test_pantry(request, tmpdir):
    """Fixture to set up and tear down test_basket"""
    file_system = request.param
    test_bucket = BucketForTest(tmpdir, file_system)
    yield test_bucket
    test_bucket.cleanup_bucket()


def test_basket_basket_path_is_pathlike():
    """
    Test that we get an error when trying to instantiate a basket with invalid
    basket address type.
    """
    basket_path = 1
    with pytest.raises(
        TypeError,
        match="expected str, bytes or os.PathLike object, not int",
    ):
        Basket(basket_path)


# We need to ignore pylint's warning "redefined-outer-name" as this is simply
# how pytest works when it comes to pytest fixtures.
# pylint: disable=redefined-outer-name


def test_basket_address_does_not_exist(test_pantry):
    """
    Test that an error is raised when trying to instantiate a basket with an
    invalid basket address.
    """
    basket_path = Path("i n v a l i d p a t h")
    pantry = Pantry(PandasIndex,
                    pantry_path=test_pantry.pantry_path,
                    file_system=test_pantry.file_system)
    pantry.index.generate_index()
    with pytest.raises(
        ValueError, match=f"Basket does not exist: {basket_path}"
    ):
        Basket(
            Path(basket_path),
            file_system=test_pantry.file_system,
            pantry=pantry
        )


def test_basket_no_manifest_file(test_pantry):
    """
    Test that an error is raised when attempting to instantiate a basket with a
    missing basket manifest file.
    """
    # Create a temporary basket with a test file, and upload it.
    tmp_basket_dir_name = "test_basket_tmp_dir"
    tmp_basket_dir = test_pantry.set_up_basket(tmp_basket_dir_name)
    basket_path = test_pantry.upload_basket(tmp_basket_dir=tmp_basket_dir)

    # Manually remove the basket_manifest file.
    manifest_path = os.path.join(basket_path, "basket_manifest.json")
    test_pantry.file_system.rm(manifest_path)

    # Attempt to create a Basket from the malformed basket (missing manifest)
    with pytest.raises(
        FileNotFoundError,
        match=(
            "Invalid Basket, basket_manifest.json "
            + f"does not exist: {manifest_path}"
        ),
    ):
        Basket(
            Path(basket_path),
            file_system=test_pantry.file_system
        )


def test_basket_no_suppl_file(test_pantry):
    """
    Test that an error is raised when attempting to instantiate a basket with a
    missing basket supplement file.
    """
    # Create a temporary basket with a test file, and upload it.
    tmp_basket_dir_name = "test_basket_tmp_dir"
    tmp_basket_dir = test_pantry.set_up_basket(tmp_basket_dir_name)
    basket_path = test_pantry.upload_basket(tmp_basket_dir=tmp_basket_dir)

    # Manually remove the basket_supplement file.
    supplement_path = os.path.join(basket_path, "basket_supplement.json")
    test_pantry.file_system.rm(supplement_path)

    # Attempt to create a Basket from the malformed basket (missing supplement)
    with pytest.raises(
        FileNotFoundError,
        match=(
            "Invalid Basket, basket_supplement.json "
            + f"does not exist: {supplement_path}"
        ),
    ):
        Basket(
            Path(basket_path),
            file_system=test_pantry.file_system
        )


def test_basket_get_manifest(test_pantry):
    """
    Test that the manifest of an uploaded basket is correctly retrieved using
    the get_manifest function.
    """
    # Create a temporary basket with a test file, and upload it.
    tmp_basket_dir_name = "test_basket_tmp_dir"
    tmp_basket_dir = test_pantry.set_up_basket(tmp_basket_dir_name)
    basket_path = test_pantry.upload_basket(tmp_basket_dir=tmp_basket_dir)

    basket = Basket(
        Path(basket_path),
        file_system=test_pantry.file_system
    )
    manifest = basket.get_manifest()
    assert manifest == {
        "uuid": "0000",
        "parent_uuids": [],
        "basket_type": "test_basket",
        "label": "",
        "upload_time": manifest["upload_time"],
    }


def test_basket_get_manifest_cached(test_pantry):
    """
    Test that the get_manifest function retreives the cached copy.
    """
    # Create a temporary basket with a test file, and upload it.
    tmp_basket_dir_name = "test_basket_tmp_dir"
    tmp_basket_dir = test_pantry.set_up_basket(tmp_basket_dir_name)
    basket_path = test_pantry.upload_basket(tmp_basket_dir=tmp_basket_dir)

    basket = Basket(
        Path(basket_path),
        file_system=test_pantry.file_system
    )

    # Read the basket_manifest.json file and store as a dictionary for later.
    manifest = basket.get_manifest()
    manifest_path = basket.manifest_path

    # Manually replace the manifest file.
    test_pantry.file_system.rm(manifest_path)
    with test_pantry.file_system.open(manifest_path, "w") as outfile:
        json.dump({"junk": "b"}, outfile)

    # Manifest should already be stored and the new file shouldn't be read.
    manifest = basket.get_manifest()
    assert manifest == {
        "uuid": "0000",
        "parent_uuids": [],
        "basket_type": "test_basket",
        "label": "",
        "upload_time": manifest["upload_time"],
    }


def test_basket_get_supplement(test_pantry):
    """
    Test that the get_supplement function returns the expected values.
    """
    # Create a temporary basket with a test file, and upload it.
    tmp_basket_dir_name = "test_basket_tmp_dir"
    tmp_basket_dir = test_pantry.set_up_basket(tmp_basket_dir_name)
    basket_path = test_pantry.upload_basket(tmp_basket_dir=tmp_basket_dir)

    basket = Basket(
        Path(basket_path),
        file_system=test_pantry.file_system
    )

    # Create a copy of the basket's expected upload_items.
    upload_items = [{"path": str(tmp_basket_dir.realpath()), "stub": False}]

    # Check the expected values are the same as the actual values.
    supplement = basket.get_supplement()
    assert supplement == {
        "upload_items": upload_items,
        "integrity_data": supplement["integrity_data"],
    }


def test_basket_get_supplement_cached(test_pantry):
    """
    Test that the get_supplement function retrieves cached copies of a basket's
    supplement.
    """
    # Create a temporary basket with a test file, and upload it.
    tmp_basket_dir_name = "test_basket_tmp_dir"
    tmp_basket_dir = test_pantry.set_up_basket(tmp_basket_dir_name)
    basket_path = test_pantry.upload_basket(tmp_basket_dir=tmp_basket_dir)

    basket = Basket(
        Path(basket_path),
        file_system=test_pantry.file_system
    )

    # Save the original basket supplement as a dictionary.
    original_supplement = basket.get_supplement()
    supplement_path = basket.supplement_path

    # Manually replace the Supplement file.
    test_pantry.file_system.rm(supplement_path)
    with test_pantry.file_system.open(supplement_path, "w") as outfile:
        json.dump({"junk": "b"}, outfile)

    # Supplement should already be cached and the new copy shouldn't be read.
    supplement = basket.get_supplement()
    assert supplement == {
        "upload_items": original_supplement["upload_items"],
        "integrity_data": original_supplement["integrity_data"],
    }


def test_basket_get_metadata(test_pantry):
    """
    Test that the get_metadata function returns the expected values.
    """
    metadata_in = {"test": 1}

    # Create a temporary basket with a test file, and upload it.
    tmp_basket_dir_name = "test_basket_tmp_dir"
    tmp_basket_dir = test_pantry.set_up_basket(tmp_basket_dir_name)
    basket_path = test_pantry.upload_basket(
        tmp_basket_dir, metadata=metadata_in
    )

    basket = Basket(
        Path(basket_path),
        file_system=test_pantry.file_system
    )

    # Check get_metadata returns the same values we used during the upload.
    metadata = basket.get_metadata()
    assert metadata_in == metadata


def test_basket_get_metadata_cached(test_pantry):
    """
    Test that the get_metadata function retrieves cached copies of a basket's
    metadata.
    """
    metadata_in = {"test": 1}

    # Create a temporary basket with a test file, and upload it.
    tmp_basket_dir_name = "test_basket_tmp_dir"
    tmp_basket_dir = test_pantry.set_up_basket(tmp_basket_dir_name)
    basket_path = test_pantry.upload_basket(
        tmp_basket_dir, metadata=metadata_in
    )

    basket = Basket(
        Path(basket_path),
        file_system=test_pantry.file_system
    )

    # Save the original basket metadata as a dictionary.
    metadata = basket.get_metadata()
    metadata_path = basket.metadata_path

    # Manually replace the metadata file
    test_pantry.file_system.rm(metadata_path)
    with test_pantry.file_system.open(metadata_path, "w") as outfile:
        json.dump({"junk": "b"}, outfile)

    # Metadata should already be cached and the new copy shouldn't be read.
    metadata = basket.get_metadata()
    assert metadata_in == metadata


def test_basket_get_metadata_none(test_pantry):
    """
    Test that get_metadata returns None when no metadata was uploaded.
    """
    # Create a temporary basket with a test file, and upload it.
    tmp_basket_dir_name = "test_basket_tmp_dir"
    tmp_basket_dir = test_pantry.set_up_basket(tmp_basket_dir_name)
    basket_path = test_pantry.upload_basket(tmp_basket_dir)

    basket = Basket(
        Path(basket_path),
        file_system=test_pantry.file_system
    )
    metadata = basket.get_metadata()

    # No metadata was added to the upload, so it should be None.
    assert metadata is None


def test_basket_ls(test_pantry):
    """
    Test that the basket ls function returns the expected values.
    """
    # Create a temporary basket with a test file, and upload it.
    tmp_basket_dir_name = "test_basket_tmp_dir"
    tmp_basket_dir = test_pantry.set_up_basket(tmp_basket_dir_name)
    basket_path = test_pantry.upload_basket(tmp_basket_dir)

    basket = Basket(
        Path(basket_path),
        file_system=test_pantry.file_system
    )

    uploaded_dir_path = f"{basket_path}/{tmp_basket_dir_name}"
    assert basket.ls()[0].endswith(uploaded_dir_path)


def test_basket_ls_relpath(test_pantry):
    """
    Test that the basket ls function works when using relative paths.
    """
    # Create a temporary basket with a test file, and upload it.
    tmp_basket_dir_name = "test_basket_tmp_dir"
    tmp_basket_dir = test_pantry.set_up_basket(tmp_basket_dir_name)
    basket_path = test_pantry.upload_basket(tmp_basket_dir)

    basket = Basket(
        Path(basket_path),
        file_system=test_pantry.file_system
    )

    uploaded_file_path = f"{basket_path}/{tmp_basket_dir_name}/test.txt"
    assert basket.ls(Path(tmp_basket_dir_name))[0].endswith(uploaded_file_path)


def test_basket_ls_relpath_period(test_pantry):
    """
    Test that the basket ls function works when using the relative path '.'
    """
    # Create a temporary basket with a test file, and upload it.
    tmp_basket_dir_name = "test_basket_tmp_dir"
    tmp_basket_dir = test_pantry.set_up_basket(tmp_basket_dir_name)
    basket_path = test_pantry.upload_basket(tmp_basket_dir)

    basket = Basket(
        Path(basket_path),
        file_system=test_pantry.file_system
    )

    uploaded_dir_path = f"{basket_path}/{tmp_basket_dir_name}"
    assert basket.ls(".")[0].endswith(uploaded_dir_path)


def test_basket_ls_is_pathlike(test_pantry):
    """
    Test that the basket ls function only works with the expected value types.
    """
    # Create a temporary basket with a test file, and upload it.
    tmp_basket_dir_name = "test_basket_tmp_dir"
    tmp_basket_dir = test_pantry.set_up_basket(tmp_basket_dir_name)
    basket_path = test_pantry.upload_basket(tmp_basket_dir)

    basket = Basket(
        Path(basket_path),
        file_system=test_pantry.file_system
    )

    with pytest.raises(
        TypeError, match="expected str, bytes or os.PathLike object, not int"
    ):
        basket.ls(1)


def test_basket_ls_after_find(test_pantry):
    """The s3fs.S3FileSystem.ls() func is broken after running {}.find()

    This function is primarily to test s3fs file systems, but we test on local
    file systems as well, and should yeild the same results regardless of FS.

    s3fs.S3FileSystem.find() function is called during index creation. The
    solution to this problem is to ensure Basket.ls() uses the argument
    refresh=True when calling s3fs.ls(). This ensures that cached results
    from s3fs.find() (which is called during create_index_from_fs() and do not
    include directories) do not affect the s3fs.ls() function used to enable
    the Basket.ls() function.
    """
    tmp_basket_dir_name = "test_basket_temp_dir"
    tmp_basket_dir = test_pantry.set_up_basket(tmp_basket_dir_name)
    tmp_basket_dir = test_pantry.add_lower_dir_to_temp_basket(tmp_basket_dir)
    basket_path = test_pantry.upload_basket(tmp_basket_dir=tmp_basket_dir)

    # Create index on bucket
    create_index_from_fs(test_pantry.pantry_path, test_pantry.file_system)

    # Run find in case index creation changes
    test_pantry.file_system.find(test_pantry.pantry_path)

    # Set up basket
    test_basket = Basket(
        basket_path,
        file_system=test_pantry.file_system
    )

    expected_base_dir_paths = [
        os.path.join(basket_path, tmp_basket_dir_name, i)
        for i in ["nested_dir", "test.txt"]
    ]
    expected_base_dir_paths.sort()  # Sort to zip in same order

    ls_test = test_basket.ls(tmp_basket_dir_name)
    ls_test.sort()

    # Get the actual base dir paths (essentially stripping any FS specific
    # prefixes or conventions, ie in local file systems, the path to where
    # the script was called might be prepended, we clean stuff like that here)
    actual_bdp = [
        x.endswith(z)
        for x, z in zip(ls_test, expected_base_dir_paths, strict=True)
    ]

    # Check false is not in actual_bdp--which is a list of booleans that
    # indicates if the indices match.
    assert False not in actual_bdp


def test_basket_init_from_uuid(test_pantry):
    """
    Test that we can successfully initialize a basket from a UUID.
    """
    # Put basket in the temporary bucket
    tmp_basket_dir_one = test_pantry.set_up_basket("basket_one")
    uuid = "0000"
    test_pantry.upload_basket(tmp_basket_dir=tmp_basket_dir_one, uid=uuid)
    pantry = Pantry(PandasIndex,
                    pantry_path=test_pantry.pantry_path,
                    file_system=test_pantry.file_system)
    pantry.index.generate_index()
    test_basket = Basket(
        basket_address=uuid,
        pantry=pantry,
    )
<<<<<<< HEAD
    assert test_b.ls("basket_one")[0].endswith(
        f"{test_pantry.pantry_path}/test_basket/0000/basket_one/test.txt"
=======
    assert test_basket.ls("basket_one")[0].endswith(
        f"{test_pantry.pantry_name}/test_basket/0000/basket_one/test.txt"
>>>>>>> 92ea7807
    )


def test_basket_init_fails_if_uuid_does_not_exist(test_pantry):
    """
    Test that an error is raised when trying to initialize a basket using a
    UUID that does not have an associated basket.
    """
    # Put basket in the temporary bucket
    tmp_basket_dir_one = test_pantry.set_up_basket("basket_one")
    uuid = "0000"
    bad_uuid = "a bad uuid"
    test_pantry.upload_basket(tmp_basket_dir=tmp_basket_dir_one, uid=uuid)
    pantry = Pantry(PandasIndex,
                    pantry_path=test_pantry.pantry_path,
                    file_system=test_pantry.file_system)
    pantry.index.generate_index()
    with pytest.raises(ValueError, match=f"Basket does not exist: {bad_uuid}"):
        Basket(
            basket_address=bad_uuid,
            pantry=pantry,
        )

# TODO: Redo this test
# def test_basket_pantry_path_does_not_exist(test_pantry):
#     """
#     Test than an error is raised when trying to initialize a basket using a
#     UUID, but using a bucket name that does not exist.
#     """
#     # Put basket in the temporary bucket
#     tmp_basket_dir_one = test_pantry.set_up_basket("basket_one")
#     uuid = "0000"
#     test_pantry.upload_basket(tmp_basket_dir=tmp_basket_dir_one, uid=uuid)
#     index = PandasIndex(test_pantry.pantry_path,
#                         file_system=test_pantry.file_system
#             )
#     pantry = Pantry(index,
#                     pantry_path=test_pantry.pantry_path,
#                     file_system=test_pantry.file_system)
#     pantry.index.generate_index()
#     print(pantry.index.index_df)
#     with pytest.raises(ValueError, match=f"Basket does not exist: {uuid}"):
#         Basket(
#             basket_address=uuid,
#             pantry=pantry,
#         )


def test_basket_from_uuid_with_many_baskets(test_pantry):
    """
    Test that we can initialize many baskets using UUIDs.
    """
    # Set up ten baskets
    for uuid in range(10):
        uuid = str(uuid)
        tmp_basket_dir = test_pantry.set_up_basket(f"temp_basket_{uuid}")
        test_pantry.upload_basket(tmp_basket_dir=tmp_basket_dir, uid=uuid)

    pantry = Pantry(PandasIndex,
                    pantry_path=test_pantry.pantry_path,
                    file_system=test_pantry.file_system)
    pantry.index.generate_index()
    test_basket = Basket(
        basket_address=uuid,
        pantry=pantry,
    )
<<<<<<< HEAD
    assert test_b.ls(f"temp_basket_{uuid}")[0].endswith(
        f"{test_pantry.pantry_path}/test_basket/{uuid}"
=======
    assert test_basket.ls(f"temp_basket_{uuid}")[0].endswith(
        f"{test_pantry.pantry_name}/test_basket/{uuid}"
>>>>>>> 92ea7807
        f"/temp_basket_{uuid}/test.txt"
    )<|MERGE_RESOLUTION|>--- conflicted
+++ resolved
@@ -470,13 +470,8 @@
         basket_address=uuid,
         pantry=pantry,
     )
-<<<<<<< HEAD
-    assert test_b.ls("basket_one")[0].endswith(
+    assert test_basket.ls("basket_one")[0].endswith(
         f"{test_pantry.pantry_path}/test_basket/0000/basket_one/test.txt"
-=======
-    assert test_basket.ls("basket_one")[0].endswith(
-        f"{test_pantry.pantry_name}/test_basket/0000/basket_one/test.txt"
->>>>>>> 92ea7807
     )
 
 
@@ -543,12 +538,7 @@
         basket_address=uuid,
         pantry=pantry,
     )
-<<<<<<< HEAD
-    assert test_b.ls(f"temp_basket_{uuid}")[0].endswith(
+    assert test_basket.ls(f"temp_basket_{uuid}")[0].endswith(
         f"{test_pantry.pantry_path}/test_basket/{uuid}"
-=======
-    assert test_basket.ls(f"temp_basket_{uuid}")[0].endswith(
-        f"{test_pantry.pantry_name}/test_basket/{uuid}"
->>>>>>> 92ea7807
         f"/temp_basket_{uuid}/test.txt"
     )