--- conflicted
+++ resolved
@@ -462,23 +462,16 @@
     tmp_basket_dir_one = test_pantry.set_up_basket("basket_one")
     uuid = "0000"
     test_pantry.upload_basket(tmp_basket_dir=tmp_basket_dir_one, uid=uuid)
-<<<<<<< HEAD
     pantry = Pantry(PandasIndex,
                     pantry_path=test_pantry.pantry_path,
                     file_system=test_pantry.file_system)
     pantry.index.generate_index()
-=======
->>>>>>> 548d5d3b
     test_basket = Basket(
         basket_address=uuid,
         pantry=pantry,
     )
     assert test_basket.ls("basket_one")[0].endswith(
-<<<<<<< HEAD
         f"{test_pantry.pantry_path}/test_basket/0000/basket_one/test.txt"
-=======
-        f"{test_pantry.pantry_name}/test_basket/0000/basket_one/test.txt"
->>>>>>> 548d5d3b
     )
 
 
@@ -532,22 +525,15 @@
         tmp_basket_dir = test_pantry.set_up_basket(f"temp_basket_{uuid}")
         test_pantry.upload_basket(tmp_basket_dir=tmp_basket_dir, uid=uuid)
 
-<<<<<<< HEAD
     pantry = Pantry(PandasIndex,
                     pantry_path=test_pantry.pantry_path,
                     file_system=test_pantry.file_system)
     pantry.index.generate_index()
-=======
->>>>>>> 548d5d3b
     test_basket = Basket(
         basket_address=uuid,
         pantry=pantry,
     )
     assert test_basket.ls(f"temp_basket_{uuid}")[0].endswith(
-<<<<<<< HEAD
         f"{test_pantry.pantry_path}/test_basket/{uuid}"
-=======
-        f"{test_pantry.pantry_name}/test_basket/{uuid}"
->>>>>>> 548d5d3b
         f"/temp_basket_{uuid}/test.txt"
     )