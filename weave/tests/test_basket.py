<<<<<<< HEAD
"""Tests for basket module"""

=======
"""
Tests for basket functionality of weave.
"""
>>>>>>> 78b9eaf2
import json
import os
from pathlib import Path

from fsspec.implementations.local import LocalFileSystem
import pytest
import s3fs

from weave.basket import Basket
from weave.index.create_index import create_index_from_fs
from weave.tests.pytest_resources import BucketForTest

<<<<<<< HEAD
from fsspec.implementations.local import LocalFileSystem
=======
>>>>>>> 78b9eaf2

###############################################################################
#                      Pytest Fixtures Documentation:                         #
#            https://docs.pytest.org/en/7.3.x/how-to/fixtures.html            #
#                                                                             #
#                  https://docs.pytest.org/en/7.3.x/how-to/                   #
#          fixtures.html#teardown-cleanup-aka-fixture-finalization            #
#                                                                             #
#  https://docs.pytest.org/en/7.3.x/how-to/fixtures.html#fixture-parametrize  #
###############################################################################
<<<<<<< HEAD
=======

# The following pylint modification is necessary in order to enable pytest
# fixture support:
# pylint: disable=redefined-outer-name
>>>>>>> 78b9eaf2

s3fs = s3fs.S3FileSystem(
    client_kwargs={"endpoint_url": os.environ["S3_ENDPOINT"]}
)
local_fs = LocalFileSystem()

# Test with two different fsspec file systems (above).
@pytest.fixture(params=[s3fs, local_fs])
def test_pantry(request, tmpdir):
    """Fixture to set up and tear down test_basket"""
    file_system = request.param
    test_bucket = BucketForTest(tmpdir, file_system)
    yield test_bucket
    test_bucket.cleanup_bucket()

def test_basket_basket_path_is_pathlike():
    """
    Test that we get an error when trying to instantiate a basket with invalid
    basket address type.
    """
    basket_path = 1
    with pytest.raises(
        TypeError,
        match="expected str, bytes or os.PathLike object, not int",
    ):
        Basket(basket_path)

def test_basket_address_does_not_exist(test_pantry):
    """
    Test that an error is raised when trying to instantiate a basket with an
    invalid basket address.
    """
    basket_path = Path("i n v a l i d p a t h")
    with pytest.raises(
        ValueError, match=f"Basket does not exist: {basket_path}"
    ):
        Basket(Path(basket_path), file_system=test_pantry.file_system)

def test_basket_no_manifest_file(test_pantry):
    """
    Test that an error is raised when attempting to instantiate a basket with a
    missing basket manifest file.
    """
    # Create a temporary basket with a test file, and upload it.
    tmp_basket_dir_name = "test_basket_tmp_dir"
    tmp_basket_dir = test_pantry.set_up_basket(tmp_basket_dir_name)
    basket_path = test_pantry.upload_basket(tmp_basket_dir=tmp_basket_dir)

    # Manually remove the basket_manifest file.
    manifest_path = os.path.join(basket_path, "basket_manifest.json")
    test_pantry.file_system.rm(manifest_path)

    # Attempt to create a Basket from the malformed basket (missing manifest)
    with pytest.raises(
        FileNotFoundError,
        match=(
            "Invalid Basket, basket_manifest.json "
            + f"does not exist: {manifest_path}"
        ),
    ):
        Basket(Path(basket_path), file_system=test_pantry.file_system)

def test_basket_no_suppl_file(test_pantry):
    """
    Test that an error is raised when attempting to instantiate a basket with a
    missing basket supplement file.
    """
    # Create a temporary basket with a test file, and upload it.
    tmp_basket_dir_name = "test_basket_tmp_dir"
    tmp_basket_dir = test_pantry.set_up_basket(tmp_basket_dir_name)
    basket_path = test_pantry.upload_basket(tmp_basket_dir=tmp_basket_dir)

    # Manually remove the basket_supplement file.
    supplement_path = os.path.join(basket_path, "basket_supplement.json")
    test_pantry.file_system.rm(supplement_path)

    # Attempt to create a Basket from the malformed basket (missing supplement)
    with pytest.raises(
        FileNotFoundError,
        match=(
            "Invalid Basket, basket_supplement.json "
            + f"does not exist: {supplement_path}"
        ),
    ):
        Basket(Path(basket_path), file_system=test_pantry.file_system)

def test_basket_get_manifest(test_pantry):
    """
    Test that the manifest of an uploaded basket is correctly retrieved using 
    the get_manifest function.
    """
    # Create a temporary basket with a test file, and upload it.
    tmp_basket_dir_name = "test_basket_tmp_dir"
    tmp_basket_dir = test_pantry.set_up_basket(tmp_basket_dir_name)
    basket_path = test_pantry.upload_basket(tmp_basket_dir=tmp_basket_dir)

    basket = Basket(Path(basket_path), file_system=test_pantry.file_system)
    manifest = basket.get_manifest()
    assert manifest == {
        "uuid": "0000",
        "parent_uuids": [],
        "basket_type": "test_basket",
        "label": "",
        "upload_time": manifest["upload_time"],
    }

def test_basket_get_manifest_cached(test_pantry):
    """
    Test that the get_manifest function retreives the cached copy.
    """
    # Create a temporary basket with a test file, and upload it.
    tmp_basket_dir_name = "test_basket_tmp_dir"
    tmp_basket_dir = test_pantry.set_up_basket(tmp_basket_dir_name)
    basket_path = test_pantry.upload_basket(tmp_basket_dir=tmp_basket_dir)

    basket = Basket(Path(basket_path), file_system=test_pantry.file_system)

    # Read the basket_manifest.json file and store as a dictionary for later.
    manifest = basket.get_manifest()
    manifest_path = basket.manifest_path

    # Manually replace the manifest file.
    test_pantry.file_system.rm(manifest_path)
    with test_pantry.file_system.open(manifest_path, "w") as outfile:
        json.dump({"junk": "b"}, outfile)

    # Manifest should already be stored and the new file shouldn't be read.
    manifest = basket.get_manifest()
    assert manifest == {
        "uuid": "0000",
        "parent_uuids": [],
        "basket_type": "test_basket",
        "label": "",
        "upload_time": manifest["upload_time"],
    }

def test_basket_get_supplement(test_pantry):
    """
    Test that the get_supplement function returns the expected values.
    """
    # Create a temporary basket with a test file, and upload it.
    tmp_basket_dir_name = "test_basket_tmp_dir"
    tmp_basket_dir = test_pantry.set_up_basket(tmp_basket_dir_name)
    basket_path = test_pantry.upload_basket(tmp_basket_dir=tmp_basket_dir)

    basket = Basket(Path(basket_path), file_system=test_pantry.file_system)

    # Create a copy of the basket's expected upload_items.
    upload_items = [{"path": str(tmp_basket_dir.realpath()), "stub": False}]

    # Check the expected values are the same as the actual values.
    supplement = basket.get_supplement()
    assert supplement == {
        "upload_items": upload_items,
        "integrity_data": supplement["integrity_data"],
    }

def test_basket_get_supplement_cached(test_pantry):
    """
    Test that the get_supplement function retrieves cached copies of a basket's
    supplement.
    """
    # Create a temporary basket with a test file, and upload it.
    tmp_basket_dir_name = "test_basket_tmp_dir"
    tmp_basket_dir = test_pantry.set_up_basket(tmp_basket_dir_name)
    basket_path = test_pantry.upload_basket(tmp_basket_dir=tmp_basket_dir)

    basket = Basket(Path(basket_path), file_system=test_pantry.file_system)

    # Save the original basket supplement as a dictionary.
    original_supplement = basket.get_supplement()
    supplement_path = basket.supplement_path

    # Manually replace the Supplement file.
    test_pantry.file_system.rm(supplement_path)
    with test_pantry.file_system.open(supplement_path, "w") as outfile:
        json.dump({"junk": "b"}, outfile)

    # Supplement should already be cached and the new copy shouldn't be read.
    supplement = basket.get_supplement()
    assert supplement == {
        "upload_items": original_supplement["upload_items"],
        "integrity_data": original_supplement["integrity_data"],
    }

def test_basket_get_metadata(test_pantry):
    """
    Test that the get_metadata function returns the expected values.
    """
    metadata_in = {"test": 1}

    # Create a temporary basket with a test file, and upload it.
    tmp_basket_dir_name = "test_basket_tmp_dir"
    tmp_basket_dir = test_pantry.set_up_basket(tmp_basket_dir_name)
    basket_path = test_pantry.upload_basket(tmp_basket_dir, metadata=metadata_in)

    basket = Basket(Path(basket_path), file_system=test_pantry.file_system)

    # Check get_metadata returns the same values we used during the upload.
    metadata = basket.get_metadata()
    assert metadata_in == metadata

def test_basket_get_metadata_cached(test_pantry):
    """
    Test that the get_metadata function retrieves cached copies of a basket's
    metadata.
    """
    metadata_in = {"test": 1}

    # Create a temporary basket with a test file, and upload it.
    tmp_basket_dir_name = "test_basket_tmp_dir"
    tmp_basket_dir = test_pantry.set_up_basket(tmp_basket_dir_name)
    basket_path = test_pantry.upload_basket(tmp_basket_dir, metadata=metadata_in)

    basket = Basket(Path(basket_path), file_system=test_pantry.file_system)

    # Save the original basket metadata as a dictionary.
    metadata = basket.get_metadata()
    metadata_path = basket.metadata_path

    # Manually replace the metadata file
    test_pantry.file_system.rm(metadata_path)
    with test_pantry.file_system.open(metadata_path, "w") as outfile:
        json.dump({"junk": "b"}, outfile)

    # Metadata should already be cached and the new copy shouldn't be read.
    metadata = basket.get_metadata()
    assert metadata_in == metadata

def test_basket_get_metadata_none(test_pantry):
    """
    Test that get_metadata returns None when no metadata was uploaded.
    """
    # Create a temporary basket with a test file, and upload it.
    tmp_basket_dir_name = "test_basket_tmp_dir"
    tmp_basket_dir = test_pantry.set_up_basket(tmp_basket_dir_name)
    basket_path = test_pantry.upload_basket(tmp_basket_dir)

    basket = Basket(Path(basket_path), file_system=test_pantry.file_system)
    metadata = basket.get_metadata()

    # No metadata was added to the upload, so it should be None.
    assert metadata is None

def test_basket_ls(test_pantry):
    """
    Test that the basket ls function returns the expected values.
    """
    # Create a temporary basket with a test file, and upload it.
    tmp_basket_dir_name = "test_basket_tmp_dir"
    tmp_basket_dir = test_pantry.set_up_basket(tmp_basket_dir_name)
    basket_path = test_pantry.upload_basket(tmp_basket_dir)

    basket = Basket(Path(basket_path), file_system=test_pantry.file_system)

    uploaded_dir_path = f"{basket_path}/{tmp_basket_dir_name}"
    assert basket.ls()[0].endswith(uploaded_dir_path)

def test_basket_ls_relpath(test_pantry):
    """
    Test that the basket ls function works when using relative paths.
    """
    # Create a temporary basket with a test file, and upload it.
    tmp_basket_dir_name = "test_basket_tmp_dir"
    tmp_basket_dir = test_pantry.set_up_basket(tmp_basket_dir_name)
    basket_path = test_pantry.upload_basket(tmp_basket_dir)

    basket = Basket(Path(basket_path), file_system=test_pantry.file_system)

    uploaded_file_path = f"{basket_path}/{tmp_basket_dir_name}/test.txt"
    assert basket.ls(Path(tmp_basket_dir_name))[0].endswith(uploaded_file_path)

def test_basket_ls_relpath_period(test_pantry):
    """
    Test that the basket ls function works when using the relative path '.'
    """
    # Create a temporary basket with a test file, and upload it.
    tmp_basket_dir_name = "test_basket_tmp_dir"
    tmp_basket_dir = test_pantry.set_up_basket(tmp_basket_dir_name)
    basket_path = test_pantry.upload_basket(tmp_basket_dir)

    basket = Basket(Path(basket_path), file_system=test_pantry.file_system)

    uploaded_dir_path = f"{basket_path}/{tmp_basket_dir_name}"
    assert basket.ls(".")[0].endswith(uploaded_dir_path)

def test_basket_ls_is_pathlike(test_pantry):
    """
    Test that the basket ls function only works with the expected value types.
    """
    # Create a temporary basket with a test file, and upload it.
    tmp_basket_dir_name = "test_basket_tmp_dir"
    tmp_basket_dir = test_pantry.set_up_basket(tmp_basket_dir_name)
    basket_path = test_pantry.upload_basket(tmp_basket_dir)

    basket = Basket(Path(basket_path), file_system=test_pantry.file_system)

    with pytest.raises(
        TypeError,
        match="expected str, bytes or os.PathLike object, not int"
    ):
        basket.ls(1)

def test_basket_ls_after_find(test_pantry):
    """The s3fs.S3FileSystem.ls() func is broken after running {}.find()

    This function is primarily to test s3fs file systems, but we test on local
    file systems as well, and should yeild the same results regardless of FS.

    s3fs.S3FileSystem.find() function is called during index creation. The
    solution to this problem is to ensure Basket.ls() uses the argument
    refresh=True when calling s3fs.ls(). This ensures that cached results
    from s3fs.find() (which is called during create_index_from_fs() and do not
    include directories) do not affect the s3fs.ls() function used to enable
    the Basket.ls() function.
    """
    tmp_basket_dir_name = "test_basket_temp_dir"
    tmp_basket_dir = test_pantry.set_up_basket(tmp_basket_dir_name)
    tmp_basket_dir = test_pantry.add_lower_dir_to_temp_basket(tmp_basket_dir)
    basket_path = test_pantry.upload_basket(tmp_basket_dir=tmp_basket_dir)

    # Create index on bucket
    create_index_from_fs(test_pantry.bucket_name, test_pantry.file_system)

    # Run find in case index creation changes
    test_pantry.file_system.find(test_pantry.bucket_name)

    # Set up basket
    test_b = Basket(basket_path, file_system=test_pantry.file_system)

    expected_base_dir_paths = [
        os.path.join(basket_path, tmp_basket_dir_name, i)
        for i in ["nested_dir", "test.txt"]
    ]
    expected_base_dir_paths.sort() # Sort to zip in same order

    ls_test = test_b.ls(tmp_basket_dir_name)
    ls_test.sort()

    # Get the actual base dir paths (essentially stripping any FS specific
    # prefixes or conventions, ie in local file systems, the path to where
    # the script was called might be prepended, we clean stuff like that here)
    actual_bdp = [x.endswith(z) for x, z
                  in zip(ls_test, expected_base_dir_paths, strict=True)]

    # Check false is not in actual_bdp--which is a list of booleans that
    # indicates if the indices match.
    assert False not in actual_bdp

def test_basket_init_from_uuid(test_pantry):
    """
    Test that we can successfully initialize a basket from a UUID.
    """
    # Put basket in the temporary bucket
    tmp_basket_dir_one = test_pantry.set_up_basket("basket_one")
    uuid = "0000"
    test_pantry.upload_basket(tmp_basket_dir=tmp_basket_dir_one, uid=uuid)
    test_b = Basket(basket_address=uuid,
                    bucket_name=test_pantry.bucket_name,
                    file_system=test_pantry.file_system)
    assert test_b.ls("basket_one")[0].endswith(
        f"{test_pantry.bucket_name}/test_basket/0000/basket_one/test.txt"
    )

def test_basket_init_fails_if_uuid_does_not_exist(test_pantry):
    """
    Test that an error is raised when trying to initialize a basket using a
    UUID that does not have an associated basket.
    """
    # Put basket in the temporary bucket
    tmp_basket_dir_one = test_pantry.set_up_basket("basket_one")
    uuid = "0000"
    bad_uuid = "a bad uuid"
    test_pantry.upload_basket(tmp_basket_dir=tmp_basket_dir_one, uid=uuid)
    with pytest.raises(
        ValueError, match=f"Basket does not exist: {bad_uuid}"
    ):
        Basket(basket_address=bad_uuid,
               bucket_name=test_pantry.bucket_name,
               file_system=test_pantry.file_system)

def test_basket_bucket_name_does_not_exist(test_pantry):
    """
    Test than an error is raised when trying to initialize a basket using a
    UUID, but using a bucket name that does not exist.
    """
    # Put basket in the temporary bucket
    tmp_basket_dir_one = test_pantry.set_up_basket("basket_one")
    uuid = "0000"
    test_pantry.upload_basket(tmp_basket_dir=tmp_basket_dir_one, uid=uuid)
    with pytest.raises(
        ValueError, match=f"Basket does not exist: {uuid}"
    ):
        Basket(basket_address=uuid,
               bucket_name="the wrong basket 007",
               file_system=test_pantry.file_system)

def test_basket_from_uuid_with_many_baskets(test_pantry):
    """
    Test that we can initialize many baskets using UUIDs.
    """
    # Set up ten baskets
    for uuid in range(10):
        uuid = str(uuid)
        tmp_basket_dir = test_pantry.set_up_basket(f"temp_basket_{uuid}")
        test_pantry.upload_basket(tmp_basket_dir=tmp_basket_dir, uid=uuid)

    test_b = Basket(basket_address=uuid,
                    bucket_name=test_pantry.bucket_name,
                    file_system=test_pantry.file_system)
    assert test_b.ls(f"temp_basket_{uuid}")[0].endswith(
        f"{test_pantry.bucket_name}/test_basket/{uuid}/temp_basket_{uuid}/test.txt"
    )<|MERGE_RESOLUTION|>--- conflicted
+++ resolved
@@ -1,11 +1,3 @@
-<<<<<<< HEAD
-"""Tests for basket module"""
-
-=======
-"""
-Tests for basket functionality of weave.
-"""
->>>>>>> 78b9eaf2
 import json
 import os
 from pathlib import Path
@@ -18,10 +10,6 @@
 from weave.index.create_index import create_index_from_fs
 from weave.tests.pytest_resources import BucketForTest
 
-<<<<<<< HEAD
-from fsspec.implementations.local import LocalFileSystem
-=======
->>>>>>> 78b9eaf2
 
 ###############################################################################
 #                      Pytest Fixtures Documentation:                         #
@@ -32,13 +20,6 @@
 #                                                                             #
 #  https://docs.pytest.org/en/7.3.x/how-to/fixtures.html#fixture-parametrize  #
 ###############################################################################
-<<<<<<< HEAD
-=======
-
-# The following pylint modification is necessary in order to enable pytest
-# fixture support:
-# pylint: disable=redefined-outer-name
->>>>>>> 78b9eaf2
 
 s3fs = s3fs.S3FileSystem(
     client_kwargs={"endpoint_url": os.environ["S3_ENDPOINT"]}
