"""PyTest Tests for basket.py related functionality"""
import json
import os
from pathlib import Path

import pytest
import s3fs
from fsspec.implementations.local import LocalFileSystem

from weave.basket import Basket
from weave.index.create_index import create_index_from_fs
from weave.tests.pytest_resources import BucketForTest

###############################################################################
#                      Pytest Fixtures Documentation:                         #
#            https://docs.pytest.org/en/7.3.x/how-to/fixtures.html            #
#                                                                             #
#                  https://docs.pytest.org/en/7.3.x/how-to/                   #
#          fixtures.html#teardown-cleanup-aka-fixture-finalization            #
#                                                                             #
#  https://docs.pytest.org/en/7.3.x/how-to/fixtures.html#fixture-parametrize  #
###############################################################################

# Pylint doesn't like that we are redefining the test fixture here from
# test_basket, but I think this is the right way to do this in case at some
# point in the future we need to differentiate the two.
# pylint: disable=duplicate-code

s3fs = s3fs.S3FileSystem(
    client_kwargs={"endpoint_url": os.environ["S3_ENDPOINT"]}
)
local_fs = LocalFileSystem()


# Test with two different fsspec file systems (above).
@pytest.fixture(params=[s3fs, local_fs])
def test_pantry(request, tmpdir):
    """Fixture to set up and tear down test_basket"""
    file_system = request.param
    test_bucket = BucketForTest(tmpdir, file_system)
    yield test_bucket
    test_bucket.cleanup_bucket()


def test_basket_basket_path_is_pathlike():
    """
    Test that we get an error when trying to instantiate a basket with invalid
    basket address type.
    """
    basket_path = 1
    with pytest.raises(
        TypeError,
        match="expected str, bytes or os.PathLike object, not int",
    ):
        Basket(basket_path)


# We need to ignore pylint's warning "redefined-outer-name" as this is simply
# how pytest works when it comes to pytest fixtures.
# pylint: disable=redefined-outer-name


def test_basket_address_does_not_exist(test_pantry):
    """
    Test that an error is raised when trying to instantiate a basket with an
    invalid basket address.
    """
    basket_path = Path("i n v a l i d p a t h")
    with pytest.raises(
        ValueError, match=f"Basket does not exist: {basket_path}"
    ):
        Basket(
            Path(basket_path),
            pantry_name=test_pantry.pantry_name,
            file_system=test_pantry.file_system
        )


def test_basket_no_manifest_file(test_pantry):
    """
    Test that an error is raised when attempting to instantiate a basket with a
    missing basket manifest file.
    """
    # Create a temporary basket with a test file, and upload it.
    tmp_basket_dir_name = "test_basket_tmp_dir"
    tmp_basket_dir = test_pantry.set_up_basket(tmp_basket_dir_name)
    basket_path = test_pantry.upload_basket(tmp_basket_dir=tmp_basket_dir)

    # Manually remove the basket_manifest file.
    manifest_path = os.path.join(basket_path, "basket_manifest.json")
    test_pantry.file_system.rm(manifest_path)

    # Attempt to create a Basket from the malformed basket (missing manifest)
    with pytest.raises(
        FileNotFoundError,
        match=(
            "Invalid Basket, basket_manifest.json "
            + f"does not exist: {manifest_path}"
        ),
    ):
        Basket(
            Path(basket_path),
            pantry_name=test_pantry.pantry_name,
            file_system=test_pantry.file_system
        )


def test_basket_no_suppl_file(test_pantry):
    """
    Test that an error is raised when attempting to instantiate a basket with a
    missing basket supplement file.
    """
    # Create a temporary basket with a test file, and upload it.
    tmp_basket_dir_name = "test_basket_tmp_dir"
    tmp_basket_dir = test_pantry.set_up_basket(tmp_basket_dir_name)
    basket_path = test_pantry.upload_basket(tmp_basket_dir=tmp_basket_dir)

    # Manually remove the basket_supplement file.
    supplement_path = os.path.join(basket_path, "basket_supplement.json")
    test_pantry.file_system.rm(supplement_path)

    # Attempt to create a Basket from the malformed basket (missing supplement)
    with pytest.raises(
        FileNotFoundError,
        match=(
            "Invalid Basket, basket_supplement.json "
            + f"does not exist: {supplement_path}"
        ),
    ):
        Basket(
            Path(basket_path),
            pantry_name=test_pantry.pantry_name,
            file_system=test_pantry.file_system
        )


def test_basket_get_manifest(test_pantry):
    """
    Test that the manifest of an uploaded basket is correctly retrieved using
    the get_manifest function.
    """
    # Create a temporary basket with a test file, and upload it.
    tmp_basket_dir_name = "test_basket_tmp_dir"
    tmp_basket_dir = test_pantry.set_up_basket(tmp_basket_dir_name)
    basket_path = test_pantry.upload_basket(tmp_basket_dir=tmp_basket_dir)

    basket = Basket(
        Path(basket_path),
        pantry_name=test_pantry.pantry_name,
        file_system=test_pantry.file_system
    )
    manifest = basket.get_manifest()
    assert manifest == {
        "uuid": "0000",
        "parent_uuids": [],
        "basket_type": "test_basket",
        "label": "",
        "upload_time": manifest["upload_time"],
    }


def test_basket_get_manifest_cached(test_pantry):
    """
    Test that the get_manifest function retreives the cached copy.
    """
    # Create a temporary basket with a test file, and upload it.
    tmp_basket_dir_name = "test_basket_tmp_dir"
    tmp_basket_dir = test_pantry.set_up_basket(tmp_basket_dir_name)
    basket_path = test_pantry.upload_basket(tmp_basket_dir=tmp_basket_dir)

    basket = Basket(
        Path(basket_path),
        pantry_name=test_pantry.pantry_name,
        file_system=test_pantry.file_system
    )

    # Read the basket_manifest.json file and store as a dictionary for later.
    manifest = basket.get_manifest()
    manifest_path = basket.manifest_path

    # Manually replace the manifest file.
    test_pantry.file_system.rm(manifest_path)
    with test_pantry.file_system.open(manifest_path, "w") as outfile:
        json.dump({"junk": "b"}, outfile)

    # Manifest should already be stored and the new file shouldn't be read.
    manifest = basket.get_manifest()
    assert manifest == {
        "uuid": "0000",
        "parent_uuids": [],
        "basket_type": "test_basket",
        "label": "",
        "upload_time": manifest["upload_time"],
    }


def test_basket_get_supplement(test_pantry):
    """
    Test that the get_supplement function returns the expected values.
    """
    # Create a temporary basket with a test file, and upload it.
    tmp_basket_dir_name = "test_basket_tmp_dir"
    tmp_basket_dir = test_pantry.set_up_basket(tmp_basket_dir_name)
    basket_path = test_pantry.upload_basket(tmp_basket_dir=tmp_basket_dir)

    basket = Basket(
        Path(basket_path),
        pantry_name=test_pantry.pantry_name,
        file_system=test_pantry.file_system
    )

    # Create a copy of the basket's expected upload_items.
    upload_items = [{"path": str(tmp_basket_dir.realpath()), "stub": False}]

    # Check the expected values are the same as the actual values.
    supplement = basket.get_supplement()
    assert supplement == {
        "upload_items": upload_items,
        "integrity_data": supplement["integrity_data"],
    }


def test_basket_get_supplement_cached(test_pantry):
    """
    Test that the get_supplement function retrieves cached copies of a basket's
    supplement.
    """
    # Create a temporary basket with a test file, and upload it.
    tmp_basket_dir_name = "test_basket_tmp_dir"
    tmp_basket_dir = test_pantry.set_up_basket(tmp_basket_dir_name)
    basket_path = test_pantry.upload_basket(tmp_basket_dir=tmp_basket_dir)

    basket = Basket(
        Path(basket_path),
        pantry_name=test_pantry.pantry_name,
        file_system=test_pantry.file_system
    )

    # Save the original basket supplement as a dictionary.
    original_supplement = basket.get_supplement()
    supplement_path = basket.supplement_path

    # Manually replace the Supplement file.
    test_pantry.file_system.rm(supplement_path)
    with test_pantry.file_system.open(supplement_path, "w") as outfile:
        json.dump({"junk": "b"}, outfile)

    # Supplement should already be cached and the new copy shouldn't be read.
    supplement = basket.get_supplement()
    assert supplement == {
        "upload_items": original_supplement["upload_items"],
        "integrity_data": original_supplement["integrity_data"],
    }


def test_basket_get_metadata(test_pantry):
    """
    Test that the get_metadata function returns the expected values.
    """
    metadata_in = {"test": 1}

    # Create a temporary basket with a test file, and upload it.
    tmp_basket_dir_name = "test_basket_tmp_dir"
    tmp_basket_dir = test_pantry.set_up_basket(tmp_basket_dir_name)
    basket_path = test_pantry.upload_basket(
        tmp_basket_dir, metadata=metadata_in
    )

    basket = Basket(
        Path(basket_path),
        pantry_name=test_pantry.pantry_name,
        file_system=test_pantry.file_system
    )

    # Check get_metadata returns the same values we used during the upload.
    metadata = basket.get_metadata()
    assert metadata_in == metadata


def test_basket_get_metadata_cached(test_pantry):
    """
    Test that the get_metadata function retrieves cached copies of a basket's
    metadata.
    """
    metadata_in = {"test": 1}

    # Create a temporary basket with a test file, and upload it.
    tmp_basket_dir_name = "test_basket_tmp_dir"
    tmp_basket_dir = test_pantry.set_up_basket(tmp_basket_dir_name)
    basket_path = test_pantry.upload_basket(
        tmp_basket_dir, metadata=metadata_in
    )

    basket = Basket(
        Path(basket_path),
        pantry_name=test_pantry.pantry_name,
        file_system=test_pantry.file_system
    )

    # Save the original basket metadata as a dictionary.
    metadata = basket.get_metadata()
    metadata_path = basket.metadata_path

    # Manually replace the metadata file
    test_pantry.file_system.rm(metadata_path)
    with test_pantry.file_system.open(metadata_path, "w") as outfile:
        json.dump({"junk": "b"}, outfile)

    # Metadata should already be cached and the new copy shouldn't be read.
    metadata = basket.get_metadata()
    assert metadata_in == metadata


def test_basket_get_metadata_none(test_pantry):
    """
    Test that get_metadata returns None when no metadata was uploaded.
    """
    # Create a temporary basket with a test file, and upload it.
    tmp_basket_dir_name = "test_basket_tmp_dir"
    tmp_basket_dir = test_pantry.set_up_basket(tmp_basket_dir_name)
    basket_path = test_pantry.upload_basket(tmp_basket_dir)

    basket = Basket(
        Path(basket_path),
        pantry_name=test_pantry.pantry_name,
        file_system=test_pantry.file_system
    )
    metadata = basket.get_metadata()

    # No metadata was added to the upload, so it should be None.
    assert metadata is None


def test_basket_ls(test_pantry):
    """
    Test that the basket ls function returns the expected values.
    """
    # Create a temporary basket with a test file, and upload it.
    tmp_basket_dir_name = "test_basket_tmp_dir"
    tmp_basket_dir = test_pantry.set_up_basket(tmp_basket_dir_name)
    basket_path = test_pantry.upload_basket(tmp_basket_dir)

    basket = Basket(
        Path(basket_path),
        pantry_name=test_pantry.pantry_name,
        file_system=test_pantry.file_system
    )

    uploaded_dir_path = f"{basket_path}/{tmp_basket_dir_name}"
    assert basket.ls()[0].endswith(uploaded_dir_path)


def test_basket_ls_relpath(test_pantry):
    """
    Test that the basket ls function works when using relative paths.
    """
    # Create a temporary basket with a test file, and upload it.
    tmp_basket_dir_name = "test_basket_tmp_dir"
    tmp_basket_dir = test_pantry.set_up_basket(tmp_basket_dir_name)
    basket_path = test_pantry.upload_basket(tmp_basket_dir)

    basket = Basket(
        Path(basket_path),
        pantry_name=test_pantry.pantry_name,
        file_system=test_pantry.file_system
    )

    uploaded_file_path = f"{basket_path}/{tmp_basket_dir_name}/test.txt"
    assert basket.ls(Path(tmp_basket_dir_name))[0].endswith(uploaded_file_path)


def test_basket_ls_relpath_period(test_pantry):
    """
    Test that the basket ls function works when using the relative path '.'
    """
    # Create a temporary basket with a test file, and upload it.
    tmp_basket_dir_name = "test_basket_tmp_dir"
    tmp_basket_dir = test_pantry.set_up_basket(tmp_basket_dir_name)
    basket_path = test_pantry.upload_basket(tmp_basket_dir)

    basket = Basket(
        Path(basket_path),
        pantry_name=test_pantry.pantry_name,
        file_system=test_pantry.file_system
    )

    uploaded_dir_path = f"{basket_path}/{tmp_basket_dir_name}"
    assert basket.ls(".")[0].endswith(uploaded_dir_path)


def test_basket_ls_is_pathlike(test_pantry):
    """
    Test that the basket ls function only works with the expected value types.
    """
    # Create a temporary basket with a test file, and upload it.
    tmp_basket_dir_name = "test_basket_tmp_dir"
    tmp_basket_dir = test_pantry.set_up_basket(tmp_basket_dir_name)
    basket_path = test_pantry.upload_basket(tmp_basket_dir)

    basket = Basket(
        Path(basket_path),
        pantry_name=test_pantry.pantry_name,
        file_system=test_pantry.file_system
    )

    with pytest.raises(
        TypeError, match="expected str, bytes or os.PathLike object, not int"
    ):
        basket.ls(1)


def test_basket_ls_after_find(test_pantry):
    """The s3fs.S3FileSystem.ls() func is broken after running {}.find()

    This function is primarily to test s3fs file systems, but we test on local
    file systems as well, and should yeild the same results regardless of FS.

    s3fs.S3FileSystem.find() function is called during index creation. The
    solution to this problem is to ensure Basket.ls() uses the argument
    refresh=True when calling s3fs.ls(). This ensures that cached results
    from s3fs.find() (which is called during create_index_from_fs() and do not
    include directories) do not affect the s3fs.ls() function used to enable
    the Basket.ls() function.
    """
    tmp_basket_dir_name = "test_basket_temp_dir"
    tmp_basket_dir = test_pantry.set_up_basket(tmp_basket_dir_name)
    tmp_basket_dir = test_pantry.add_lower_dir_to_temp_basket(tmp_basket_dir)
    basket_path = test_pantry.upload_basket(tmp_basket_dir=tmp_basket_dir)

    # Create index on bucket
    create_index_from_fs(test_pantry.pantry_name, test_pantry.file_system)

    # Run find in case index creation changes
    test_pantry.file_system.find(test_pantry.pantry_name)

    # Set up basket
    test_b = Basket(
        basket_path,
        pantry_name=test_pantry.pantry_name,
        file_system=test_pantry.file_system
    )

    expected_base_dir_paths = [
        os.path.join(basket_path, tmp_basket_dir_name, i)
        for i in ["nested_dir", "test.txt"]
    ]
    expected_base_dir_paths.sort()  # Sort to zip in same order

    ls_test = test_b.ls(tmp_basket_dir_name)
    ls_test.sort()

    # Get the actual base dir paths (essentially stripping any FS specific
    # prefixes or conventions, ie in local file systems, the path to where
    # the script was called might be prepended, we clean stuff like that here)
    actual_bdp = [
        x.endswith(z)
        for x, z in zip(ls_test, expected_base_dir_paths, strict=True)
    ]

    # Check false is not in actual_bdp--which is a list of booleans that
    # indicates if the indices match.
    assert False not in actual_bdp


def test_basket_init_from_uuid(test_pantry):
    """
    Test that we can successfully initialize a basket from a UUID.
    """
    # Put basket in the temporary bucket
    tmp_basket_dir_one = test_pantry.set_up_basket("basket_one")
    uuid = "0000"
    test_pantry.upload_basket(tmp_basket_dir=tmp_basket_dir_one, uid=uuid)
    test_b = Basket(
        basket_address=uuid,
<<<<<<< HEAD
        pantry_name=test_pantry.bucket_name,
=======
        pantry_name=test_pantry.pantry_name,
>>>>>>> f5b591d6
        file_system=test_pantry.file_system,
    )
    assert test_b.ls("basket_one")[0].endswith(
        f"{test_pantry.pantry_name}/test_basket/0000/basket_one/test.txt"
    )


def test_basket_init_fails_if_uuid_does_not_exist(test_pantry):
    """
    Test that an error is raised when trying to initialize a basket using a
    UUID that does not have an associated basket.
    """
    # Put basket in the temporary bucket
    tmp_basket_dir_one = test_pantry.set_up_basket("basket_one")
    uuid = "0000"
    bad_uuid = "a bad uuid"
    test_pantry.upload_basket(tmp_basket_dir=tmp_basket_dir_one, uid=uuid)
    with pytest.raises(ValueError, match=f"Basket does not exist: {bad_uuid}"):
        Basket(
            basket_address=bad_uuid,
<<<<<<< HEAD
            pantry_name=test_pantry.bucket_name,
=======
            pantry_name=test_pantry.pantry_name,
>>>>>>> f5b591d6
            file_system=test_pantry.file_system,
        )


def test_basket_pantry_name_does_not_exist(test_pantry):
    """
    Test than an error is raised when trying to initialize a basket using a
    UUID, but using a bucket name that does not exist.
    """
    # Put basket in the temporary bucket
    tmp_basket_dir_one = test_pantry.set_up_basket("basket_one")
    uuid = "0000"
    test_pantry.upload_basket(tmp_basket_dir=tmp_basket_dir_one, uid=uuid)
    with pytest.raises(ValueError, match=f"Basket does not exist: {uuid}"):
        Basket(
            basket_address=uuid,
            pantry_name="the wrong basket 007",
            file_system=test_pantry.file_system,
        )


def test_basket_from_uuid_with_many_baskets(test_pantry):
    """
    Test that we can initialize many baskets using UUIDs.
    """
    # Set up ten baskets
    for uuid in range(10):
        uuid = str(uuid)
        tmp_basket_dir = test_pantry.set_up_basket(f"temp_basket_{uuid}")
        test_pantry.upload_basket(tmp_basket_dir=tmp_basket_dir, uid=uuid)

    test_b = Basket(
        basket_address=uuid,
<<<<<<< HEAD
        pantry_name=test_pantry.bucket_name,
=======
        pantry_name=test_pantry.pantry_name,
>>>>>>> f5b591d6
        file_system=test_pantry.file_system,
    )
    assert test_b.ls(f"temp_basket_{uuid}")[0].endswith(
        f"{test_pantry.pantry_name}/test_basket/{uuid}"
        f"/temp_basket_{uuid}/test.txt"
    )<|MERGE_RESOLUTION|>--- conflicted
+++ resolved
@@ -472,11 +472,7 @@
     test_pantry.upload_basket(tmp_basket_dir=tmp_basket_dir_one, uid=uuid)
     test_b = Basket(
         basket_address=uuid,
-<<<<<<< HEAD
-        pantry_name=test_pantry.bucket_name,
-=======
-        pantry_name=test_pantry.pantry_name,
->>>>>>> f5b591d6
+        pantry_name=test_pantry.pantry_name,
         file_system=test_pantry.file_system,
     )
     assert test_b.ls("basket_one")[0].endswith(
@@ -497,11 +493,7 @@
     with pytest.raises(ValueError, match=f"Basket does not exist: {bad_uuid}"):
         Basket(
             basket_address=bad_uuid,
-<<<<<<< HEAD
-            pantry_name=test_pantry.bucket_name,
-=======
             pantry_name=test_pantry.pantry_name,
->>>>>>> f5b591d6
             file_system=test_pantry.file_system,
         )
 
@@ -535,11 +527,7 @@
 
     test_b = Basket(
         basket_address=uuid,
-<<<<<<< HEAD
-        pantry_name=test_pantry.bucket_name,
-=======
-        pantry_name=test_pantry.pantry_name,
->>>>>>> f5b591d6
+        pantry_name=test_pantry.pantry_name,
         file_system=test_pantry.file_system,
     )
     assert test_b.ls(f"temp_basket_{uuid}")[0].endswith(
