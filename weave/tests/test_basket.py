--- conflicted
+++ resolved
@@ -39,20 +39,14 @@
 
 
 # Test with two different fsspec file systems (above).
-<<<<<<< HEAD
-@pytest.fixture(params=[s3fs, local_fs])
-def test_pantry(request, tmpdir):
-    """Fixture to set up and tear down test_basket."""
-
-=======
 @pytest.fixture(
     name="test_pantry",
     params=[s3fs, local_fs],
     ids=["S3FileSystem", "LocalFileSystem"],
 )
 def fixture_test_pantry(request, tmpdir):
-    """Fixture to set up and tear down test_basket"""
->>>>>>> 938639cc
+    """Fixture to set up and tear down test_basket."""
+
     file_system = request.param
     test_pantry = PantryForTest(tmpdir, file_system)
     yield test_pantry
@@ -469,14 +463,8 @@
 def test_basket_init_from_uuid(test_pantry):
     """Test that a basket can be successfully initialized from a UUID.
     """
-<<<<<<< HEAD
-
-    # Put basket in the temporary bucket
-=======
-    Test that a basket can be successfully initialized from a UUID.
-    """
+
     # Put basket in the temporary pantry
->>>>>>> 938639cc
     tmp_basket_dir_one = test_pantry.set_up_basket("basket_one")
     uuid = "0000"
     test_pantry.upload_basket(tmp_basket_dir=tmp_basket_dir_one, uid=uuid)
@@ -497,12 +485,8 @@
     """Test that an error is raised when trying to initialize a basket using a
     UUID that does not have an associated basket.
     """
-<<<<<<< HEAD
-
-    # Put basket in the temporary bucket
-=======
+
     # Put basket in the temporary pantry
->>>>>>> 938639cc
     tmp_basket_dir_one = test_pantry.set_up_basket("basket_one")
     uuid = "0000"
     bad_uuid = "a bad uuid"
@@ -519,19 +503,11 @@
 
 
 def test_basket_pantry_name_does_not_exist(test_pantry):
-<<<<<<< HEAD
     """Test than an error is raised when trying to initialize a basket using a
     UUID, but using a bucket name that does not exist.
     """
 
     # Put basket in the temporary bucket
-=======
-    """
-    Test than an error is raised when trying to initialize a basket using a
-    UUID, but using a pantry name that does not exist.
-    """
-    # Put basket in the temporary pantry
->>>>>>> 938639cc
     tmp_basket_dir_one = test_pantry.set_up_basket("basket_one")
     uuid = "0000"
     test_pantry.upload_basket(tmp_basket_dir=tmp_basket_dir_one, uid=uuid)
