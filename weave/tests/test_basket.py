--- conflicted
+++ resolved
@@ -113,11 +113,7 @@
     address = address.split(os.path.sep)
     address[0] += "-2"
     new_address = (os.path.sep).join(address)
-<<<<<<< HEAD
-    index.at[0, "address"] = new_address
-=======
     index_df.at[0,"address"] = new_address
->>>>>>> 64a234ee
 
     # Track the new basket
     pantry.index.track_basket(index_df)
