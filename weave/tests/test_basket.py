--- conflicted
+++ resolved
@@ -65,13 +65,6 @@
         Basket(basket_path)
 
 
-<<<<<<< HEAD
-=======
-# Ignoring pylint's warning "redefined-outer-name" as this is simply
-# how pytest works when it comes to pytest fixtures.
-# pylint: disable=redefined-outer-name
-
->>>>>>> a83ad0f0
 def test_basket_address_does_not_exist(test_pantry):
     """Test that an error is raised when trying to instantiate a basket with an
     invalid basket address.
