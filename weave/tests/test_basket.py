--- conflicted
+++ resolved
@@ -10,10 +10,7 @@
 from weave.basket import Basket
 from weave.index.create_index import create_index_from_fs
 from weave.pantry import Pantry
-<<<<<<< HEAD
 from weave.index.index_pandas import PandasIndex
-=======
->>>>>>> 46e6b0d0
 from weave.tests.pytest_resources import BucketForTest
 
 ###############################################################################
@@ -80,12 +77,8 @@
     ):
         Basket(
             Path(basket_path),
-<<<<<<< HEAD
             file_system=test_pantry.file_system,
             pantry=pantry
-=======
-            file_system=test_pantry.file_system
->>>>>>> 46e6b0d0
         )
 
 
@@ -469,14 +462,8 @@
     tmp_basket_dir_one = test_pantry.set_up_basket("basket_one")
     uuid = "0000"
     test_pantry.upload_basket(tmp_basket_dir=tmp_basket_dir_one, uid=uuid)
-<<<<<<< HEAD
     pantry = Pantry(PandasIndex,
                     pantry_path=test_pantry.pantry_path,
-=======
-    # TODO: Implement PandasIndex
-    pantry = Pantry(PandasIndex, 
-                    pantry_name=test_pantry.pantry_name, 
->>>>>>> 46e6b0d0
                     file_system=test_pantry.file_system)
     pantry.index.generate_index()
     test_basket = Basket(
@@ -484,11 +471,7 @@
         pantry=pantry,
     )
     assert test_basket.ls("basket_one")[0].endswith(
-<<<<<<< HEAD
         f"{test_pantry.pantry_path}/test_basket/0000/basket_one/test.txt"
-=======
-        f"{test_pantry.pantry_name}/test_basket/0000/basket_one/test.txt"
->>>>>>> 46e6b0d0
     )
 
 
@@ -502,14 +485,8 @@
     uuid = "0000"
     bad_uuid = "a bad uuid"
     test_pantry.upload_basket(tmp_basket_dir=tmp_basket_dir_one, uid=uuid)
-<<<<<<< HEAD
     pantry = Pantry(PandasIndex,
                     pantry_path=test_pantry.pantry_path,
-=======
-    # TODO: Implement PandasIndex
-    pantry = Pantry(PandasIndex, 
-                    pantry_name=test_pantry.pantry_name, 
->>>>>>> 46e6b0d0
                     file_system=test_pantry.file_system)
     pantry.index.generate_index()
     with pytest.raises(ValueError, match=f"Basket does not exist: {bad_uuid}"):
@@ -518,31 +495,6 @@
             pantry=pantry,
         )
 
-<<<<<<< HEAD
-# TODO: Redo this test
-# def test_basket_pantry_path_does_not_exist(test_pantry):
-#     """
-#     Test than an error is raised when trying to initialize a basket using a
-#     UUID, but using a bucket name that does not exist.
-#     """
-#     # Put basket in the temporary bucket
-#     tmp_basket_dir_one = test_pantry.set_up_basket("basket_one")
-#     uuid = "0000"
-#     test_pantry.upload_basket(tmp_basket_dir=tmp_basket_dir_one, uid=uuid)
-#     index = PandasIndex(test_pantry.pantry_path,
-#                         file_system=test_pantry.file_system
-#             )
-#     pantry = Pantry(index,
-#                     pantry_path=test_pantry.pantry_path,
-#                     file_system=test_pantry.file_system)
-#     pantry.index.generate_index()
-#     print(pantry.index.index_df)
-#     with pytest.raises(ValueError, match=f"Basket does not exist: {uuid}"):
-#         Basket(
-#             basket_address=uuid,
-#             pantry=pantry,
-#         )
-=======
 
 def test_basket_pantry_name_does_not_exist(test_pantry):
     """
@@ -553,17 +505,13 @@
     tmp_basket_dir_one = test_pantry.set_up_basket("basket_one")
     uuid = "0000"
     test_pantry.upload_basket(tmp_basket_dir=tmp_basket_dir_one, uid=uuid)
-    # TODO: Implement PandasIndex
-    pantry = Pantry(PandasIndex, 
-            pantry_name="the wrong bucket 007", 
-            file_system=test_pantry.file_system)
-    pantry.index.generate_index()
-    with pytest.raises(ValueError, match=f"Basket does not exist: {uuid}"):
-        Basket(
-            basket_address=uuid,
-            pantry=pantry,
-        )
->>>>>>> 46e6b0d0
+
+    pantry_path = "the wrong bucket 007"
+    error_msg = f'Invalid pantry Path. Pantry does not exist at: {pantry_path}'
+    with pytest.raises(ValueError, match=error_msg):
+        pantry = Pantry(PandasIndex,
+                pantry_path=pantry_path,
+                file_system=test_pantry.file_system)
 
 
 def test_basket_from_uuid_with_many_baskets(test_pantry):
@@ -576,7 +524,6 @@
         tmp_basket_dir = test_pantry.set_up_basket(f"temp_basket_{uuid}")
         test_pantry.upload_basket(tmp_basket_dir=tmp_basket_dir, uid=uuid)
 
-<<<<<<< HEAD
     pantry = Pantry(PandasIndex,
                     pantry_path=test_pantry.pantry_path,
                     file_system=test_pantry.file_system)
@@ -587,19 +534,5 @@
     )
     assert test_basket.ls(f"temp_basket_{uuid}")[0].endswith(
         f"{test_pantry.pantry_path}/test_basket/{uuid}"
-=======
-    # TODO: Implement PandasIndex
-    pantry = Pantry(PandasIndex, 
-        pantry_name=test_pantry.pantry_name,
-        file_system=test_pantry.file_system,
-    )
-    pantry.index.generate_index()
-    test_basket = Basket(
-        basket_address=uuid,
-        pantry=pantry,
-    )
-    assert test_basket.ls(f"temp_basket_{uuid}")[0].endswith(
-        f"{test_pantry.pantry_name}/test_basket/{uuid}"
->>>>>>> 46e6b0d0
         f"/temp_basket_{uuid}/test.txt"
     )