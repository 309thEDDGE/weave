--- conflicted
+++ resolved
@@ -33,18 +33,11 @@
 # how pytest works when it comes to pytest fixtures.
 # pylint: disable=redefined-outer-name
 def test_weave_pytest_suffix(set_up_tb_no_cleanup):
-<<<<<<< HEAD
-    """Test that env var suffix works and buckets are still deleted."""
+    """Test that env var suffix works, and pantrys are still deleted."""
 
-    # Check bucket name includes suffix if applicable.
-    suffix = os.environ.get("WEAVE_PYTEST_SUFFIX", "")
-    assert set_up_tb_no_cleanup.pantry_name == f"pytest-temp-bucket{suffix}"
-=======
-    """Test that env var suffix works, and pantrys are still deleted."""
     # Check pantry name includes suffix if applicable.
     suffix = os.environ.get('WEAVE_PYTEST_SUFFIX', '')
     assert set_up_tb_no_cleanup.pantry_path == f"pytest-temp-pantry{suffix}"
->>>>>>> 938639cc
 
     # Check the pantry was made.
     assert set_up_tb_no_cleanup.file_system.exists(
