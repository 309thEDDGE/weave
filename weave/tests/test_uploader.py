--- conflicted
+++ resolved
@@ -555,10 +555,7 @@
 
     tmp_files = test_basket.file_system.ls(upload_path)
     tmp_files.sort()
-<<<<<<< HEAD
-=======
-
->>>>>>> 744f1738
+
     with test_basket.file_system.open(tmp_files[0], "r", encoding="utf-8")\
             as outfile:
         manifest_data = json.load(outfile)
