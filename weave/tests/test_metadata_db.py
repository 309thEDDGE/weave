"""Pytests for the metadata_db functionality."""

import os

import pandas as pd
import pytest
import s3fs
from fsspec.implementations.local import LocalFileSystem

import weave
from weave.tests.pytest_resources import PantryForTest


<<<<<<< HEAD
class MongoForTest(BucketForTest):
    """Extend the BucketForTest class to support mongodb and custom data
    loader.
    """
=======
class MongoForTest(PantryForTest):
    """Extend the PantryForTest class to support mongodb and custom data
    loader"""
>>>>>>> 938639cc

    def __init__(self, tmpdir, file_system):
        super().__init__(tmpdir, file_system)
        self.test_collection = "test_collection"
        self.mongodb = weave.config.get_mongo_db().mongo_metadata
        self.load_data()

    def load_data(self):
        """Loads data into the file_system."""

        # Create a temporary basket with a test file.
        tmp_basket_dir_name = "test_basket_tmp_dir"
        tmp_basket_dir = self.set_up_basket(tmp_basket_dir_name)

        # Upload the basket with different uuids and metadata.
        self.upload_basket(
            tmp_basket_dir, uid="1234", metadata={"key1": "value1"}
        )

        tmp_nested_dir = self.add_lower_dir_to_temp_basket(tmp_basket_dir)
        self.upload_basket(
            tmp_nested_dir, uid="4321", metadata={"key2": "value2"}
        )

        self.upload_basket(tmp_basket_dir, uid="nometadata")

    def cleanup(self):
<<<<<<< HEAD
        """Cleans up the bucket and mongodb."""

        self.cleanup_bucket()
=======
        """Cleans up the pantry and mongodb"""
        self.cleanup_pantry()
>>>>>>> 938639cc
        self.mongodb[self.test_collection].drop()


s3fs = s3fs.S3FileSystem(
    client_kwargs={"endpoint_url": os.environ["S3_ENDPOINT"]}
)
local_fs = LocalFileSystem()


# Test with two different fsspec file systems (above).
@pytest.fixture(
    params=[s3fs, local_fs],
    ids=["S3FileSystem", "LocalFileSystem"],
)
def set_up(request, tmpdir):
    """Sets up the fixture for testing usage."""

    file_system = request.param
    database = MongoForTest(tmpdir, file_system)
    yield database
    database.cleanup()


# Ignoring pylint's warning "redefined-outer-name" as this is simply
# how pytest works when it comes to pytest fixtures.
# pylint: disable=redefined-outer-name

def test_load_mongo(set_up):
    """Test that load_mongo successfully loads valid metadata to the set_up.
    """

    index_table = weave.index.create_index.create_index_from_fs(
        set_up.pantry_path, set_up.file_system
    )
    weave.load_mongo(
        index_table,
        file_system=set_up.file_system,
        collection=set_up.test_collection,
    )

    truth_db = [
        {"uuid": "1234", "basket_type": "test_basket", "key1": "value1"},
        {"uuid": "4321", "basket_type": "test_basket", "key2": "value2"},
    ]

    db_data = list(set_up.mongodb[set_up.test_collection].find({}))
    compared_data = []
    for item in db_data:
        item.pop("_id")
        compared_data.append(item)
    assert truth_db == compared_data


def test_load_mongo_check_for_dataframe(set_up):
    """Test that load_mongo prevents loading data with an invalid index_table.
    """

    with pytest.raises(
        TypeError,
        match="Invalid datatype for index_table: " "must be Pandas DataFrame",
    ):
        weave.load_mongo(
            "",
            file_system=set_up.file_system,
            collection=set_up.test_collection,
        )


def test_load_mongo_check_collection_for_string(set_up):
    """Test that load_mongo prevents loading data with an invalid set_up
    collection.
    """

    with pytest.raises(
        TypeError, match="Invalid datatype for collection: " "must be a string"
    ):
        weave.load_mongo(
            pd.DataFrame(), file_system=set_up.file_system, collection=1
        )


def test_load_mongo_check_dataframe_for_uuid(set_up):
    """Test that load_mongo prevents loading data with missing uuid.
    """

    with pytest.raises(
        ValueError, match="Invalid index_table: " "missing uuid column"
    ):
        weave.load_mongo(
            pd.DataFrame({"basket_type": ["type"], "address": ["path"]}),
            file_system=set_up.file_system,
            collection=set_up.test_collection,
        )


def test_load_mongo_check_dataframe_for_address(set_up):
    """Test that load_mongo prevents loading data with missing address."""

    with pytest.raises(
        ValueError, match="Invalid index_table: " "missing address column"
    ):
        weave.load_mongo(
            pd.DataFrame({"uuid": ["1234"], "basket_type": ["type"]}),
            file_system=set_up.file_system,
            collection=set_up.test_collection,
        )


def test_load_mongo_check_dataframe_for_basket_type(set_up):
    """Test that load_mongo prevents loading data with missing basket type."""

    with pytest.raises(
        ValueError, match="Invalid index_table: " "missing basket_type column"
    ):
        weave.load_mongo(
            pd.DataFrame({"uuid": ["1234"], "address": ["path"]}),
            file_system=set_up.file_system,
            collection=set_up.test_collection,
        )


def test_load_mongo_check_for_duplicate_uuid(set_up):
    """Test duplicate metadata won't be uploaded to mongoDB, based on the UUID.
    """

    test_uuid = "1234"

    # Load metadata twice and ensure there's only one instance
    index_table = weave.index.create_index.create_index_from_fs(
        set_up.pantry_path, set_up.file_system
    )
    weave.load_mongo(
        index_table,
        file_system=set_up.file_system,
        collection=set_up.test_collection,
    )
    weave.load_mongo(
        index_table,
        file_system=set_up.file_system,
        collection=set_up.test_collection,
    )
    count = set_up.mongodb[set_up.test_collection].count_documents(
        {"uuid": test_uuid}
    )
    assert count == 1, "duplicate uuid inserted"<|MERGE_RESOLUTION|>--- conflicted
+++ resolved
@@ -11,16 +11,10 @@
 from weave.tests.pytest_resources import PantryForTest
 
 
-<<<<<<< HEAD
-class MongoForTest(BucketForTest):
-    """Extend the BucketForTest class to support mongodb and custom data
+class MongoForTest(PantryForTest):
+    """Extend the PantryForTest class to support mongodb and custom data
     loader.
     """
-=======
-class MongoForTest(PantryForTest):
-    """Extend the PantryForTest class to support mongodb and custom data
-    loader"""
->>>>>>> 938639cc
 
     def __init__(self, tmpdir, file_system):
         super().__init__(tmpdir, file_system)
@@ -48,14 +42,9 @@
         self.upload_basket(tmp_basket_dir, uid="nometadata")
 
     def cleanup(self):
-<<<<<<< HEAD
-        """Cleans up the bucket and mongodb."""
+        """Cleans up the pantry and mongodb."""
 
-        self.cleanup_bucket()
-=======
-        """Cleans up the pantry and mongodb"""
         self.cleanup_pantry()
->>>>>>> 938639cc
         self.mongodb[self.test_collection].drop()
 
 
