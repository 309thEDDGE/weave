--- conflicted
+++ resolved
@@ -37,13 +37,8 @@
     return False
 
 
-<<<<<<< HEAD
 class BucketForTest:
     """Handles resources for much of Weave testing."""
-=======
-class PantryForTest:
-    """Handles resources for much of weave testing."""
->>>>>>> 938639cc
 
     def __init__(self, tmpdir, file_system, pantry_path=None):
         self.tmpdir = tmpdir
@@ -58,14 +53,9 @@
         self.basket_list = []
         self._set_up_pantry()
 
-<<<<<<< HEAD
-    def _set_up_bucket(self):
-        """Create a temporary bucket for testing purposes."""
-
-=======
     def _set_up_pantry(self):
         """Create a temporary pantry for testing purposes."""
->>>>>>> 938639cc
+
         try:
             self.file_system.mkdir(self.pantry_path)
         except FileExistsError:
@@ -98,14 +88,8 @@
     def upload_basket(
         self, tmp_basket_dir, uid="0000", basket_type="test_basket", **kwargs
     ):
-<<<<<<< HEAD
-        """Upload a temporary (local) basket to the S3 test bucket."""
+        """Upload a temporary (local) basket to the S3 test pantry."""
 
-        up_dir = os.path.join(self.pantry_name, basket_type, uid)
-
-=======
-        """Upload a temporary (local) basket to the S3 test pantry."""
->>>>>>> 938639cc
         upload_items = [
             {"path": str(tmp_basket_dir.realpath()), "stub": False}
         ]
@@ -123,14 +107,9 @@
         ).get_upload_path()
         return up_dir
 
-<<<<<<< HEAD
-    def cleanup_bucket(self):
-        """Delete the temporary test bucket, including any uploaded baskets."""
-
-        self.file_system.rm(self.pantry_name, recursive=True)
-=======
     def cleanup_pantry(self):
         """Delete the temporary test pantry, including any uploaded baskets."""
+
         self.file_system.rm(self.pantry_path, recursive=True)
 
 # This class is to facilitate creating and deleting indices for tests.
@@ -162,5 +141,4 @@
         """Clean up any artifacts created by index implementations."""
         # Remove SQLite db file.
         if os.path.exists(self.db_path):
-            os.remove(self.db_path)
->>>>>>> 938639cc
+            os.remove(self.db_path)