--- conflicted
+++ resolved
@@ -260,19 +260,12 @@
     # Check that the list of invalid basket paths is empty
     assert validate.validate_bucket(tv.s3_bucket_name)[1] == []
     
-<<<<<<< HEAD
-    
-=======
->>>>>>> 21224314
+
 def test_validate_invalid_manifest_schema(set_up_Validate):
     """make basket with invalid manifest schema, check that it throws an error
     """
     tv = set_up_Validate
-<<<<<<< HEAD
-    
-=======
-        
->>>>>>> 21224314
+
     # the 'uuid: 100' is supposed to be a string, not a number, 
     # this is invalid against the schema
     bad_manifest_data = """{
@@ -442,7 +435,7 @@
     s3_basket_path = os.path.join(s3_basket_path, "bad_man", "basket_manifest.json")
     assert validate.validate_bucket(tv.s3_bucket_name)[1] == [s3_basket_path]
     
-    
+
 def test_validate_invalid_supplement_schema(set_up_Validate):
     """make a basket with invalid supplement schema, check that it throws error
     """
@@ -496,14 +489,11 @@
     # Check that Invalid Bucket is returned
     assert validate.validate_bucket(tv.s3_bucket_name)[0] == "Invalid Bucket"
     
-<<<<<<< HEAD
     # Check that the list of invalid basket paths is correctly returned
     s3_basket_path = os.path.join(s3_basket_path, "bad_sup_schema", "basket_supplement.json")
     assert validate.validate_bucket(tv.s3_bucket_name)[1] == [s3_basket_path]
     
 
-=======
->>>>>>> 21224314
 def test_validate_supplement_schema_missing_field(set_up_Validate):
     """make a basket with invalid supplement schema, check that it throws error
     """
@@ -541,16 +531,14 @@
     ):
         validate.validate_bucket(tv.s3_bucket_name)
     
-<<<<<<< HEAD
     # Check that Invalid Bucket is returned
     assert validate.validate_bucket(tv.s3_bucket_name)[0] == "Invalid Bucket"
     
     # Check that the list of invalid basket paths is correctly returned
     s3_basket_path = os.path.join(s3_basket_path, "bad_sup_schema", "basket_supplement.json")
     assert validate.validate_bucket(tv.s3_bucket_name)[1] == [s3_basket_path]
-    
-=======
->>>>>>> 21224314
+
+    
 def test_validate_supplement_schema_missing_array_field(set_up_Validate):
     """make a basket with invalid supplement schema, check that it throws error
     """
@@ -607,7 +595,7 @@
     # Check that the list of invalid basket paths is correctly returned
     s3_basket_path = os.path.join(s3_basket_path, "bad_sup_schema", "basket_supplement.json")
     assert validate.validate_bucket(tv.s3_bucket_name)[1] == [s3_basket_path]
-    
+
     
 def test_validate_supplement_schema_missing_array_field_2(set_up_Validate):
     """make a basket with invalid supplement schema, check that it throws error
@@ -663,14 +651,11 @@
     # Check that Invalid Bucket is returned
     assert validate.validate_bucket(tv.s3_bucket_name)[0] == "Invalid Bucket"
     
-<<<<<<< HEAD
     # Check that the list of invalid basket paths is correctly returned
     s3_basket_path = os.path.join(s3_basket_path, "bad_sup_schema", "basket_supplement.json")
     assert validate.validate_bucket(tv.s3_bucket_name)[1] == [s3_basket_path]
     
-    
-=======
->>>>>>> 21224314
+
 def test_validate_supplement_schema_added_array_field(set_up_Validate):
     """make a basket with invalid supplement schema, check that it throws error
     """
@@ -729,14 +714,11 @@
     # Check that Invalid Bucket is returned
     assert validate.validate_bucket(tv.s3_bucket_name)[0] == "Invalid Bucket"
     
-<<<<<<< HEAD
     # Check that the list of invalid basket paths is correctly returned
     s3_basket_path = os.path.join(s3_basket_path, "bad_sup_schema", "basket_supplement.json")
     assert validate.validate_bucket(tv.s3_bucket_name)[1] == [s3_basket_path]
     
-    
-=======
->>>>>>> 21224314
+
 def test_validate_supplement_schema_added_array_field_2(set_up_Validate):
     """make a basket with invalid supplement schema, check that it throws error
     """
@@ -997,10 +979,7 @@
     s3_basket_path = os.path.join(s3_basket_path, "bad_supp", "basket_supplement.json")
     assert validate.validate_bucket(tv.s3_bucket_name)[1] == [s3_basket_path]
     
-<<<<<<< HEAD
-    
-=======
->>>>>>> 21224314
+
 def test_validate_invalid_metadata_json(set_up_Validate):
     """make a basket with invalid metadata json, check that it throws an error
     """
@@ -1065,10 +1044,7 @@
     # Check that the list of invalid basket paths is correctly returned
     assert validate.validate_bucket(tv.s3_bucket_name)[1] == [s3_basket_path]
     
-<<<<<<< HEAD
-    
-=======
->>>>>>> 21224314
+    
 def test_validate_deeply_nested(set_up_Validate):
     """create basket with basket in a deep sub-dir, check that error is thrown
     """
@@ -1145,10 +1121,7 @@
     # Check that the list of invalid basket paths is empty
     assert validate.validate_bucket(tv.s3_bucket_name)[1] == []
     
-<<<<<<< HEAD
-    
-=======
->>>>>>> 21224314
+    
 def test_validate_no_baskets(set_up_Validate):
     """create a bucket with no baskets, but with files, test that it's valid
     """
@@ -1174,13 +1147,10 @@
     # Check that Valid Bucket is returned
     assert validate.validate_bucket(tv.s3_bucket_name)[0] == "Valid Bucket"
     
-<<<<<<< HEAD
     # Check that the list of invalid basket paths is empty
     assert validate.validate_bucket(tv.s3_bucket_name)[1] == []
 
     
-=======
->>>>>>> 21224314
 def test_validate_fifty_baskets_invalid(set_up_Validate):
     """create bucket with 50 baskets, and 1 nested, check that it throws error 
     """
@@ -1255,10 +1225,7 @@
     # Check that the list of invalid basket paths is empty
     assert validate.validate_bucket(tv.s3_bucket_name)[1] == []
         
-<<<<<<< HEAD
-                
-=======
->>>>>>> 21224314
+
 def test_validate_call_check_level(set_up_Validate):
     """create basket, call _check_level()
     
