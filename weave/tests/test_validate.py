"""Pytests for the validate functionality."""

import json
import os
from pathlib import Path

import pytest
import s3fs
from fsspec.implementations.local import LocalFileSystem

from weave import validate
from weave.pantry import Pantry
from weave.index.index_pandas import IndexPandas
from weave.tests.pytest_resources import PantryForTest

# This module is long and has many tests. Pylint is complaining that it is too
# long. This isn't necessarily bad in this case, as the alternative
# would be to write the tests continuing in a different script, which would
# be unnecessarily complex.
# Disabling this warning for this script.
# pylint: disable=too-many-lines

<<<<<<< HEAD
class ValidateForTest(BucketForTest):
=======

class ValidateForTest(PantryForTest):
>>>>>>> 938639cc
    """A class to test functions in validate.py"""

    # The arguments for the below function should be changed,
    # as it is over-riding PantryForTest.set_up_basket. Pylint hates it.
    # pylint: disable-next=arguments-differ
    def set_up_basket(self, tmp_dir_name, **kwargs):
        """Overrides PantryForTest's set_up_basket to better test_validate.py

        Sets up the basket with a nested basket depending on the values of
        the boolean params when this is called. if the is_man is True, a
        nested manifest file will be put in the basket, same with is_sup for
        supplement and is_meta for metadata. Custom data can also be input
        for each of these files is the man_data, sup_data, and meta_data.

        Because the upload_basket function can't be directly controlled,
        if you want to change whether there is a manifest, supplement, or
        metadata file in the basket, use these set-up functions instead.
        Same if you want to change the schema to something invalid.

        Parameters
        ----------
        tmp_dir_name: str
            The directory name of where the nested basket will be.
        **is_man: bool
            A bool that signals if there should be a manifest file,
            defaults to no manifest.
        **is_sup: bool
            A bool that signals if there should be a supplement file,
            defaults to no supplement.
        **is_meta: bool
            A bool that signals if there should be a metadata file,
            defaults to no metadata.
        **man_data: str
            The json data to be put into the manifest file,
            defaults to a valid manifest schema.
        **sup_data: str
            The json data to be put into the supplement file,
            defaults to a valid supplement schema.
        **meta_data: str
            The json data to be put into the metadata file,
            defaults to a valid json object.

        Returns
        ----------
        A string of the directory where the basket was uploaded.
        """

        is_man=kwargs.get("is_man", False)
        is_sup=kwargs.get("is_sup", False)
        is_meta=kwargs.get("is_meta", False)
        man_data=kwargs.get("man_data", "")
        sup_data=kwargs.get("sup_data", "")
        meta_data=kwargs.get("meta_data", "")
        tmp_basket_dir = self.tmpdir.mkdir(tmp_dir_name)

        tmp_basket_txt_file = tmp_basket_dir.join("test.txt")
        tmp_basket_txt_file.write("This is a test")

        if is_man:
            tmp_manifest = tmp_basket_dir.join("basket_manifest.json")

            # This gives a default valid manifest json schema
            if man_data == "":
                man_data = """{
                    "uuid": "str",
                    "upload_time": "1970-01-01T01:01:12+0:00",
                    "parent_uuids": [],
                    "basket_type": "basket type string",
                    "label": "label string",
                    "weave_version": "0.1.1"
                }"""

            tmp_manifest.write(man_data)

        if is_sup:
            tmp_supplement = tmp_basket_dir.join("basket_supplement.json")

            # This gives a default valid supplement json schema
            if sup_data == "":
                sup_data = """{
                    "upload_items":
                    [
                    { "path": "test.txt", "stub": false}
                    ],

                    "integrity_data":
                    [
                    {
                        "file_size": 33,
                        "hash": "string",
                        "access_date": "string",
                        "source_path": "string",
                        "byte_count": 1,
                        "stub": false,
                        "upload_path": "test.txt"
                    }
                    ]
                }"""

            tmp_supplement.write(sup_data)

        if is_meta:
            tmp_metadata = tmp_basket_dir.join("basket_metadata.json")

            # This gives a default valid metadata json structure
            if meta_data == "":
                meta_data = """{"Test":1, "test_bool":55}"""

            tmp_metadata.write(meta_data)

        return tmp_basket_dir

    def add_lower_dir_to_temp_basket(
        self, tmp_basket_dir, new_dir_name="nested_dir", is_basket=False
    ):
        """Added the is_basket as a work around to test a deeply nested basket
        because the set_up_basket and upload_basket functions
        would not upload it.

        Parameters
        ----------
        tmp_basket_dir: str
            The directory path of where the nested basket will be.
        new_dir_name: str (default="nested_dir")
            The name of the new nested basket.
        is_basket: bool (default=False)
            Boolean to determine whether the new lower directory is a basket.

        Returns
        ----------
        Dictionary with the specified directory and data.
        """

        new_directory = tmp_basket_dir.mkdir(new_dir_name)
        new_directory.join("nested_file.txt").write(
            "this is a nested file to ensure the directory is created"
        )

        if is_basket:
            new_directory.join("basket_manifest.json").write(
                """{
                "uuid": "str",
                "upload_time": "1970-01-01T01:01:12+0:00",
                "parent_uuids": [],
                "basket_type": "basket type string",
                "label": "label string",
                "weave_version": "0.1.1"
            }"""
            )

        return new_directory

# Pylint doesn't like that the test fixture is being redefined here from
# test_basket, but this is the right way to do this if at some
# point in the future the two need to differentiated.
# pylint: disable=duplicate-code

s3fs = s3fs.S3FileSystem(
    client_kwargs={"endpoint_url": os.environ["S3_ENDPOINT"]}
)
local_fs = LocalFileSystem()


# Test with two different fsspec file systems (above).
@pytest.fixture(
    params=[s3fs, local_fs],
    ids=["S3FileSystem", "LocalFileSystem"],
)
def test_validate(request, tmpdir):
    """Pytest fixture for testing validate."""

    file_system = request.param
    test_validate_obj = ValidateForTest(tmpdir, file_system)
    yield test_validate_obj
    test_validate_obj.cleanup_pantry()


# Ignoring pylint's warning "redefined-outer-name" as this is simply
# how pytest works when it comes to pytest fixtures.
# pylint: disable=redefined-outer-name

def test_validate_pantry_does_not_exist(test_validate):
    """Give a pantry path that does not exist and check that it throws
       an error.
    """

    pantry_path = Path("THISisNOTaPROPERpantryNAMEorPATH")

    # Check that the correct error is raised
    with pytest.raises(
        ValueError,
        match=f"Invalid pantry Path. "
        f"Pantry does not exist at: {pantry_path}"
    ):
        pantry = Pantry(
            IndexPandas,
            pantry_path=pantry_path,
            file_system=test_validate.file_system
        )
        validate.validate_pantry(pantry)


def test_validate_no_supplement_file(test_validate):
    """Make a basket, remove the supplement file, check that it collects one
       warning.
    """

    tmp_basket_dir = test_validate.set_up_basket("my_basket")
    basket_path = test_validate.upload_basket(
        tmp_basket_dir=tmp_basket_dir, metadata={"Test":1, "test_bool":True}
    )

    supplement_path = os.path.join(basket_path, "basket_supplement.json")
    test_validate.file_system.rm(supplement_path)

    pantry = Pantry(
        IndexPandas,
        pantry_path=test_validate.pantry_path,
        file_system=test_validate.file_system
    )

    warn_info = validate.validate_pantry(pantry)
    warning_1 = warn_info[0]

    # Check that there is only one warning raised
    assert len(warn_info) == 1

    # Check that the correct warning is raised
    assert warning_1.args[0] == (
        "Invalid Basket. No Supplement file found at: "
    )
    # Check the invalid basket path is what is expected
    # (ignoring File System prefix)
    assert warning_1.args[1].endswith(basket_path)


def test_validate_no_metadata_file(test_validate):
    """Make a basket with no metadata, validate that it returns
       an empty list (valid).
    """

    tmp_basket_dir = test_validate.set_up_basket("my_basket")
    test_validate.add_lower_dir_to_temp_basket(tmp_basket_dir=tmp_basket_dir)
    test_validate.upload_basket(tmp_basket_dir=tmp_basket_dir)

    pantry = Pantry(
        IndexPandas,
        pantry_path=test_validate.pantry_path,
        file_system=test_validate.file_system
    )

    warn_info = validate.validate_pantry(pantry)

    # Check that no warnings are collected
    assert len(warn_info) == 0


def test_validate_invalid_manifest_schema(test_validate):
    """Make basket with invalid manifest schema, check that it colllects one
       warning.
    """

    # The 'uuid: 100' is supposed to be a string, not a number,
    # this is invalid against the schema.
    bad_manifest_data = """{
        "uuid": 100,
        "upload_time": "1970-01-01T01:01:12+0:00",
        "parent_uuids": [ "str1", "str2", "str3" ],
        "basket_type": "str",
        "label": "str",
        "weave_version": "0.1.1"
    }"""

    tmp_basket_dir = test_validate.set_up_basket(
        "bad_man_schema",
        is_man=True,
        man_data=bad_manifest_data,
        is_sup=True,
        is_meta=False
    )

    basket_path = test_validate.upload_basket(tmp_basket_dir=tmp_basket_dir)

    manifest_path = os.path.join(basket_path, "basket_manifest.json")
    supplement_path = os.path.join(basket_path, "basket_supplement.json")
    test_validate.file_system.rm(manifest_path)
    test_validate.file_system.rm(supplement_path)

    pantry = Pantry(
        IndexPandas,
        pantry_path=test_validate.pantry_path,
        file_system=test_validate.file_system
    )

    warn_info = validate.validate_pantry(pantry)
    warning_1 = warn_info[0]

    # Check that there is only one warning raised
    assert len(warn_info) == 3

    # Check that the correct warning is raised
    assert warning_1.args[0] == (
        "Invalid Basket. Manifest Schema does not match at: "
    )
    # Check the invalid basket path is what is expected
    # (ignoring File System prefix)
    assert warning_1.args[1].endswith(os.path.join(basket_path,
                                                   "bad_man_schema",
                                                   "basket_manifest.json"))


def test_validate_manifest_schema_missing_field(test_validate):
    """Make basket with invalid manifest schema, check that it collects one
       warning.
    """

    # The manifest is missing the uuid field
    # This is invalid against the schema.
    bad_manifest_data = """{
        "upload_time": "1970-01-01T01:01:12+0:00",
        "parent_uuids": [  ],
        "basket_type": "str",
        "label": "str",
        "weave_version": "0.1.1"
    }"""

    tmp_basket_dir = test_validate.set_up_basket(
        "bad_man_schema",
        is_man=True,
        man_data=bad_manifest_data,
        is_sup=True,
        is_meta=False
    )

    basket_path = test_validate.upload_basket(tmp_basket_dir=tmp_basket_dir)

    # Get paths ready to use and for removal
    manifest_path = os.path.join(basket_path, "basket_manifest.json")
    supplement_path = os.path.join(basket_path, "basket_supplement.json")

    # In this next section, find the supplement, which has a bad path in it,
    # pull it down, and modify it to have the proper path inside the
    # supplement's integrity data. Do this because the custom supplement
    # dictionary didn't have the correct upload path
    with test_validate.file_system.open(supplement_path, "rb",) as file:
        supplement_dict = json.load(file)

    for integrity_data in supplement_dict["integrity_data"]:
        if integrity_data["upload_path"].endswith("basket_supplement.json"):
            nested_supp_path = integrity_data["upload_path"]
        if integrity_data["upload_path"].endswith(".txt"):
            test_txt_path = integrity_data["upload_path"]

    with test_validate.file_system.open(nested_supp_path, "rb",) as supp_file:
        nested_supp_dict = json.load(supp_file)

    nested_supp_dict["integrity_data"][0]["upload_path"] = test_txt_path

    with open("basket_supplement.json", "w", encoding="utf-8") as file:
        json.dump(nested_supp_dict, file)

    test_validate.file_system.upload("basket_supplement.json",
                                     nested_supp_path)

    os.remove("basket_supplement.json")

    # Remove the default manifest and supplement
    test_validate.file_system.rm(manifest_path)
    test_validate.file_system.rm(supplement_path)

    pantry = Pantry(
        IndexPandas,
        pantry_path=test_validate.pantry_path,
        file_system=test_validate.file_system
    )

    # Catch warnings and validate it throws 1 and is correct
    warn_info = validate.validate_pantry(pantry)

    assert len(warn_info) == 1

    # Check that the correct warning is raised
    assert warn_info[0].args[0] == (
        "Invalid Basket. Manifest Schema does not match at: "
    )
    # Check the invalid basket path is what is expected
    # (ignoring File System prefix)
    assert warn_info[0].args[1].endswith(os.path.join(basket_path,
                                                   "bad_man_schema",
                                                   "basket_manifest.json"))


def test_validate_manifest_schema_additional_field(test_validate):
    """Make basket with invalid manifest schema, check that it collects one
       warning.
    """

    # The manifest has the additional "error" field
    # This is invalid against the schema.
    bad_manifest_data = """{
        "uuid": "str",
        "upload_time": "1970-01-01T01:01:12+0:00",
        "parent_uuids": [],
        "basket_type": "basket type string",
        "label": "label string",
        "weave_version": "0.1.1",

        "error": "this is an additional field"
    }"""

    tmp_basket_dir = test_validate.set_up_basket(
        "bad_man_schema",
        is_man=True,
        man_data=bad_manifest_data,
        is_sup=True,
        is_meta=False
    )

    basket_path = test_validate.upload_basket(tmp_basket_dir=tmp_basket_dir)

    manifest_path = os.path.join(basket_path, "basket_manifest.json")
    supplement_path = os.path.join(basket_path, "basket_supplement.json")

    # In this next section, find the supplement, which has a bad path in it,
    # pull it down, and modify it to have the proper path inside the
    # supplement's integrity data. Do this because the custom supplement
    # dictionary didn't have the correct upload path
    with test_validate.file_system.open(supplement_path, "rb",) as file:
        supplement_dict = json.load(file)

    for integrity_data in supplement_dict["integrity_data"]:
        if integrity_data["upload_path"].endswith("basket_supplement.json"):
            nested_supp_path = integrity_data["upload_path"]
        if integrity_data["upload_path"].endswith(".txt"):
            test_txt_path = integrity_data["upload_path"]

    with test_validate.file_system.open(nested_supp_path, "rb",) as supp_file:
        nested_supp_dict = json.load(supp_file)

    nested_supp_dict["integrity_data"][0]["upload_path"] = test_txt_path

    with open("basket_supplement.json", "w", encoding="utf-8") as file:
        json.dump(nested_supp_dict, file)

    test_validate.file_system.upload("basket_supplement.json",
                                     nested_supp_path)

    os.remove("basket_supplement.json")

    # Remove the default manifest and supplement
    test_validate.file_system.rm(manifest_path)
    test_validate.file_system.rm(supplement_path)

    pantry = Pantry(
        IndexPandas,
        pantry_path=test_validate.pantry_path,
        file_system=test_validate.file_system
    )

    warn_info = validate.validate_pantry(pantry)

    # Check that there is only one warning raised
    assert len(warn_info) == 1

    # Check that the correct warning is raised
    assert warn_info[0].args[0] == (
        "Invalid Basket. Manifest Schema does not match at: "
    )
    # Check the invalid basket path is what is expected
    # (ignoring File System prefix)
    assert warn_info[0].args[1].endswith(os.path.join(basket_path,
                                                   "bad_man_schema",
                                                   "basket_manifest.json"))


def test_validate_invalid_manifest_json(test_validate):
    """Make a basket with invalid manifest json, check an error is thrown.
    """

    tmp_basket_dir = test_validate.set_up_basket(
        "bad_man",
        is_man=True,
        man_data='{"Bad":1,}',
        is_sup=True,
        is_meta=False
    )

    basket_path = test_validate.upload_basket(tmp_basket_dir=tmp_basket_dir)

    manifest_path = os.path.join(basket_path, "basket_manifest.json")
    supplement_path = os.path.join(basket_path, "basket_supplement.json")
    test_validate.file_system.rm(manifest_path)
    test_validate.file_system.rm(supplement_path)

    pantry = Pantry(
        IndexPandas,
        pantry_path=test_validate.pantry_path,
        file_system=test_validate.file_system
    )

    with pytest.raises(
        ValueError
    ) as err:
        validate.validate_pantry(pantry)

    assert str(err.value) == ("Pantry could not be loaded into index: "
                              "Expecting property name enclosed in double "
                              "quotes: line 1 column 10 (char 9)")


def test_validate_invalid_supplement_schema(test_validate):
    """Make a basket with invalid supplement schema, check that it collects
       one warning.
    """

    # The stub ('1231231') is supposed to be a boolean, not a number,
    # This is invalid against the schema.
    bad_supplement_data = """{
        "upload_items":
        [
        { "path": "str", "stub": 1231231}
        ],

        "integrity_data":
        [
        {
            "file_size": 33,
            "hash": "str",
            "access_date": "str",
            "source_path": "str",
            "byte_count": 1,
            "stub": false,
            "upload_path": "test.txt"
        }
        ]
    }"""

    tmp_basket_dir = test_validate.set_up_basket(
        "bad_sup_schema",
        is_man=True,
        is_sup=True,
        sup_data=bad_supplement_data,
        is_meta=False
    )

    basket_path = test_validate.upload_basket(tmp_basket_dir=tmp_basket_dir)

    manifest_path = os.path.join(basket_path, "basket_manifest.json")
    supplement_path = os.path.join(basket_path, "basket_supplement.json")
    test_validate.file_system.rm(manifest_path)
    test_validate.file_system.rm(supplement_path)

    pantry = Pantry(
        IndexPandas,
        pantry_path=test_validate.pantry_path,
        file_system=test_validate.file_system
    )

    warn_info = validate.validate_pantry(pantry)
    warning_1 = warn_info[0]

    # Check that there is only one warning raised
    assert len(warn_info) == 1

    # Check that the correct warning is raised
    assert warning_1.args[0] == (
        "Invalid Basket. Supplement Schema does not match at: "
    )
    # Check the invalid basket path is what is expected
    # (ignoring File System prefix)
    assert warning_1.args[1].endswith(os.path.join(basket_path,
                                                   "bad_sup_schema",
                                                   "basket_supplement.json"))


def test_validate_supplement_schema_missing_field(test_validate):
    """Make a basket with invalid supplement schema, check that it collects
       one warning.
    """

    # The supplement is missing the integrity_data field
    # This is invalid against the schema.
    bad_supplement_data = """{
        "upload_items":
        [
        { "path": "str", "stub": false}
        ]
    }"""

    tmp_basket_dir = test_validate.set_up_basket(
        "bad_sup_schema",
        is_man=True,
        sup_data=bad_supplement_data,
        is_sup=True,
        is_meta=False
    )

    basket_path = test_validate.upload_basket(tmp_basket_dir=tmp_basket_dir)

    manifest_path = os.path.join(basket_path, "basket_manifest.json")
    supplement_path = os.path.join(basket_path, "basket_supplement.json")
    test_validate.file_system.rm(manifest_path)
    test_validate.file_system.rm(supplement_path)

    pantry = Pantry(
        IndexPandas,
        pantry_path=test_validate.pantry_path,
        file_system=test_validate.file_system
    )

    warn_info = validate.validate_pantry(pantry)
    warning_1 = warn_info[0]

    # Check that there is only one warning raised
    assert len(warn_info) == 1

    # Check that the correct warning is raised
    assert warning_1.args[0] == (
        "Invalid Basket. Supplement Schema does not match at: "
    )
    # Check the invalid basket path is what is expected (ignoring FS prefix)
    assert warning_1.args[1].endswith(os.path.join(basket_path,
                                                   "bad_sup_schema",
                                                   "basket_supplement.json"))


def test_validate_supplement_schema_missing_array_field(test_validate):
    """Make a basket with invalid supplement schema, check that it collects
       one warning.
    """

    # The supplement is missing the upload_path field inside
    # the integrity_data array, this is invalid against the schema.
    bad_supplement_data = """{
        "upload_items":
        [
        { "path": "str", "stub": false}
        ],

        "integrity_data":
        [
        {
            "file_size": 33,
            "hash": "string",
            "access_date": "string",
            "source_path": "string",
            "byte_count": 1,
            "stub": false
        }
        ]
    }"""

    tmp_basket_dir = test_validate.set_up_basket(
        "bad_sup_schema",
        is_man=True,
        sup_data=bad_supplement_data,
        is_sup=True,
        is_meta=False
    )

    basket_path = test_validate.upload_basket(tmp_basket_dir=tmp_basket_dir)

    manifest_path = os.path.join(basket_path, "basket_manifest.json")
    supplement_path = os.path.join(basket_path, "basket_supplement.json")
    test_validate.file_system.rm(manifest_path)
    test_validate.file_system.rm(supplement_path)

    pantry = Pantry(
        IndexPandas,
        pantry_path=test_validate.pantry_path,
        file_system=test_validate.file_system
    )

    warn_info = validate.validate_pantry(pantry)
    warning_1 = warn_info[0]

    # Check that there is only one warning raised
    assert len(warn_info) == 1

    # Check that the correct warning is raised
    assert warning_1.args[0] == (
        "Invalid Basket. Supplement Schema does not match at: "
    )
    # Check the invalid basket path is what is expected (ignoring FS prefix)
    assert warning_1.args[1].endswith(os.path.join(basket_path,
                                                   "bad_sup_schema",
                                                   "basket_supplement.json"))


def test_validate_supplement_schema_missing_array_field_2(test_validate):
    """Make a basket with invalid supplement schema, check that it collects
       one warning.
    """

    # The supplement is missing the stub field inside
    # the upload_items array, this is invalid against the schema.
    bad_supplement_data = """{
        "upload_items":
        [
        { "path": "str" }
        ],

        "integrity_data":
        [
        {
            "file_size": 33,
            "hash": "string",
            "access_date": "string",
            "source_path": "string",
            "byte_count": 1,
            "stub": false,
            "upload_path": "test.txt"
        }
        ]
    }"""

    tmp_basket_dir = test_validate.set_up_basket(
        "bad_sup_schema",
        is_man=True,
        sup_data=bad_supplement_data,
        is_sup=True,
        is_meta=False
    )

    basket_path = test_validate.upload_basket(tmp_basket_dir=tmp_basket_dir)

    manifest_path = os.path.join(basket_path, "basket_manifest.json")
    supplement_path = os.path.join(basket_path, "basket_supplement.json")
    test_validate.file_system.rm(manifest_path)
    test_validate.file_system.rm(supplement_path)

    pantry = Pantry(
        IndexPandas,
        pantry_path=test_validate.pantry_path,
        file_system=test_validate.file_system
    )

    warn_info = validate.validate_pantry(pantry)
    warning_1 = warn_info[0]

    # Check that there is only one warning raised
    assert len(warn_info) == 1

    # Check that the correct warning is raised
    assert warning_1.args[0] == (
        "Invalid Basket. Supplement Schema does not match at: "
    )
    # Check the invalid basket path is what is expected (ignoring FS prefix)
    assert warning_1.args[1].endswith(os.path.join(basket_path,
                                                   "bad_sup_schema",
                                                   "basket_supplement.json"))


def test_validate_supplement_schema_added_array_field(test_validate):
    """Make a basket with invalid supplement schema, check that it collects
       one warning.
    """

    # The supplement has an additional field of "error" in
    # the upload_items array, this is invalid against the schema.
    bad_supplement_data = """{
        "upload_items":
        [
        {
            "path": "str",
            "stub": false,
            "error": "additional field"
        }
        ],

        "integrity_data":
        [
        {
            "file_size": 33,
            "hash": "string",
            "access_date": "string",
            "source_path": "string",
            "byte_count": 1,
            "stub": false,
            "upload_path": "test.txt"
        }
        ]
    }"""

    tmp_basket_dir = test_validate.set_up_basket(
        "bad_sup_schema",
        is_man=True,
        sup_data=bad_supplement_data,
        is_sup=True,
        is_meta=False
    )

    basket_path = test_validate.upload_basket(tmp_basket_dir=tmp_basket_dir)

    manifest_path = os.path.join(basket_path, "basket_manifest.json")
    supplement_path = os.path.join(basket_path, "basket_supplement.json")
    test_validate.file_system.rm(manifest_path)
    test_validate.file_system.rm(supplement_path)

    pantry = Pantry(
        IndexPandas,
        pantry_path=test_validate.pantry_path,
        file_system=test_validate.file_system
    )

    warn_info = validate.validate_pantry(pantry)
    warning_1 = warn_info[0]

    # Check that there is only one warning raised
    assert len(warn_info) == 1

    # Check that the correct warning is raised
    assert warning_1.args[0] == (
        "Invalid Basket. Supplement Schema does not match at: "
    )
    # Check the invalid basket path is what is expected (ignoring FS prefix)
    assert warning_1.args[1].endswith(os.path.join(basket_path,
                                                   "bad_sup_schema",
                                                   "basket_supplement.json"))


def test_validate_supplement_schema_added_array_field_2(test_validate):
    """Make a basket with invalid supplement schema, check that it collects
       one warning.
    """

    # The supplement has an additional field of "error" in
    # the integrity_data array, this is invalid against the schema.
    bad_supplement_data = """{
        "upload_items":
        [
        {
            "path": "str",
            "stub": false
        }
        ],

        "integrity_data":
        [
        {
            "file_size": 33,
            "hash": "string",
            "access_date": "string",
            "source_path": "string",
            "byte_count": 1,
            "stub": false,
            "upload_path": "test.txt",
            "error": "additional field"
        }
        ]
    }"""

    tmp_basket_dir = test_validate.set_up_basket(
        "bad_sup_schema",
        is_man=True,
        sup_data=bad_supplement_data,
        is_sup=True,
        is_meta=False
    )

    basket_path = test_validate.upload_basket(tmp_basket_dir=tmp_basket_dir)

    manifest_path = os.path.join(basket_path, "basket_manifest.json")
    supplement_path = os.path.join(basket_path, "basket_supplement.json")
    test_validate.file_system.rm(manifest_path)
    test_validate.file_system.rm(supplement_path)

    pantry = Pantry(
        IndexPandas,
        pantry_path=test_validate.pantry_path,
        file_system=test_validate.file_system
    )

    warn_info = validate.validate_pantry(pantry)
    warning_1 = warn_info[0]

    # Check that there is only one warning raised
    assert len(warn_info) == 1

    # Check that the correct warning is raised
    assert warning_1.args[0] == (
        "Invalid Basket. Supplement Schema does not match at: "
    )
    # Check the invalid basket path is what is expected (ignoring FS prefix)
    assert warning_1.args[1].endswith(os.path.join(basket_path,
                                                   "bad_sup_schema",
                                                   "basket_supplement.json"))


def test_validate_supplement_schema_additional_field(test_validate):
    """Make a basket with invalid supplement schema, check that it collects
       one warning.
    """

    # The supplement has an additional my_extra_field field
    # This is invalid against the schema.
    bad_supplement_data = """{
        "upload_items":
        [
        { "path": "str", "stub": false}
        ],

        "integrity_data":
        [
        {
            "file_size": 33,
            "hash": "string",
            "access_date": "string",
            "source_path": "string",
            "byte_count": 1,
            "stub": false,
            "upload_path": "test.txt"
        }
        ],

        "my_extra_field": "HAHA-ERROR"
    }"""

    tmp_basket_dir = test_validate.set_up_basket(
        "bad_sup_schema",
        is_man=True,
        sup_data=bad_supplement_data,
        is_sup=True,
        is_meta=False
    )

    basket_path = test_validate.upload_basket(tmp_basket_dir=tmp_basket_dir)

    manifest_path = os.path.join(basket_path, "basket_manifest.json")
    supplement_path = os.path.join(basket_path, "basket_supplement.json")
    test_validate.file_system.rm(manifest_path)
    test_validate.file_system.rm(supplement_path)

    pantry = Pantry(
        IndexPandas,
        pantry_path=test_validate.pantry_path,
        file_system=test_validate.file_system
    )

    warn_info = validate.validate_pantry(pantry)
    warning_1 = warn_info[0]

    # Check that there is only one warning raised
    assert len(warn_info) == 1

    # Check that the correct warning is raised
    assert warning_1.args[0] == (
        "Invalid Basket. Supplement Schema does not match at: "
    )
    # Check the invalid basket path is what is expected (ignoring FS prefix)
    assert warning_1.args[1].endswith(os.path.join(basket_path,
                                                   "bad_sup_schema",
                                                   "basket_supplement.json"))


def test_validate_supplement_schema_empty_upload_items(test_validate):
    """Make a basket with invalid supplement schema, check that it collects
       one warning.
    """

    # The supplement has an empty array of "upload_items"
    # This is invalid against the schema.
    bad_supplement_data = """{
        "upload_items": [],

        "integrity_data":
        [
        {
            "file_size": 33,
            "hash": "string",
            "access_date": "string",
            "source_path": "string",
            "byte_count": 1,
            "stub": false,
            "upload_path": "text.txt"
        }
        ]
    }"""

    tmp_basket_dir = test_validate.set_up_basket(
        "bad_sup_schema",
        is_man=True,
        sup_data=bad_supplement_data,
        is_sup=True,
        is_meta=False
    )

    basket_path = test_validate.upload_basket(tmp_basket_dir=tmp_basket_dir)

    manifest_path = os.path.join(basket_path, "basket_manifest.json")
    supplement_path = os.path.join(basket_path, "basket_supplement.json")
    test_validate.file_system.rm(manifest_path)
    test_validate.file_system.rm(supplement_path)

    pantry = Pantry(
        IndexPandas,
        pantry_path=test_validate.pantry_path,
        file_system=test_validate.file_system
    )

    warn_info = validate.validate_pantry(pantry)
    warning_1 = warn_info[0]

    # Check that there is only one warning raised
    assert len(warn_info) == 1

    # Check that the correct warning is raised
    assert warning_1.args[0] == (
        "Invalid Basket. Supplement Schema does not match at: "
    )
    # Check the invalid basket path is what is expected (ignoring FS prefix)
    assert warning_1.args[1].endswith(os.path.join(basket_path,
                                                   "bad_sup_schema",
                                                   "basket_supplement.json"))


def test_validate_supplement_schema_empty_integrity_data(test_validate):
    """Make a basket with invalid supplement schema, check that it collects
       one warning.
    """

    # The supplement an empty array of "integrity_data"
    # This is invalid against the schema.
    bad_supplement_data = """{
        "upload_items":
        [
        { "path": "str", "stub": false}
        ],

        "integrity_data": []
    }"""

    tmp_basket_dir = test_validate.set_up_basket(
        "bad_sup_schema",
        is_man=True,
        sup_data=bad_supplement_data,
        is_sup=True,
        is_meta=False
    )

    basket_path = test_validate.upload_basket(tmp_basket_dir=tmp_basket_dir)

    manifest_path = os.path.join(basket_path, "basket_manifest.json")
    supplement_path = os.path.join(basket_path, "basket_supplement.json")
    test_validate.file_system.rm(manifest_path)
    test_validate.file_system.rm(supplement_path)

    pantry = Pantry(
        IndexPandas,
        pantry_path=test_validate.pantry_path,
        file_system=test_validate.file_system
    )

    warn_info = validate.validate_pantry(pantry)
    warning_1 = warn_info[0]

    # Check that there is only one warning raised
    assert len(warn_info) == 1

    # Check that the correct warning is raised
    assert warning_1.args[0] == (
        "Invalid Basket. Supplement Schema does not match at: "
    )
    # Check the invalid basket path is what is expected (ignoring FS prefix)
    assert warning_1.args[1].endswith(os.path.join(basket_path,
                                                   "bad_sup_schema",
                                                   "basket_supplement.json"))


def test_validate_invalid_supplement_json(test_validate):
    """Make a basket with invalid supplement json check that it collects
       one warning.
    """

    tmp_basket_dir = test_validate.set_up_basket(
        "bad_sup",
        is_man=True,
        sup_data='{"Bad": 1}}',
        is_sup=True,
        is_meta=False
    )

    basket_path = test_validate.upload_basket(tmp_basket_dir=tmp_basket_dir)

    manifest_path = os.path.join(basket_path, "basket_manifest.json")
    supplement_path = os.path.join(basket_path, "basket_supplement.json")
    test_validate.file_system.rm(manifest_path)
    test_validate.file_system.rm(supplement_path)

    pantry = Pantry(
        IndexPandas,
        pantry_path=test_validate.pantry_path,
        file_system=test_validate.file_system
    )

    warn_info = validate.validate_pantry(pantry)
    warning_1 = warn_info[0]

    # Check that there is only one warning raised
    assert len(warn_info) == 1

    # Check that the correct warning is raised
    assert warning_1.args[0] == (
        "Invalid Basket. Supplement could not be loaded into json at: "
    )
    # Check the invalid basket path is what is expected (ignoring FS prefix)
    assert warning_1.args[1].endswith(os.path.join(basket_path,
                                                   "bad_sup",
                                                   "basket_supplement.json"))


def test_validate_invalid_metadata_json(test_validate):
    """Make a basket with invalid metadata json, check that it collects
       one warning.
    """

    tmp_basket_dir = test_validate.set_up_basket(
        "bad_meta",
        is_man=True,
        meta_data='{"Bad": 1}}',
        is_sup=True,
        is_meta=True
    )

    basket_path = test_validate.upload_basket(tmp_basket_dir=tmp_basket_dir)

    manifest_path = os.path.join(basket_path, "basket_manifest.json")
    supplement_path = os.path.join(basket_path, "basket_supplement.json")

    # In this next section, find the supplement, which has a bad path in it,
    # pull it down, and modify it to have the proper path inside the
    # supplement's integrity data. Do this because the custom supplement
    # dictionary didn't have the correct upload path
    with test_validate.file_system.open(supplement_path, "rb",) as file:
        supplement_dict = json.load(file)

    for integrity_data in supplement_dict["integrity_data"]:
        if integrity_data["upload_path"].endswith("basket_supplement.json"):
            nested_supp_path = integrity_data["upload_path"]
        if integrity_data["upload_path"].endswith(".txt"):
            test_txt_path = integrity_data["upload_path"]

    with test_validate.file_system.open(nested_supp_path, "rb",) as supp_file:
        nested_supp_dict = json.load(supp_file)

    nested_supp_dict["integrity_data"][0]["upload_path"] = test_txt_path

    with open("basket_supplement.json", "w", encoding="utf-8") as file:
        json.dump(nested_supp_dict, file)

    test_validate.file_system.upload("basket_supplement.json",
                                     nested_supp_path)

    os.remove("basket_supplement.json")

    # Remove the default manifest and supplement
    test_validate.file_system.rm(manifest_path)
    test_validate.file_system.rm(supplement_path)

    pantry = Pantry(
        IndexPandas,
        pantry_path=test_validate.pantry_path,
        file_system=test_validate.file_system
    )

    warn_info = validate.validate_pantry(pantry)

    # Sort the warnings so they are in proper order
    warn_info = sorted(warn_info, key=lambda x: x.args[1])
    warning_1 = warn_info[0]

    # Check that there is only one warning raised
    assert len(warn_info) == 1

    # Check that the correct warning is raised
    assert warning_1.args[0] == (
        "Invalid Basket. Metadata could not be loaded into json at: "
    )
    # Check the invalid basket path is what is expected (ignoring FS prefix)
    assert warning_1.args[1].endswith(os.path.join(basket_path,
                                                   "bad_meta",
                                                   "basket_metadata.json"))


def test_validate_nested_basket(test_validate):
    """Make a basket with nested basket, check that it collects one warning."""

    tmp_basket_dir = test_validate.set_up_basket(
        "my_nested_basket",
        is_man=True,
        is_sup=True,
        is_meta=True
    )

    basket_path = test_validate.upload_basket(tmp_basket_dir=tmp_basket_dir)

    pantry = Pantry(
        IndexPandas,
        pantry_path=test_validate.pantry_path,
        file_system=test_validate.file_system
    )

    warn_info = validate.validate_pantry(pantry)
    warning_1 = warn_info[0]

    # Check that there is only one warning raised
    assert len(warn_info) == 1

    # Check that the correct warning is raised
    assert warning_1.args[0] == (
        "Invalid Basket. Manifest File found in sub directory of basket at: "
    )
    # Check the invalid basket path is what is expected (ignoring FS prefix)
    assert warning_1.args[1].endswith(basket_path)


def test_validate_deeply_nested(test_validate):
    """Create basket with basket in a deep sub-dir, check that it collects
       one warning.
    """

    tmp_basket_dir = test_validate.set_up_basket(
        "my_basket", is_man=False, is_sup=False, is_meta=False
    )

    my_nested_dir = test_validate.add_lower_dir_to_temp_basket(
        tmp_basket_dir=tmp_basket_dir,
        new_dir_name="nest_level"
    )

    # Create a 10 directory deep basket
    for i in range(10):
        nested_dir_name = "nest_level_" + str(i)
        my_nested_dir = test_validate.add_lower_dir_to_temp_basket(
            tmp_basket_dir=my_nested_dir,
            new_dir_name=nested_dir_name
        )

    # Using the deep directory, upload a manifest to make it a nested basket
    my_nested_dir = test_validate.add_lower_dir_to_temp_basket(
        tmp_basket_dir=my_nested_dir,
        new_dir_name="deepest_basket",
        is_basket=True
    )

    test_validate.set_up_basket("my_nested_basket",
                                is_man=True,
                                is_sup=True,
                                is_meta=False)

    basket_path = test_validate.upload_basket(tmp_basket_dir=tmp_basket_dir)

    pantry = Pantry(
        IndexPandas,
        pantry_path=test_validate.pantry_path,
        file_system=test_validate.file_system
    )

    warn_info = validate.validate_pantry(pantry)

    warn_info = sorted(warn_info, key=lambda x: x.args[1])
    warning_1 = warn_info[0]

    # Check that there is only one warning raised
    assert len(warn_info) == 1

    # Check that the correct warning is raised
    assert warning_1.args[0] == (
        "Invalid Basket. Manifest File found in sub directory of basket at: "
    )
    # Check the invalid basket path is what is expected (ignoring FS prefix)
    assert warning_1.args[1].endswith(basket_path)


def test_validate_no_files_or_dirs(test_validate):
    """Create an empty pantry with no files, make sure it returns
       an empty list (valid).
    """

    tmp_basket_dir = test_validate.set_up_basket("my_basket")

    basket_path = test_validate.upload_basket(tmp_basket_dir=tmp_basket_dir)

    manifest_path = os.path.join(basket_path, "basket_manifest.json")
    supplement_path = os.path.join(basket_path, "basket_supplement.json")
    test_validate.file_system.rm(manifest_path)
    test_validate.file_system.rm(supplement_path)

    pantry = Pantry(
        IndexPandas,
        pantry_path=test_validate.pantry_path,
        file_system=test_validate.file_system
    )

    warn_info = validate.validate_pantry(pantry)

    # Check that no warnings are collected
    assert len(warn_info) == 0


def test_validate_no_baskets(test_validate):
    """Create a pantry with no baskets, but with files, test that it
       returns an empty list (valid).
    """

    tmp_basket_dir = test_validate.set_up_basket("my_basket")

    # Adding this lower dir with a .txt file to have the
    # program at least search the directories.
    nested_dir_name = "nest"
    test_validate.add_lower_dir_to_temp_basket(
        tmp_basket_dir=tmp_basket_dir,
        new_dir_name=nested_dir_name
    )

    basket_path = test_validate.upload_basket(tmp_basket_dir=tmp_basket_dir)

    manifest_path = os.path.join(basket_path, "basket_manifest.json")
    supplement_path = os.path.join(basket_path, "basket_supplement.json")
    test_validate.file_system.rm(manifest_path)
    test_validate.file_system.rm(supplement_path)

    pantry = Pantry(
        IndexPandas,
        pantry_path=test_validate.pantry_path,
        file_system=test_validate.file_system
    )
    warn_info = validate.validate_pantry(pantry)

    # Check that no warnings are collected
    assert len(warn_info) == 0


def test_validate_twenty_baskets_invalid(test_validate):
    """Create pantry with 20 baskets, and 1 nested, check that it collects
       one warning.
    """

    tmp_basket_dir = test_validate.set_up_basket("my_basket")
    test_validate.add_lower_dir_to_temp_basket(tmp_basket_dir=tmp_basket_dir)

    nested_basket_name = "my_nested_basket"
    nested_basket_dir = test_validate.set_up_basket(
        nested_basket_name, is_man=True, is_sup=True, is_meta=False
    )
    test_validate.add_lower_dir_to_temp_basket(
        tmp_basket_dir=nested_basket_dir
    )

    invalid_basket_path = test_validate.upload_basket(
        tmp_basket_dir=nested_basket_dir, uid="9999"
    )

    for i in range(20):
        uuid = "00" + str(i)
        test_validate.upload_basket(tmp_basket_dir=tmp_basket_dir, uid=uuid)

    pantry = Pantry(
        IndexPandas,
        pantry_path=test_validate.pantry_path,
        file_system=test_validate.file_system
    )

    warn_info = validate.validate_pantry(pantry)
    warning_1 = warn_info[0]

    # Check that there is only one warning raised
    assert len(warn_info) == 1

    # Check that the correct warning is raised
    assert warning_1.args[0] == (
        "Invalid Basket. Manifest File found in sub directory of basket at: "
    )
    # Check the invalid basket path is what is expect (ignoring FS prefix)
    assert warning_1.args[1].endswith(invalid_basket_path)


def test_validate_twenty_baskets_valid(test_validate):
    """Create pantry with 20 baskets, and 0 nested, check that it
       returns an empty list (valid).
    """

    tmp_basket_dir = test_validate.set_up_basket("my_basket")
    test_validate.add_lower_dir_to_temp_basket(tmp_basket_dir=tmp_basket_dir)

    nested_basket_name = "my_nested_basket"
    nested_basket_dir = test_validate.set_up_basket(
        nested_basket_name, is_man=False, is_sup=False, is_meta=False
    )
    test_validate.add_lower_dir_to_temp_basket(
        tmp_basket_dir=nested_basket_dir
    )

    test_validate.upload_basket(
        tmp_basket_dir=nested_basket_dir, uid="9999"
    )

    for i in range(20):
        uuid = "00" + str(i)
        test_validate.upload_basket(tmp_basket_dir=tmp_basket_dir, uid=uuid)

    pantry = Pantry(
        IndexPandas,
        pantry_path=test_validate.pantry_path,
        file_system=test_validate.file_system
    )

    warn_info = validate.validate_pantry(pantry)

    # Check that no warnings are collected
    assert len(warn_info) == 0


def test_validate_call_check_level(test_validate):
    """Create a basket, call _check_level(), which is a private function, and
    check that it returns True. It returns True, because the _check_level
    function checks all files an directories of the given dir, so it just
    acts like it is at a random dir instead of the root of the pantry.
    """

    tmp_basket_dir = test_validate.set_up_basket("my_basket")
    test_validate.add_lower_dir_to_temp_basket(tmp_basket_dir=tmp_basket_dir)

    test_validate.upload_basket(
        tmp_basket_dir=tmp_basket_dir, metadata={"Test":1, "test_bool":True}
    )

    pantry = Pantry(
        IndexPandas,
        pantry_path=test_validate.pantry_path,
        file_system=test_validate.file_system
    )

    # pantry_name is input twice because _check_level wants the pantry name
    # and the current working directory
    # Testing a protected access class
    # pylint: disable-next=protected-access
    assert validate._check_level(
        test_validate.pantry_path,
        pantry=pantry,
    )


def test_validate_call_validate_basket(test_validate):
<<<<<<< HEAD
    """Create a basket, call _validate_basket(), which is a private function,
    and check that an error is thrown. It throws an error because
    _validate_basket assumes it is given a basket dir, not a bucket dir,
    so there is no manifest found inside the bucket dir.
=======
    """Create basket, call _validate_basket, a private function

    Create a basket, call _validate_basket(), which is a private function.
    check that an error is thrown. it throws an error because
    _validate_basket assumes it is given a basket dir, not a pantry dir.
    so there is no manifest found inside the pantry dir.
>>>>>>> 938639cc
    """

    tmp_basket_dir = test_validate.set_up_basket("my_basket")
    test_validate.add_lower_dir_to_temp_basket(tmp_basket_dir=tmp_basket_dir)

    test_validate.upload_basket(
        tmp_basket_dir=tmp_basket_dir, metadata={"Test":1, "test_bool":True}
    )

    pantry = Pantry(
        IndexPandas,
        pantry_path=test_validate.pantry_path,
        file_system=test_validate.file_system
    )

    with pytest.raises(
        FileNotFoundError,
        match=f"Invalid Path. "
        f"No Basket found at: {test_validate.pantry_path}"
    ):
        # pantry_name is input twice because _check_level wants the pantry name
        # and the current working directory
        # Testing a protected access class
        # pylint: disable-next=protected-access
        validate._validate_basket(
            test_validate.pantry_path,
            pantry=pantry,
        )


def test_validate_bad_manifest_and_supplement_schema(test_validate):
    """Create a basket with invalid manifest and supplement schema,
       and check that two warnings are collected.
    """

    # The manifest is missing the uuid field
    # this is invalid against the schema.
    bad_manifest_data = """{
        "upload_time": "1970-01-01T01:01:12+0:00",
        "parent_uuids": [ "str1", "str2", "str3" ],
        "basket_type": "str",
        "label": "str",
        "weave_version": "0.1.1"
    }"""

    # The supplement has an additional my_extra_field field,
    # this is invalid against the schema.
    bad_supplement_data = """{
        "upload_items":
        [
        { "path": "str", "stub": false}
        ],

        "integrity_data":
        [
        {
            "file_size": 33,
            "hash": "string",
            "access_date": "string",
            "source_path": "string",
            "byte_count": 1,
            "stub": false,
            "upload_path": "test.txt"
        }
        ],

        "my_extra_field": "HAHA-ERROR"
    }"""

    tmp_basket_dir = test_validate.set_up_basket(
        "bad_sup_and_man_schema",
        is_man=True,
        man_data=bad_manifest_data,
        is_sup=True,
        sup_data=bad_supplement_data,
        is_meta=False
    )

    basket_path = test_validate.upload_basket(tmp_basket_dir=tmp_basket_dir)

    manifest_path = os.path.join(basket_path, "basket_manifest.json")
    supplement_path = os.path.join(basket_path, "basket_supplement.json")
    test_validate.file_system.rm(manifest_path)
    test_validate.file_system.rm(supplement_path)

    pantry = Pantry(
        IndexPandas,
        pantry_path=test_validate.pantry_path,
        file_system=test_validate.file_system
    )

    warn_info = validate.validate_pantry(pantry)
    warning_1 = warn_info[0]
    warning_2 = warn_info[1]

    # Check that there are two warnings raised
    assert len(warn_info) == 2

    # Check that the first warning raised is correct with the correct
    # invalid basket path (disregarding FS prefix)
    assert warning_1.args[0] == (
        "Invalid Basket. Manifest Schema does not match at: "
    )
    assert warning_1.args[1].endswith(os.path.join(basket_path,
                                                   "bad_sup_and_man_schema",
                                                   "basket_manifest.json"))

    # Check that the second warning raised is correct with the correct
    # invalid basket path (disregarding FS prefix)
    assert warning_2.args[0] == (
        "Invalid Basket. Supplement Schema does not match at: "
    )
    assert warning_2.args[1].endswith(os.path.join(basket_path,
                                                   "bad_sup_and_man_schema",
                                                   "basket_supplement.json"))


def test_validate_bad_metadata_and_supplement_schema_with_nested_basket(
                                                        test_validate):
    """Create a basket with invalid metadata and supplement schemas, along
       with an additional manifest file in a nested basket. Check that
       three warnings are collected.
    """

    tmp_basket_dir = test_validate.set_up_basket(
        "my_basket",
        is_man=True,
        is_sup=True,
        sup_data='{"Bad": 1}}',
        is_meta=True,
        meta_data='{"Bad": 1}}'
    )

    test_validate.add_lower_dir_to_temp_basket(
        tmp_basket_dir=tmp_basket_dir,
        new_dir_name="nested_basket",
        is_basket=True
    )

    basket_path = test_validate.upload_basket(tmp_basket_dir=tmp_basket_dir)

    manifest_path = os.path.join(basket_path, "basket_manifest.json")
    supplement_path = os.path.join(basket_path, "basket_supplement.json")
    test_validate.file_system.rm(manifest_path)
    test_validate.file_system.rm(supplement_path)

    pantry = Pantry(
        IndexPandas,
        pantry_path=test_validate.pantry_path,
        file_system=test_validate.file_system
    )

    warn_info = validate.validate_pantry(pantry)

    # Sort the errors because they return differently for different fs
    warn_info = sorted(warn_info, key=lambda x: x.args[1])

    warning_1 = warn_info[1]
    warning_2 = warn_info[2]
    warning_3 = warn_info[0]

    # Check that there are three warnings raised
    assert len(warn_info) == 3

    # Check that the first warning raised is correct with the correct
    # invalid basket path (disregarding FS prefix)
    assert warning_1.args[0] == (
        "Invalid Basket. Metadata could not be loaded into json at: "
    )
    assert warning_1.args[1].endswith(os.path.join(basket_path,
                                                   "my_basket",
                                                   "basket_metadata.json"))

    # Check that the second warning raised is correct with the correct
    # invalid basket path (disregarding FS prefix)
    assert warning_2.args[0] == (
        "Invalid Basket. Supplement could not be loaded into json at: "
    )
    assert warning_2.args[1].endswith(os.path.join(basket_path,
                                                   "my_basket",
                                                   "basket_supplement.json"))

    # Check that the third warning raised is correct with the correct
    # invalid basket path (disregarding FS prefix)
    assert warning_3.args[0] == (
        "Invalid Basket. Manifest File found in sub directory of basket at: "
    )
    assert warning_3.args[1].endswith(os.path.join(basket_path, "my_basket"))


def test_validate_check_parent_uuids_missing_basket(test_validate):
    """Create 3 baskets, 2 with invalid parent_ids, and check that it
    raises a warning.
    This also checks that valid ones are safe because of the uuid "002" in the
    manifest_data_1's "parent_uuids".
    """

    tmp_basket_dir = test_validate.set_up_basket("with_parents_1")
    tmp_basket_dir2 = test_validate.set_up_basket("with_parents_2")

    test_validate.upload_basket(tmp_basket_dir=tmp_basket_dir,
                                uid="001",
                                parent_ids=["002", "BAD123123"])
    test_validate.upload_basket(tmp_basket_dir=tmp_basket_dir2,
                                uid="002",
                                parent_ids=["003", "BAD!", "BAD2", "BAD323"])

    pantry = Pantry(
        IndexPandas,
        pantry_path=test_validate.pantry_path,
        file_system=test_validate.file_system
    )

    warn_info = validate.validate_pantry(pantry)

    assert len(warn_info) == 2

    warning_1 = warn_info[0].args[0]
    warning_2 = warn_info[1].args[0]

    warn_msg_1 = ("The uuids: ['BAD123123'] were not found in the index, "
                  "which was found inside basket: 001")
    assert warning_1 == warn_msg_1

    warn_msg_2 = ("The uuids: ['003', 'BAD!', 'BAD2', 'BAD323'] were not "
                  "found in the index, which was found inside basket: 002")
    assert warning_2 == warn_msg_2


def test_validate_file_not_in_supplement(test_validate):
    """Add a file to the file system that is not listed in the supplement file.
    Validate that a warning is thrown.
    """

    tmp_basket_dir = test_validate.set_up_basket("my_basket")
    test_validate.add_lower_dir_to_temp_basket(tmp_basket_dir=tmp_basket_dir)
    temp = test_validate.upload_basket(tmp_basket_dir=tmp_basket_dir)

    # Make a file and upload it to the file system
    upload_file_path = os.path.join(temp, "MY_UNFOUND_FILE.txt")

    with open("MY_UNFOUND_FILE.txt", "w", encoding="utf-8") as file:
        json.dump("TEST FAKE FILE", file)

    test_validate.file_system.upload("MY_UNFOUND_FILE.txt", upload_file_path)

    # Remove the local file that we created
    os.remove("MY_UNFOUND_FILE.txt")

    # Call validate_pantry, see that it returns a list of basket errors
    pantry = Pantry(
        IndexPandas,
        pantry_path=test_validate.pantry_path,
        file_system=test_validate.file_system
    )

    warn_list = validate.validate_pantry(pantry)

    warning_msg = warn_list[0].args[0]
    warning_path = warn_list[0].args[1]

    assert len(warn_list) == 1
    assert warning_msg == ("File found in the file system is not listed in "
                           "the basket_supplement.json: ")
    assert warning_path.endswith(upload_file_path)


def test_validate_file_not_in_file_system(test_validate):
    """Add a file to the supplement data and validate that a warning is thrown
    because it does not exist in the file system.
    """

    # Make a basket
    tmp_basket_dir = test_validate.set_up_basket("my_basket")
    test_validate.add_lower_dir_to_temp_basket(tmp_basket_dir=tmp_basket_dir)
    temp = test_validate.upload_basket(tmp_basket_dir=tmp_basket_dir)

    supplement_to_change = os.path.join(temp, "basket_supplement.json")

    # Modify the supplement file
    with test_validate.file_system.open(supplement_to_change, "rb",) as file:
        supplement_dict = json.load(file)

    error_file_path = os.path.join(temp, "MY_FAIL_FILE.TXT")
    error_file_path_2 = os.path.join(temp, "ANOTHER_FAKE.txt")

    # New supplement data with the fake file
    supplement_dict['integrity_data'] += [
        {
            "file_size": 100,
            "hash": "fakehash",
            "access_date": "2023‐09‐05T17:22:15Z",
            "source_path": "/tmp/pytest-of-jovyan/pytest-17/MY_FAIL_FILE.TXT",
            "byte_count": 456456,
            "stub": False,
            "upload_path": error_file_path
        },
        {
            "file_size": 100,
            "hash": "fakehash",
            "access_date": "2023‐09‐05T17:22:15Z",
            "source_path": "/tmp/pytest-of-jovyan/pytest-17/ANOTHER_FAKE.TXT",
            "byte_count": 456456,
            "stub": False,
            "upload_path": error_file_path_2
        }
    ]

    # Add the new supplement data to the current file
    with open("basket_supplement.json", "w", encoding="utf-8") as file:
        json.dump(supplement_dict, file)

    # Upload the supplement file to the file system, and remove the local one
    test_validate.file_system.upload("basket_supplement.json",
                                     supplement_to_change)

    # Remove the local basket_supplement file
    os.remove("basket_supplement.json")

    # Call validate_pantry, see that it returns warnings
    pantry = Pantry(
        IndexPandas,
        pantry_path=test_validate.pantry_path,
        file_system=test_validate.file_system
    )

    warning_list = validate.validate_pantry(pantry)

    # Sort the warnings
    warning_list = sorted(warning_list, key=lambda x: x.args[1])

    # Validate all the warnings are correct
    assert len(warning_list) == 2

    warning_msg_1 = warning_list[1].args[0]
    warning_path_1 = warning_list[1].args[1]

    assert warning_msg_1 == ("File listed in the basket_supplement.json does "
                             "not exist in the file system: ")
    assert warning_path_1.endswith(error_file_path)

    warning_msg_2 = warning_list[0].args[0]
    warning_path_2 = warning_list[0].args[1]

    assert warning_msg_2 == ("File listed in the basket_supplement.json does "
                             "not exist in the file system: ")
    assert warning_path_2.endswith(error_file_path_2)<|MERGE_RESOLUTION|>--- conflicted
+++ resolved
@@ -20,12 +20,8 @@
 # Disabling this warning for this script.
 # pylint: disable=too-many-lines
 
-<<<<<<< HEAD
-class ValidateForTest(BucketForTest):
-=======
 
 class ValidateForTest(PantryForTest):
->>>>>>> 938639cc
     """A class to test functions in validate.py"""
 
     # The arguments for the below function should be changed,
@@ -1470,19 +1466,12 @@
 
 
 def test_validate_call_validate_basket(test_validate):
-<<<<<<< HEAD
-    """Create a basket, call _validate_basket(), which is a private function,
-    and check that an error is thrown. It throws an error because
-    _validate_basket assumes it is given a basket dir, not a bucket dir,
-    so there is no manifest found inside the bucket dir.
-=======
-    """Create basket, call _validate_basket, a private function
+    """Create basket, call _validate_basket, a private function.
 
     Create a basket, call _validate_basket(), which is a private function.
     check that an error is thrown. it throws an error because
     _validate_basket assumes it is given a basket dir, not a pantry dir.
     so there is no manifest found inside the pantry dir.
->>>>>>> 938639cc
     """
 
     tmp_basket_dir = test_validate.set_up_basket("my_basket")
