--- conflicted
+++ resolved
@@ -406,20 +406,11 @@
     test_validate.file_system.rm(manifest_path)
     test_validate.file_system.rm(supplement_path)
 
-<<<<<<< HEAD
     with pytest.raises(
         ValueError
     ) as err:
         validate.validate_pantry(test_validate.bucket_name,
                                  test_validate.file_system)
-=======
-    warn_info = validate.validate_pantry(test_validate.pantry_name,
-                                         test_validate.file_system)
-    warning_1 = warn_info[0]
-
-    # Check that there is only one warning raised
-    assert len(warn_info) == 1
->>>>>>> f5b591d6
 
     assert str(err.value) == ("Pantry could not be loaded into index: "
                               "Expecting property name enclosed in double "
@@ -1236,15 +1227,9 @@
     # its functionality in pytest
     # pylint: disable-next=protected-access
     assert validate._check_level(
-<<<<<<< HEAD
-        test_validate.bucket_name,
+        test_validate.pantry_name,
         file_system=test_validate.file_system,
-            index_df=pd.DataFrame()
-=======
-        test_validate.pantry_name,
-        test_validate.pantry_name,
-        test_validate.file_system
->>>>>>> f5b591d6
+        index_df=pd.DataFrame()
     )
 
 
@@ -1274,16 +1259,10 @@
         # We are purposefully accessing the protected class to test
         # its functionality in pytest
         # pylint: disable-next=protected-access
-        validate._validate_basket(
-<<<<<<< HEAD
-            test_validate.bucket_name,
+        validate._validate_basket
+            test_validate.pantry_name,
             file_system=test_validate.file_system,
             index_df=pd.DataFrame()
-=======
-            test_validate.pantry_name,
-            test_validate.pantry_name,
-            test_validate.file_system
->>>>>>> f5b591d6
         )
 
 
