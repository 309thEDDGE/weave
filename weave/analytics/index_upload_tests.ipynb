{
 "cells": [
  {
   "cell_type": "code",
<<<<<<< HEAD
   "execution_count": 6,
=======
   "execution_count": 8,
>>>>>>> 1c60133a
   "id": "023244b3",
   "metadata": {},
   "outputs": [],
   "source": [
    "import shutil\n",
    "\n",
    "import matplotlib.pyplot as plt\n",
<<<<<<< HEAD
=======
    "from fsspec.implementations.local import LocalFileSystem\n",
>>>>>>> 1c60133a
    "\n",
    "from dummy_baskets import generate_dummy_baskets, run_index_basket_upload_test \n",
    "from weave.index.index_pandas import IndexPandas\n",
    "from weave.index.index_sqlite import IndexSQLite\n",
<<<<<<< HEAD
    "from weave.index.index_sql import IndexSQL\n",
    "\n",
    "import multiprocessing\n",
    "from fsspec.implementations.local import LocalFileSystem\n",
    "from weave.pantry import Pantry"
=======
    "from weave import Pantry"
>>>>>>> 1c60133a
   ]
  },
  {
   "cell_type": "markdown",
   "id": "9f2177e1",
   "metadata": {},
   "source": [
    "**Pandas Index Test (1000 Baskets, 1 Upload File, 1 MB File Size, 1 Basket Type)**\n",
    "\n",
    "In these tests we will be analyzing the performance differences when more files are uploaded, files are larger, and the number of basket types are increased. This will done using the pandas index."
   ]
  },
  {
   "cell_type": "code",
<<<<<<< HEAD
   "execution_count": null,
   "id": "811910eb",
   "metadata": {},
   "outputs": [],
=======
   "execution_count": 2,
   "id": "c428c52f",
   "metadata": {},
   "outputs": [],
   "source": [
    "pantry_pandas = Pantry(IndexPandas, pantry_path=\"dummy_pantry\", file_system=LocalFileSystem())"
   ]
  },
  {
   "cell_type": "code",
   "execution_count": 3,
   "id": "811910eb",
   "metadata": {},
   "outputs": [
    {
     "name": "stdout",
     "output_type": "stream",
     "text": [
      "1000 baskets, 1 upload file, 1 mb size files, 1 basket type: 188.27798652648926 seconds\n"
     ]
    }
   ],
>>>>>>> 1c60133a
   "source": [
    "baskets = generate_dummy_baskets(basket_count=1000, file_count=1, file_size_mb=1, file_path=\"dummy_txt\", num_basket_types=1)\n",
    "pandas_time1 = run_index_basket_upload_test(basket_list=baskets, pantry=pantry_pandas)\n",
    "print(f\"1000 baskets, 1 upload file, 1 mb size files, 1 basket type: {pandas_time1} seconds\")\n",
    "shutil.rmtree(\"dummy_txt\")\n",
    "shutil.rmtree(\"dummy_pantry\")"
   ]
  },
  {
   "cell_type": "code",
<<<<<<< HEAD
   "execution_count": null,
   "id": "07346e9f",
   "metadata": {},
   "outputs": [],
=======
   "execution_count": 4,
   "id": "07346e9f",
   "metadata": {},
   "outputs": [
    {
     "name": "stdout",
     "output_type": "stream",
     "text": [
      "1000 baskets, 10 upload files, 1 mb size files, 1 basket type: 169.24745750427246 seconds\n"
     ]
    }
   ],
>>>>>>> 1c60133a
   "source": [
    "baskets = generate_dummy_baskets(basket_count=1000, file_count=10, file_size_mb=1, file_path=\"dummy_txt\", num_basket_types=1)\n",
    "pandas_time2 = run_index_basket_upload_test(basket_list=baskets, pantry=pantry_pandas)\n",
    "print(f\"1000 baskets, 10 upload files, 1 mb size files, 1 basket type: {pandas_time2} seconds\")\n",
    "shutil.rmtree(\"dummy_txt\")\n",
    "shutil.rmtree(\"dummy_pantry\")"
   ]
  },
  {
   "cell_type": "markdown",
   "id": "59f0ae56",
   "metadata": {},
   "source": [
    "Performance difference between uploading 10 files in each basket compared to 1 file in each basket"
   ]
  },
  {
   "cell_type": "code",
<<<<<<< HEAD
   "execution_count": null,
   "id": "6e2f1a24",
   "metadata": {},
   "outputs": [],
=======
   "execution_count": 9,
   "id": "6e2f1a24",
   "metadata": {},
   "outputs": [
    {
     "data": {
      "image/png": "iVBORw0KGgoAAAANSUhEUgAAAjsAAAHFCAYAAAAUpjivAAAAOnRFWHRTb2Z0d2FyZQBNYXRwbG90bGliIHZlcnNpb24zLjEwLjAsIGh0dHBzOi8vbWF0cGxvdGxpYi5vcmcvlHJYcgAAAAlwSFlzAAAPYQAAD2EBqD+naQAAR/VJREFUeJzt3Xd4FWX+/vH7ENIbhJCcBEIIEHpVpKoJSAtNAcXCKiBgAUUkEUVlCcgCoigIgorSFARUYEWKNGkLuhSxIgssJSqRTqhJSJ7fH/5yvhxSSEIwJ7Pv13XNdWWeeWbmM2fOnNyZcmIzxhgBAABYVKniLgAAAOBmIuwAAABLI+wAAABLI+wAAABLI+wAAABLI+wAAABLI+wAAABLI+wAAABLI+wAAABLI+y4mNmzZ8tmszmG0qVLq2LFiurbt69+++23Il1XWlqannjiCYWFhcnNzU0NGzYs0uX/r0lMTHTadz4+PqpYsaLat2+vKVOm6Ny5c9nm6dOnjypXruzUdurUKT3wwAMKCQmRzWbTPffcI0k6dOiQOnXqpKCgINlsNg0ZMuTmb5QLu/q1ttls8vX1Va1atTRq1ChduHChUMvcunWrEhMTdebMmaIt1oV88cUXeuSRR1SvXj25u7vLZrPl2jc9PV2jRo1S5cqV5enpqZo1a2rKlCn5Ws+1n2VXDwkJCTp06JBsNptmz56dbZ5Dhw7d4Fa6ptjYWMXGxl63X0H2UU5ye92Dg4NzrcNmsykxMbFA6ylJShd3AcjZrFmzVLNmTV26dEmbNm3SuHHjtHHjRv3www/y9fUtknVMnz5d7777rqZMmaJbb71Vfn5+RbLc/3WrVq1SYGCg0tLS9Pvvv2vdunUaNmyYXnvtNS1btkwNGjRw9B0xYoSeeeYZp/lfeeUVLVmyRDNnzlTVqlUVFBQkSXr22Wf1zTffaObMmbLb7QoLC/tLt8sV3XvvvYqPj5cknT9/Xhs3btTo0aP1/fff67PPPivw8rZu3apRo0apT58+KlOmTBFX6xqWLFmir7/+Wo0aNZKnp6d27tyZa9+BAwfqww8/1CuvvKLbbrtNX375pZ555hmdO3dOL774Yr7Wl/VZdrXw8HCFhoZq27Ztqlq16g1tjxUVZB/l5upjI4u7u7skadq0aUVSZ4li4FJmzZplJJnt27c7tY8YMcJIMh999NENr+PChQvGGGP69+9vvL29b3h5V7t48WKRLq8kGTlypJFkjh8/nm3a7t27TWBgoKlUqZK5fPlynstp06aNqVWrVrb2atWqmbi4uCKrNzMzs0TvL0lm0KBB2doffvhhU6pUKXPp0qUCL/O1114zkszBgweLoELXlJGR4fh50KBBJrdfAz/++KOx2Wxm7NixTu0DBgww3t7e5uTJk3muJ7fPsvzMY9XXPyYmxsTExFy3X373UW5yOzauN8/IkSMLNE9JwmWsEqJZs2aSpMOHD0uSjDGaNm2aGjZsKG9vb5UtW1b33nuv/vvf/zrNFxsbq7p162rTpk1q0aKFfHx89Oijj8pms+n999/XpUuXHKc4s04nX758WcOHD1dUVJQ8PDxUoUIFDRo0KNup/cqVK6tz585avHixGjVqJC8vL40aNUobNmyQzWbT/Pnz9fzzzyssLEx+fn7q0qWL/vjjD507d06PPfaYgoODFRwcrL59++r8+fNOy3777bd15513KiQkRL6+vqpXr54mTJig9PT0HLdv+/btuuOOO+Tj46MqVapo/PjxyszMdOp75swZxcfHq0qVKvL09FRISIg6duyoX375xdEnLS1NY8aMUc2aNeXp6any5curb9++On78eKH3nSQ1aNBAL730ko4cOaKFCxc62q++jJV1Wn/t2rXas2ePY79kvZ779+/XypUrHe1Zp/pTUlKUkJDgtL+GDBmS7VKOzWbTU089pXfeeUe1atWSp6en5syZI0nat2+fHnroIYWEhMjT01O1atXS22+/7TR/Vh0ff/yxXnrpJYWHhysgIEBt2rTR3r17s23zqlWrdNdddykwMFA+Pj6qVauWxo0b59Rnx44d6tq1q4KCguTl5aVGjRpp0aJFN/RaBwYGymazyc3Nzal97dq1uuuuuxQQECAfHx+1bNlS69atc0xPTEzUc889J0mKiopyev2fe+45BQYGKiMjw9H/6aefls1m02uvveZoO3nypEqVKuV0qSe/+6egx3R+3vM5KVUqfx/7S5culTFGffv2dWrv27evLl26pFWrVuVrObnJ6TJWbq637yTp+PHjeuyxxxQREeE4dlu2bKm1a9fmuez9+/erb9++io6Olo+PjypUqKAuXbrohx9+cOpXkPe/MUYTJkxQZGSkvLy8dMstt2jlypX5e2GU/31UWPm9nJacnKzHH39cFStWlIeHh6KiojRq1ChduXLlptZ3UxRv1sK1cvtraPLkyUaSee+994wxf/515e7ubuLj482qVavM/PnzTc2aNU1oaKhJTk52zBcTE2OCgoJMRESEmTJlivnqq6/Mxo0bzbZt20zHjh2Nt7e32bZtm9m2bZs5duyYyczMNO3btzelS5c2I0aMMKtXrzavv/668fX1NY0aNXI6KxEZGWnCwsJMlSpVzMyZM81XX31l/v3vf5uvvvrKSDKRkZGmT58+ZtWqVeadd94xfn5+plWrVqZt27YmISHBrF692rz66qvGzc3NPP30007b++yzz5rp06ebVatWmfXr15s333zTBAcHm759+zr1i4mJMeXKlTPR0dHmnXfeMWvWrDEDBw40ksycOXMc/VJSUkydOnWMr6+vGT16tPnyyy/NZ599Zp555hmzfv16Y8yff0116NDB+Pr6mlGjRpk1a9aY999/31SoUMHUrl37umdB8jqzY4wxv/zyi5Fk+vXr52jr3bu3iYyMNMYYc/nyZbNt2zbTqFEjU6VKFcd+OXv2rNm2bZux2+2mZcuWjvbLly+bCxcumIYNG5rg4GDzxhtvmLVr15rJkyebwMBA07p1a5OZmelYlyRToUIFU79+fTN//nyzfv168+OPP5qffvrJBAYGmnr16pm5c+ea1atXm/j4eFOqVCmTmJjomD9rv1auXNn06tXLLF++3Hz88cemUqVKJjo62ly5csXR9/333zc2m83Exsaa+fPnm7Vr15pp06aZgQMHOvqsX7/eeHh4mDvuuMMsXLjQrFq1yvTp08dIMrNmzcrztc7anoEDB5r09HSTnp5uTp8+bZYuXWr8/f1Nr169nPp++OGHxmazmXvuuccsXrzYLFu2zHTu3Nm4ubmZtWvXGmOMSUpKMk8//bSRZBYvXuz0+q9atcpIMlu3bnUss2bNmsbb29u0bdvW0bZw4UIjyfz888/GGFOg/VOQYzo/7/n8yOuswQMPPGDKly+frf38+fNGkhk+fHiey876LPv6668d+yhrMMaYgwcPZtvXOZ3Zyc++M8aY9u3bm/Lly5v33nvPbNiwwSxdutT8/e9/NwsWLMizzo0bN5r4+Hjz6aefmo0bN5olS5aYe+65x3h7e5tffvnF0a8g7/+sz4J+/fqZlStXmvfee89UqFDB2O32fJ3ZuVphz+xcfWxkDVnvt5zOMOmaMztHjx41ERERJjIy0rz77rtm7dq15pVXXjGenp6mT58+BarHFRB2XMy1HxDnzp0zX3zxhSlfvrzx9/c3ycnJZtu2bUaSmThxotO8SUlJxtvb2wwbNszRFhMTYySZdevWZVtX7969ja+vr1Nb1of6hAkTnNqzPsSzwpYxf4YdNzc3s3fvXqe+WR8KXbp0cWofMmSIkWQGDx7s1H7PPfeYoKCgXF+TjIwMk56ebubOnWvc3NzMqVOnsm3fN9984zRP7dq1Tfv27R3jo0ePNpLMmjVrcl3Pxx9/bCSZzz77zKl9+/btRpKZNm1arvMac/2wc+nSJSPJ6VLU1WHn6m2qU6dOtvkjIyNNp06dnNrGjRtnSpUqlS0cf/rpp0aSWbFihaNNkgkMDHR6/Yz585dExYoVzdmzZ53an3rqKePl5eXon7VfO3bs6NRv0aJFRpLZtm2bMcaYc+fOmYCAAHP77bc7/TK/Vs2aNU2jRo0cv/yydO7c2YSFhTmdys+JpByHuLg4c/78eUe/CxcumKCgoGzvx4yMDNOgQQPTpEkTR1tul7EuXLhgPDw8zOjRo40xxvz6669Gknn++eeNt7e344+AAQMGmPDwcMd8+d0/hTmmr/eez4+8fpG2bdvW1KhRI8dpHh4e5rHHHstz2VmfZTkN6enp+Qo7Bdl3fn5+ZsiQIfnY6rxduXLFpKWlmejoaPPss8862vP7/j99+rTx8vIy3bp1c+r3r3/9y0j6y8JOTsOMGTOMMfkLO48//rjx8/Mzhw8fdur3+uuvG0nmp59+KlBNxY3LWC6qWbNmcnd3l7+/vzp37iy73a6VK1cqNDRUX3zxhWw2m/72t7/pypUrjsFut6tBgwbasGGD07LKli2r1q1b52u969evl/Tn5ZWr3XffffL19c126rh+/fqqXr16jsvq3Lmz03itWrUkSZ06dcrWfurUKadLWd9++626du2qcuXKyc3NTe7u7nrkkUeUkZGh//znP07z2+12NWnSJFtdWZf8JGnlypWqXr262rRpk9um64svvlCZMmXUpUsXp9e1YcOGstvt2V7XgjLG3ND8Ofniiy9Ut25dNWzY0Knm9u3bOy7BXK1169YqW7asY/zy5ctat26dunXrJh8fH6dldOzYUZcvX9bXX3/ttIyuXbs6jdevX1/S/11i3bp1q1JSUjRw4MBcnyLZv3+/fvnlF/Xq1UuSsq336NGjOV4au1bPnj21fft2bd++XZs2bdJbb72lHTt2qEOHDkpNTXXUc+rUKfXu3dtpPZmZmerQoYO2b99+3ae3fHx81Lx5c8clkTVr1qhMmTJ67rnnlJaWpi1btkj683LL1e+x/O6fgh7T+XnPF4W8ngLK7xNCc+fOdeyjrKF06fw9G1OQfdekSRPNnj1bY8aM0ddff53tkndurly5orFjx6p27dry8PBQ6dKl5eHhoX379mnPnj3Z+l/v/b9t2zZdvnzZ8d7O0qJFC0VGRuarpqJw9bGRNWQ92ZkfX3zxhVq1aqXw8HCn1z4uLk6StHHjxptU+c3B01guau7cuapVq5ZKly6t0NBQpydv/vjjDxljFBoamuO8VapUcRovyFM7J0+eVOnSpVW+fHmndpvNJrvdrpMnT+Z72VlPEWXx8PDIs/3y5cvy8/PTkSNHdMcdd6hGjRqaPHmyKleuLC8vL/373//WoEGDdOnSJaf5y5Url23dnp6eTv2OHz+uSpUq5Vqr9OfreubMGUc91zpx4kSe819P1odheHj4DS3nan/88Yf279/veMriWtfWfO3+OnnypK5cuaIpU6bk+kjxtcu49vX29PSUJMfrnXV/U8WKFfOsW5ISEhKUkJCQr/XmpHz58mrcuLFj/I477lD58uX14IMPavbs2Xr88ccd67r33ntzXc6pU6eu+5RjmzZt9Morr+jChQtau3atWrdurXLlyunWW2/V2rVrVaVKFR08eFCjRo1y2s787J+CHtP5ec/fqHLlymn37t3Z2i9cuKC0tLRsx3FuatWq5bSPCqIg+27hwoUaM2aM3n//fY0YMUJ+fn7q1q2bJkyYILvdnuv8Q4cO1dtvv63nn39eMTExKlu2rEqVKqX+/fvn+Hpe7/2f9RmZ0zrzqqOoXXtsFNQff/yhZcuW5fuzxdURdlxUXh8QwcHBstls2rx5s+NAu9q1bQX5joZy5crpypUrOn78uFPgMcYoOTlZt912W6GXnV9Lly7VhQsXtHjxYqe/hHL64M2v8uXL69dff82zT3BwsMqVK5frjZf+/v6FXr8kff7555KUrxsD8ys4OFje3t6aOXNmrtOvdu3+Klu2rNzc3PTwww9r0KBBOS4jKiqqQDVlvW/yer2z6ho+fLi6d++eY58aNWoUaL1Zsv7S/u6775zWNWXKFMeN/tfKLWRc7a677tKIESO0adMmrVu3TiNHjnS0r1692vE63XXXXY558rt/CnpM/xXq1aunBQsWKDk52emXdNaNu3Xr1r3pNRRk3wUHB2vSpEmaNGmSjhw5os8//1wvvPCCjh07lufN1B999JEeeeQRjR071qn9xIkThfr6gawwlJycnG1acnJytu/VclXBwcGqX7++/vGPf+Q4vSj/aPsrEHZKoM6dO2v8+PH67bff1LNnzyJd9l133aUJEyboo48+0rPPPuto/+yzz3ThwgWnD/KbJesX8tUf8MYYzZgxo9DLjIuL09///netX78+10t6nTt31oIFC5SRkaGmTZsWel05+e677zR27FhVrly5SPdZ586dNXbsWJUrV67AoUT68/JMq1at9O2336p+/fq5ntUqiBYtWigwMFDvvPOOHnjggRwDcY0aNRQdHe14XYpSVigOCQmRJLVs2VJlypTRzz//rKeeeirPea/9K/1qTZo0UUBAgCZNmqTk5GS1bdtW0p9nfF599VUtWrRItWvXdvolkN/9czOP6cK6++679fLLL2vOnDl6/vnnHe2zZ8+Wt7e3OnTocNNrKMi+u1qlSpX01FNPad26dfrXv/6VZ1+bzZYtTC5fvly//fabqlWrVuCamzVrJi8vL82bN089evRwtG/dulWHDx8uMWGnc+fOWrFihapWrep06bukIuyUQC1bttRjjz2mvn37aseOHbrzzjvl6+uro0ePasuWLapXr56efPLJQi27bdu2at++vZ5//nmlpKSoZcuW+v777zVy5Eg1atRIDz/8cBFvTc41eHh46MEHH9SwYcN0+fJlTZ8+XadPny70MocMGaKFCxfq7rvv1gsvvKAmTZro0qVL2rhxozp37qxWrVrpgQce0Lx589SxY0c988wzatKkidzd3fXrr7/qq6++0t13361u3bpdd107d+5UYGCg0tPTHV8q+OGHHyokJETLli0rkkBx9XZ99tlnuvPOO/Xss8+qfv36yszM1JEjR7R69WrFx8dfN7hNnjxZt99+u+644w49+eSTqly5ss6dO6f9+/dr2bJljvu48svPz08TJ05U//791aZNGw0YMEChoaHav3+/vvvuO02dOlWS9O677youLk7t27dXnz59VKFCBZ06dUp79uzRrl279Mknn1x3XX/88YfjnqLLly9r9+7dGjNmjMqUKeN4ZNrPz09TpkxR7969derUKd17770KCQnR8ePH9d133+n48eOaPn26pD/PZmS9Jr1795a7u7tq1Kghf39/ubm5KSYmRsuWLVNUVJTjy/BatmwpT09PrVu3ToMHD3aqL7/752Ye09c6fPiwtm/fLkk6cOCAJOnTTz+V9OfXSWSdUa5Tp4769eunkSNHys3NTbfddptWr16t9957T2PGjMn3Zawbkd99d/bsWbVq1UoPPfSQatasKX9/f23fvl2rVq3K9cxhls6dO2v27NmqWbOm6tevr507d+q1117L8zJsXsqWLauEhASNGTNG/fv313333aekpCQlJibm+zJWfvfRzTR69GitWbNGLVq00ODBg1WjRg1dvnxZhw4d0ooVK/TOO+8U+jUqFsV6ezSyKcgXcc2cOdM0bdrU+Pr6Gm9vb1O1alXzyCOPmB07djj65PZkjzE5P41lzJ9PDT3//PMmMjLSuLu7m7CwMPPkk0+a06dPO/XL6ekgY/7vqYVPPvkkX9uW01NMy5YtMw0aNDBeXl6mQoUK5rnnnjMrV640ksxXX3113e3L6Smn06dPm2eeecZUqlTJuLu7m5CQENOpUyenx0vT09PN66+/7li3n5+fqVmzpnn88cfNvn37sq0np+3IGjw9PU1YWJhp166dmTx5sklJSclXnQV5GsuYPx8Ffvnll02NGjWMh4eH4zHyZ5991umRZeXxRWMHDx40jz76qKlQoYJxd3c35cuXNy1atDBjxoxx9Mltv+b0VI0xxqxYscLExMQYX19f4+PjY2rXrm1effVVpz7fffed6dmzpwkJCTHu7u7Gbreb1q1bm3feeSfHOq+ma540cXd3N1WqVDF9+/Y1+/fvz9Z/48aNplOnTiYoKMi4u7ubChUqmE6dOmXbnuHDh5vw8HBTqlSpbO+3rK+AGDBggNM8bdu2NZLM559/nm29+d0/xtzYMZ3TeykneT0l1bt3b6e+aWlpZuTIkaZSpUrGw8PDVK9e3bz11lvXXcfV68ntsyy/j54bc/19d/nyZfPEE0+Y+vXrm4CAAOPt7W1q1KhhRo4c6fgS1dycPn3a9OvXz4SEhBgfHx9z++23m82bN2d7Yqkg7//MzEwzbtw4ExERYTw8PEz9+vXNsmXL8v2lggXZRznJ61g3Jn9PYxljzPHjx83gwYNNVFSUcXd3N0FBQebWW281L730ktMTjyWBzZib8IgIAACAi+DRcwAAYGmEHQAAYGmEHQAAYGmEHQAAYGmEHQAAYGmEHQAAYGl8qaCkzMxM/f777/L3978p//4AAAAUPWOMzp07p/DwcJUqlfv5G8KOpN9//10RERHFXQYAACiEpKSkPL/RmbCj//sHj0lJSQoICCjmagAAQH6kpKQoIiLiuv+ombCj//vHkwEBAYQdAABKmOvdgsINygAAwNIIOwAAwNIIOwAAwNIIOwAAwNIIOwAAwNIIOwAAwNIIOwAAwNIIOwAAwNIIOwAAwNIIOwAAwNIIOwAAwNIIOwAAwNIIOwAAwNIIOwAAwNJKF3cBAGAFR44c0YkTJ4q7DMAlBQcHq1KlSsW2fsIOANygI0eOqGatWrp08WJxlwK4JG8fH/2yZ0+xBR7CDgDcoBMnTujSxYvqOWa6QqKii7scwKUcO7hPi15+UidOnCDsAEBJFxIVrQq1GhR3GQCuwQ3KAADA0gg7AADA0gg7AADA0gg7AADA0gg7AADA0gg7AADA0gg7AADA0gg7AADA0gg7AADA0gg7AADA0gg7AADA0gg7AADA0gg7AADA0gg7AADA0gg7AADA0gg7AADA0gg7AADA0oo17GzatEldunRReHi4bDabli5d6jTdZrPlOLz22muOPrGxsdmmP/DAA3/xlgAAAFdVrGHnwoULatCggaZOnZrj9KNHjzoNM2fOlM1mU48ePZz6DRgwwKnfu++++1eUDwAASoDSxbnyuLg4xcXF5Trdbrc7jf/zn/9Uq1atVKVKFad2Hx+fbH0BAACkEnTPzh9//KHly5erX79+2abNmzdPwcHBqlOnjhISEnTu3LliqBAAALiiYj2zUxBz5syRv7+/unfv7tTeq1cvRUVFyW6368cff9Tw4cP13Xffac2aNbkuKzU1VampqY7xlJSUm1Y3AAAoXiUm7MycOVO9evWSl5eXU/uAAQMcP9etW1fR0dFq3Lixdu3apVtuuSXHZY0bN06jRo26qfUCAADXUCIuY23evFl79+5V//79r9v3lltukbu7u/bt25drn+HDh+vs2bOOISkpqSjLBQAALqREnNn54IMPdOutt6pBgwbX7fvTTz8pPT1dYWFhufbx9PSUp6dnUZYIAABcVLGGnfPnz2v//v2O8YMHD2r37t0KCgpSpUqVJP15P80nn3yiiRMnZpv/wIEDmjdvnjp27Kjg4GD9/PPPio+PV6NGjdSyZcu/bDsAAIDrKtaws2PHDrVq1coxPnToUElS7969NXv2bEnSggULZIzRgw8+mG1+Dw8PrVu3TpMnT9b58+cVERGhTp06aeTIkXJzc/tLtgEAALi2Yg07sbGxMsbk2eexxx7TY489luO0iIgIbdy48WaUBgAALKJE3KAMAABQWIQdAABgaYQdAABgaSXi0fOS7MiRIzpx4kRxlwG4rODgYMfTlwBwMxB2bqIjR46oZq1aunTxYnGXArgsbx8f/bJnD4EHwE1D2LmJTpw4oUsXL6rnmOkKiYou7nIAl3Ps4D4tevlJnThxgrAD4KYh7PwFQqKiVaHW9b/9GQAAFD1uUAYAAJZG2AEAAJZG2AEAAJZG2AEAAJZG2AEAAJZG2AEAAJZG2AEAAJZG2AEAAJZG2AEAAJZG2AEAAJZG2AEAAJZG2AEAAJZG2AEAAJZG2AEAAJZG2AEAAJZG2AEAAJZG2AEAAJZG2AEAAJZG2AEAAJZG2AEAAJZG2AEAAJZG2AEAAJZG2AEAAJZG2AEAAJZG2AEAAJZG2AEAAJZG2AEAAJZG2AEAAJZG2AEAAJZWrGFn06ZN6tKli8LDw2Wz2bR06VKn6X369JHNZnMamjVr5tQnNTVVTz/9tIKDg+Xr66uuXbvq119//Qu3AgAAuLJiDTsXLlxQgwYNNHXq1Fz7dOjQQUePHnUMK1ascJo+ZMgQLVmyRAsWLNCWLVt0/vx5de7cWRkZGTe7fAAAUAKULs6Vx8XFKS4uLs8+np6estvtOU47e/asPvjgA3344Ydq06aNJOmjjz5SRESE1q5dq/bt2xd5zQAAoGRx+Xt2NmzYoJCQEFWvXl0DBgzQsWPHHNN27typ9PR0tWvXztEWHh6uunXrauvWrbkuMzU1VSkpKU4DAACwJpcOO3FxcZo3b57Wr1+viRMnavv27WrdurVSU1MlScnJyfLw8FDZsmWd5gsNDVVycnKuyx03bpwCAwMdQ0RExE3dDgAAUHyK9TLW9dx///2On+vWravGjRsrMjJSy5cvV/fu3XOdzxgjm82W6/Thw4dr6NChjvGUlBQCDwAAFuXSZ3auFRYWpsjISO3bt0+SZLfblZaWptOnTzv1O3bsmEJDQ3NdjqenpwICApwGAABgTSUq7Jw8eVJJSUkKCwuTJN16661yd3fXmjVrHH2OHj2qH3/8US1atCiuMgEAgAsp1stY58+f1/79+x3jBw8e1O7duxUUFKSgoCAlJiaqR48eCgsL06FDh/Tiiy8qODhY3bp1kyQFBgaqX79+io+PV7ly5RQUFKSEhATVq1fP8XQWAAD431asYWfHjh1q1aqVYzzrPprevXtr+vTp+uGHHzR37lydOXNGYWFhatWqlRYuXCh/f3/HPG+++aZKly6tnj176tKlS7rrrrs0e/Zsubm5/eXbAwAAXE+xhp3Y2FgZY3Kd/uWXX153GV5eXpoyZYqmTJlSlKUBAACLKFH37AAAABQUYQcAAFgaYQcAAFgaYQcAAFgaYQcAAFgaYQcAAFgaYQcAAFgaYQcAAFgaYQcAAFgaYQcAAFgaYQcAAFgaYQcAAFgaYQcAAFgaYQcAAFgaYQcAAFgaYQcAAFgaYQcAAFgaYQcAAFgaYQcAAFgaYQcAAFgaYQcAAFgaYQcAAFgaYQcAAFgaYQcAAFgaYQcAAFgaYQcAAFgaYQcAAFgaYQcAAFgaYQcAAFgaYQcAAFgaYQcAAFgaYQcAAFgaYQcAAFgaYQcAAFgaYQcAAFgaYQcAAFhasYadTZs2qUuXLgoPD5fNZtPSpUsd09LT0/X888+rXr168vX1VXh4uB555BH9/vvvTsuIjY2VzWZzGh544IG/eEsAAICrKtawc+HCBTVo0EBTp07NNu3ixYvatWuXRowYoV27dmnx4sX6z3/+o65du2brO2DAAB09etQxvPvuu39F+QAAoAQoXZwrj4uLU1xcXI7TAgMDtWbNGqe2KVOmqEmTJjpy5IgqVarkaPfx8ZHdbr+ptQIAgJKpRN2zc/bsWdlsNpUpU8apfd68eQoODladOnWUkJCgc+fO5bmc1NRUpaSkOA0AAMCaivXMTkFcvnxZL7zwgh566CEFBAQ42nv16qWoqCjZ7Xb9+OOPGj58uL777rtsZ4WuNm7cOI0aNeqvKBsAABSzEhF20tPT9cADDygzM1PTpk1zmjZgwADHz3Xr1lV0dLQaN26sXbt26ZZbbslxecOHD9fQoUMd4ykpKYqIiLg5xQMAgGLl8mEnPT1dPXv21MGDB7V+/Xqnszo5ueWWW+Tu7q59+/blGnY8PT3l6el5M8oFAAAuxqXDTlbQ2bdvn7766iuVK1fuuvP89NNPSk9PV1hY2F9QIQAAcHXFGnbOnz+v/fv3O8YPHjyo3bt3KygoSOHh4br33nu1a9cuffHFF8rIyFBycrIkKSgoSB4eHjpw4IDmzZunjh07Kjg4WD///LPi4+PVqFEjtWzZsrg2CwAAuJBiDTs7duxQq1atHONZ99H07t1biYmJ+vzzzyVJDRs2dJrvq6++UmxsrDw8PLRu3TpNnjxZ58+fV0REhDp16qSRI0fKzc3tL9sOAADguoo17MTGxsoYk+v0vKZJUkREhDZu3FjUZQEAAAspUd+zAwAAUFCEHQAAYGmEHQAAYGmEHQAAYGmEHQAAYGmEHQAAYGmEHQAAYGmEHQAAYGmEHQAAYGmEHQAAYGmEHQAAYGmEHQAAYGmEHQAAYGmEHQAAYGmEHQAAYGmFCjuXLl3SxYsXHeOHDx/WpEmTtHr16iIrDAAAoCgUKuzcfffdmjt3riTpzJkzatq0qSZOnKi7775b06dPL9ICAQAAbkShws6uXbt0xx13SJI+/fRThYaG6vDhw5o7d67eeuutIi0QAADgRhQq7Fy8eFH+/v6SpNWrV6t79+4qVaqUmjVrpsOHDxdpgQAAADeiUGGnWrVqWrp0qZKSkvTll1+qXbt2kqRjx44pICCgSAsEAAC4EYUKO3//+9+VkJCgypUrq2nTpmrevLmkP8/yNGrUqEgLBAAAuBGlCzPTvffeq9tvv11Hjx5VgwYNHO133XWXunXrVmTFAQAA3KhChR1JstvtstvtTm1NmjS54YIAAACKUr7DTvfu3fO90MWLFxeqGAAAgKKW73t2AgMDHUNAQIDWrVunHTt2OKbv3LlT69atU2Bg4E0pFAAAoDDyfWZn1qxZjp+ff/559ezZU++8847c3NwkSRkZGRo4cCBPYwEAAJdSqKexZs6cqYSEBEfQkSQ3NzcNHTpUM2fOLLLiAAAAblShws6VK1e0Z8+ebO179uxRZmbmDRcFAABQVAr1NFbfvn316KOPav/+/WrWrJkk6euvv9b48ePVt2/fIi0QAADgRhQq7Lz++uuy2+168803dfToUUlSWFiYhg0bpvj4+CItEAAA4EYUKuyUKlVKw4YN07Bhw5SSkiJJ3JgMAABcUqG/VDALIQcAALiyQt2g/Mcff+jhhx9WeHi4SpcuLTc3N6cBAADAVRTqzE6fPn105MgRjRgxQmFhYbLZbEVdFwAAQJEoVNjZsmWLNm/erIYNGxZxOQAAAEWrUJexIiIiZIy54ZVv2rRJXbp0UXh4uGw2m5YuXeo03RijxMREhYeHy9vbW7Gxsfrpp5+c+qSmpurpp59WcHCwfH191bVrV/366683XBsAALCGQoWdSZMm6YUXXtChQ4duaOUXLlxQgwYNNHXq1BynT5gwQW+88YamTp2q7du3y263q23btjp37pyjz5AhQ7RkyRItWLBAW7Zs0fnz59W5c2dlZGTcUG0AAMAaCnUZ6/7779fFixdVtWpV+fj4yN3d3Wn6qVOn8rWcuLg4xcXF5TjNGKNJkybppZdecvzH9Tlz5ig0NFTz58/X448/rrNnz+qDDz7Qhx9+qDZt2kiSPvroI0VERGjt2rVq3759YTYPAABYSKHCzqRJk4q4jOwOHjyo5ORktWvXztHm6empmJgYbd26VY8//rh27typ9PR0pz7h4eGqW7eutm7dStgBAACFCzu9e/cu6jqySU5OliSFhoY6tYeGhurw4cOOPh4eHipbtmy2Plnz5yQ1NVWpqamO8awvRgQAANZT6C8VzMjI0NKlS7Vnzx7ZbDbVrl1bXbt2LfLv2bn2sXZjzHUfdb9en3HjxmnUqFFFUh8AAHBthbpBef/+/apVq5YeeeQRLV68WJ9++qn+9re/qU6dOjpw4ECRFGa32yUp2xmaY8eOOc722O12paWl6fTp07n2ycnw4cN19uxZx5CUlFQkNQMAANdTqLAzePBgVa1aVUlJSdq1a5e+/fZbHTlyRFFRURo8eHCRFBYVFSW73a41a9Y42tLS0rRx40a1aNFCknTrrbfK3d3dqc/Ro0f1448/OvrkxNPTUwEBAU4DAACwpkJdxtq4caO+/vprBQUFOdrKlSun8ePHq2XLlvlezvnz57V//37H+MGDB7V7924FBQWpUqVKGjJkiMaOHavo6GhFR0dr7Nix8vHx0UMPPSRJCgwMVL9+/RQfH69y5copKChICQkJqlevnuPpLAAA8L+tUGHH09PT6btuspw/f14eHh75Xs6OHTvUqlUrx/jQoUMl/XkD9OzZszVs2DBdunRJAwcO1OnTp9W0aVOtXr1a/v7+jnnefPNNlS5dWj179tSlS5d01113afbs2fyPLgAAIKmQYadz58567LHH9MEHH6hJkyaSpG+++UZPPPGEunbtmu/lxMbG5vlNzDabTYmJiUpMTMy1j5eXl6ZMmaIpU6bke70AAOB/R6Hu2XnrrbdUtWpVNW/eXF5eXvLy8lLLli1VrVo1TZ48uahrBAAAKLRCndkpU6aM/vnPf2r//v3as2ePjDGqXbu2qlWrVtT1AQAA3JBCf8+OJFWrVo2AAwAAXFqhLmPde++9Gj9+fLb21157Tffdd98NFwUAAFBUChV2Nm7cqE6dOmVr79ChgzZt2nTDRQEAABSVQoWd3B4xd3d35/9MAQAAl1KosFO3bl0tXLgwW/uCBQtUu3btGy4KAACgqBTqBuURI0aoR48eOnDggFq3bi1JWrdunT7++GN98sknRVogAADAjShU2OnatauWLl2qsWPH6tNPP5W3t7fq16+vtWvXKiYmpqhrBAAAKLRCP3reqVOnHG9SBgAAcCWFumdHks6cOaP3339fL774ok6dOiVJ2rVrl3777bciKw4AAOBGFerMzvfff682bdooMDBQhw4dUv/+/RUUFKQlS5bo8OHDmjt3blHXCQAAUCiFOrMzdOhQ9enTR/v27ZOXl5ejPS4uju/ZAQAALqVQYWf79u16/PHHs7VXqFBBycnJN1wUAABAUSlU2PHy8srxywP37t2r8uXL33BRAAAARaVQYefuu+/W6NGjlZ6eLkmy2Ww6cuSIXnjhBfXo0aNICwQAALgRhQo7r7/+uo4fP66QkBBdunRJMTExqlq1qvz8/PSPf/yjqGsEAAAotEI9jRUQEKAtW7Zo/fr12rVrlzIzM3XrrbfqrrvuKur6AAAAbkiBzux88803WrlypWO8devWKl++vKZNm6YHH3xQjz32mFJTU4u8SAAAgMIqUNhJTEzU999/7xj/4YcfNGDAALVt21YvvPCCli1bpnHjxhV5kQAAAIVVoLCze/dup0tVCxYsUJMmTTRjxgwNHTpUb731lhYtWlTkRQIAABRWgcLO6dOnFRoa6hjfuHGjOnTo4Bi/7bbblJSUVHTVAQAA3KAChZ3Q0FAdPHhQkpSWlqZdu3apefPmjunnzp2Tu7t70VYIAABwAwoUdjp06KAXXnhBmzdv1vDhw+Xj46M77rjDMf37779X1apVi7xIAACAwirQo+djxoxR9+7dFRMTIz8/P82ZM0ceHh6O6TNnzlS7du2KvEgAAIDCKlDYKV++vDZv3qyzZ8/Kz89Pbm5uTtM/+eQT+fn5FWmBAAAAN6JQXyoYGBiYY3tQUNANFQMAAFDUCvXvIgAAAEoKwg4AALA0wg4AALA0wg4AALA0wg4AALA0wg4AALA0wg4AALA0wg4AALA0wg4AALA0lw87lStXls1myzYMGjRIktSnT59s05o1a1bMVQMAAFdRqH8X8Vfavn27MjIyHOM//vij2rZtq/vuu8/R1qFDB82aNcsxfvU/JwUAAP/bXD7slC9f3ml8/Pjxqlq1qmJiYhxtnp6estvtf3VpAACgBHD5y1hXS0tL00cffaRHH31UNpvN0b5hwwaFhISoevXqGjBggI4dO1aMVQIAAFfi8md2rrZ06VKdOXNGffr0cbTFxcXpvvvuU2RkpA4ePKgRI0aodevW2rlzpzw9PXNcTmpqqlJTUx3jKSkpN7t0AABQTEpU2Pnggw8UFxen8PBwR9v999/v+Llu3bpq3LixIiMjtXz5cnXv3j3H5YwbN06jRo266fUCAIDiV2IuYx0+fFhr165V//798+wXFhamyMhI7du3L9c+w4cP19mzZx1DUlJSUZcLAABcRIk5szNr1iyFhISoU6dOefY7efKkkpKSFBYWlmsfT0/PXC9xAQAAaykRZ3YyMzM1a9Ys9e7dW6VL/18+O3/+vBISErRt2zYdOnRIGzZsUJcuXRQcHKxu3boVY8UAAMBVlIgzO2vXrtWRI0f06KOPOrW7ubnphx9+0Ny5c3XmzBmFhYWpVatWWrhwofz9/YupWgAA4EpKRNhp166djDHZ2r29vfXll18WQ0UAAKCkKBGXsQAAAAqLsAMAACyNsAMAACyNsAMAACyNsAMAACyNsAMAACyNsAMAACyNsAMAACyNsAMAACyNsAMAACyNsAMAACyNsAMAACyNsAMAACyNsAMAACyNsAMAACyNsAMAACyNsAMAACyNsAMAACyNsAMAACyNsAMAACyNsAMAACyNsAMAACyNsAMAACyNsAMAACyNsAMAACyNsAMAACyNsAMAACyNsAMAACyNsAMAACyNsAMAACyNsAMAACyNsAMAACyNsAMAACyNsAMAACyNsAMAACyNsAMAACzNpcNOYmKibDab02C32x3TjTFKTExUeHi4vL29FRsbq59++qkYKwYAAK7GpcOOJNWpU0dHjx51DD/88INj2oQJE/TGG29o6tSp2r59u+x2u9q2batz584VY8UAAMCVuHzYKV26tOx2u2MoX768pD/P6kyaNEkvvfSSunfvrrp162rOnDm6ePGi5s+fX8xVAwAAV+HyYWffvn0KDw9XVFSUHnjgAf33v/+VJB08eFDJyclq166do6+np6diYmK0devWPJeZmpqqlJQUpwEAAFiTS4edpk2bau7cufryyy81Y8YMJScnq0WLFjp58qSSk5MlSaGhoU7zhIaGOqblZty4cQoMDHQMERERN20bAABA8XLpsBMXF6cePXqoXr16atOmjZYvXy5JmjNnjqOPzWZzmscYk63tWsOHD9fZs2cdQ1JSUtEXDwAAXIJLh51r+fr6ql69etq3b5/jqaxrz+IcO3Ys29mea3l6eiogIMBpAAAA1lSiwk5qaqr27NmjsLAwRUVFyW63a82aNY7paWlp2rhxo1q0aFGMVQIAAFdSurgLyEtCQoK6dOmiSpUq6dixYxozZoxSUlLUu3dv2Ww2DRkyRGPHjlV0dLSio6M1duxY+fj46KGHHiru0gEAgItw6bDz66+/6sEHH9SJEydUvnx5NWvWTF9//bUiIyMlScOGDdOlS5c0cOBAnT59Wk2bNtXq1avl7+9fzJUDAABX4dJhZ8GCBXlOt9lsSkxMVGJi4l9TEAAAKHFK1D07AAAABUXYAQAAlkbYAQAAlkbYAQAAlkbYAQAAlkbYAQAAlkbYAQAAlkbYAQAAlkbYAQAAlkbYAQAAlkbYAQAAlkbYAQAAlkbYAQAAlkbYAQAAlkbYAQAAlkbYAQAAlkbYAQAAlkbYAQAAlkbYAQAAlkbYAQAAlkbYAQAAlkbYAQAAlkbYAQAAlkbYAQAAlkbYAQAAlkbYAQAAlkbYAQAAlkbYAQAAlkbYAQAAlkbYAQAAlkbYAQAAlkbYAQAAlkbYAQAAlkbYAQAAlkbYAQAAlkbYAQAAlubSYWfcuHG67bbb5O/vr5CQEN1zzz3au3evU58+ffrIZrM5Dc2aNSumigEAgKtx6bCzceNGDRo0SF9//bXWrFmjK1euqF27drpw4YJTvw4dOujo0aOOYcWKFcVUMQAAcDWli7uAvKxatcppfNasWQoJCdHOnTt15513Oto9PT1lt9v/6vIAAEAJ4NJndq519uxZSVJQUJBT+4YNGxQSEqLq1atrwIABOnbsWJ7LSU1NVUpKitMAAACsqcSEHWOMhg4dqttvv11169Z1tMfFxWnevHlav369Jk6cqO3bt6t169ZKTU3NdVnjxo1TYGCgY4iIiPgrNgEAABQDl76MdbWnnnpK33//vbZs2eLUfv/99zt+rlu3rho3bqzIyEgtX75c3bt3z3FZw4cP19ChQx3jKSkpBB4AACyqRISdp59+Wp9//rk2bdqkihUr5tk3LCxMkZGR2rdvX659PD095enpWdRlAgAAF+TSYccYo6efflpLlizRhg0bFBUVdd15Tp48qaSkJIWFhf0FFQIAAFfn0vfsDBo0SB999JHmz58vf39/JScnKzk5WZcuXZIknT9/XgkJCdq2bZsOHTqkDRs2qEuXLgoODla3bt2KuXoAAOAKXPrMzvTp0yVJsbGxTu2zZs1Snz595Obmph9++EFz587VmTNnFBYWplatWmnhwoXy9/cvhooBAICrcemwY4zJc7q3t7e+/PLLv6gaAABQErn0ZSwAAIAbRdgBAACWRtgBAACWRtgBAACWRtgBAACWRtgBAACWRtgBAACWRtgBAACWRtgBAACWRtgBAACWRtgBAACWRtgBAACWRtgBAACWRtgBAACWRtgBAACWRtgBAACWRtgBAACWRtgBAACWRtgBAACWRtgBAACWRtgBAACWRtgBAACWRtgBAACWRtgBAACWRtgBAACWRtgBAACWRtgBAACWRtgBAACWRtgBAACWRtgBAACWRtgBAACWRtgBAACWRtgBAACWRtgBAACWRtgBAACWZpmwM23aNEVFRcnLy0u33nqrNm/eXNwlAQAAF2CJsLNw4UINGTJEL730kr799lvdcccdiouL05EjR4q7NAAAUMwsEXbeeOMN9evXT/3791etWrU0adIkRUREaPr06cVdGgAAKGYlPuykpaVp586dateunVN7u3bttHXr1mKqCgAAuIrSxV3AjTpx4oQyMjIUGhrq1B4aGqrk5OQc50lNTVVqaqpj/OzZs5KklJSUIq3t/PnzkqTf9nyvtIsXinTZgBUcP3xA0p/HSlEff38ljnUgdzfzOM9anjEmz34lPuxksdlsTuPGmGxtWcaNG6dRo0Zla4+IiLgptS0ZM/SmLBewipiYmOIuoUhwrAO5u5nH+blz5xQYGJjr9BIfdoKDg+Xm5pbtLM6xY8eyne3JMnz4cA0d+n8fSpmZmTp16pTKlSuXa0CCNaSkpCgiIkJJSUkKCAgo7nIA3AQc5/87jDE6d+6cwsPD8+xX4sOOh4eHbr31Vq1Zs0bdunVztK9Zs0Z33313jvN4enrK09PTqa1MmTI3s0y4mICAAD4EAYvjOP/fkNcZnSwlPuxI0tChQ/Xwww+rcePGat68ud577z0dOXJETzzxRHGXBgAAipklws7999+vkydPavTo0Tp69Kjq1q2rFStWKDIysrhLAwAAxcwSYUeSBg4cqIEDBxZ3GXBxnp6eGjlyZLbLmACsg+Mc17KZ6z2vBQAAUIKV+C8VBAAAyAthBwAAWBphBwAAWBphB//T+vTpo3vuuccxHhsbqyFDhhRbPQCKXmJioho2bOgYv/a4h/URduAyNm3apC5duig8PFw2m01Lly7N1scYo8TERIWHh8vb21uxsbH66aef8lxuYmKibDZbtmHt2rWaPHmyZs+efXM2CECh5Oez4FqzZ8/O8Th///33lZCQoHXr1t38wuGyCDtwGRcuXFCDBg00derUXPtMmDBBb7zxhqZOnart27fLbrerbdu2OnfuXJ7LrlOnjo4ePeo03HnnnQoMDOTbswEXk5/PgpwEBARkO8579eolPz8/lStX7iZVi5KAsAOXERcXpzFjxqh79+45TjfGaNKkSXrppZfUvXt31a1bV3PmzNHFixc1f/78PJddunRp2e12p8HDw+O6p7PT0tI0bNgwVahQQb6+vmratKk2bNjgmH748GF16dJFZcuWla+vr+rUqaMVK1YUZvMB/H/X+yzIjc1my3ace3t7Z7uMdS1jjCZMmKAqVarI29tbDRo00KeffnqDWwFXYpkvFYT1HTx4UMnJyWrXrp2jzdPTUzExMdq6dasef/zxIl9n3759dejQIS1YsEDh4eFasmSJOnTooB9++EHR0dEaNGiQ0tLStGnTJvn6+urnn3+Wn59fkdcB4OZ5+eWXtXjxYk2fPl3R0dHatGmT/va3v6l8+fI39T91469D2EGJkfWf7a/9b/ahoaE6fPhwnvP+8MMPTiGkdu3a+ve//53nPAcOHNDHH3+sX3/91fEfdRMSErRq1SrNmjVLY8eO1ZEjR9SjRw/Vq1dPklSlSpUCbxeAonH27Fmn49zPz8/xuZGbCxcu6I033tD69evVvHlzSX8ex1u2bNG7775L2LEIwg5KHJvN5jRujMnWdq0aNWro888/d4zn52vkd+3aJWOMqlev7tSemprquP4/ePBgPfnkk1q9erXatGmjHj16qH79+vndFABFyN/fX7t27XKMlyp1/Ts1fv75Z12+fFlt27Z1ak9LS1OjRo2KvEYUD8IOSgy73S7pzzM8YWFhjvZjx45lO9tzLQ8PD1WrVq1A68vMzJSbm5t27twpNzc3p2lZfz32799f7du31/Lly7V69WqNGzdOEydO1NNPP12gdQG4caVKlSrUcS5Jy5cvV4UKFZym8b+1rIMblFFiREVFyW63a82aNY62tLQ0bdy4US1atCjy9TVq1EgZGRk6duyYqlWr5jRkBS9JioiI0BNPPKHFixcrPj5eM2bMKPJaANwctWvXlqenp44cOZLtOI+IiCju8lBEOLMDl3H+/Hnt37/fMX7w4EHt3r1bQUFBqlSpkmw2m4YMGaKxY8cqOjpa0dHRGjt2rHx8fPTQQw8VeT3Vq1dXr1699Mgjj2jixIlq1KiRTpw4ofXr16tevXrq2LGjhgwZori4OFWvXl2nT5/W+vXrVatWrSKvBfhfcr3PgqLk7++vhIQEPfvss8rMzNTtt9+ulJQUbd26VX5+furdu3eRrg/Fg7ADl7Fjxw61atXKMT506FBJUu/evR1f/Dds2DBdunRJAwcO1OnTp9W0aVOtXr1a/v7+N6WmWbNmacyYMYqPj9dvv/2mcuXKqXnz5urYsaMkKSMjQ4MGDdKvv/6qgIAAdejQQW+++eZNqQX4X5Gfz4Ki9MorrygkJETjxo3Tf//7X5UpU0a33HKLXnzxxSJfF4qHzRhjirsIAACAm4V7dgAAgKURdgAAgKURdgAAgKURdgAAgKURdgAAgKURdgAAgKURdgAAgKURdgBc16FDh2Sz2bR79+7iLsXhl19+UbNmzeTl5aWGDRve9PX16dNH99xzj0uvZ/bs2SpTpoxjPDEx8S95bQBXR9gBSoA+ffrIZrNp/PjxTu1Lly697n98t6qRI0fK19dXe/fu1bp163LsExsbqyFDhmRrL8mv24YNG2Sz2bINL7/8su6//3795z//Ke4SAZfDv4sASggvLy+9+uqrevzxx1W2bNniLqdIpKWlycPDo1DzHjhwQJ06dVJkZGQRV1Uy7N27VwEBAY5xPz8/eXt7y9vbuxirAlwTZ3aAEqJNmzay2+0aN25crn1yumwxadIkVa5c2TGedZlk7NixCg0NVZkyZTRq1ChduXJFzz33nIKCglSxYkXNnDkz2/J/+eUXtWjRQl5eXqpTp442bNjgNP3nn39Wx44d5efnp9DQUD388MM6ceKEY3psbKyeeuopDR06VMHBwWrbtm2O25GZmanRo0erYsWK8vT0VMOGDbVq1SrHdJvNpp07d2r06NGy2WxKTEzM/YXLh6zX7d1331VERIR8fHx033336cyZM7nOk5qaqsGDByskJEReXl66/fbbtX37dsf0jIwM9evXT1FRUfL29laNGjU0efJkp2VkZGRo6NChKlOmjMqVK6dhw4Ypv//BJyQkRHa73TH4+fllu4yVk1mzZqlWrVry8vJSzZo1NW3aNMe0tLQ0PfXUUwoLC5OXl5cqV66c5/sNKCkIO0AJ4ebmprFjx2rKlCn69ddfb2hZ69ev1++//65NmzbpjTfeUGJiojp37qyyZcvqm2++0RNPPKEnnnhCSUlJTvM999xzio+P17fffqsWLVqoa9euOnnypCTp6NGjiomJUcOGDbVjxw6tWrVKf/zxh3r27Om0jDlz5qh06dL617/+pXfffTfH+iZPnqyJEyfq9ddf1/fff6/27dura9eu2rdvn2NdderUUXx8vI4ePaqEhIQbej0kaf/+/Vq0aJGWLVumVatWaffu3Ro0aFCu/YcNG6bPPvtMc+bM0a5du1StWjW1b99ep06dkvRnYKtYsaIWLVqkn3/+WX//+9/14osvatGiRY5lTJw4UTNnztQHH3ygLVu26NSpU1qyZMkNb0tuZsyYoZdeekn/+Mc/tGfPHo0dO1YjRozQnDlzJElvvfWWPv/8cy1atEh79+7VRx995BSUgRLLAHB5vXv3NnfffbcxxphmzZqZRx991BhjzJIlS8zVh/HIkSNNgwYNnOZ98803TWRkpNOyIiMjTUZGhqOtRo0a5o477nCMX7lyxfj6+pqPP/7YGGPMwYMHjSQzfvx4R5/09HRTsWJF8+qrrxpjjBkxYoRp166d07qTkpKMJLN3715jjDExMTGmYcOG193e8PBw849//MOp7bbbbjMDBw50jDdo0MCMHDkyz+XExMSYZ555Jlt7Tq+bm5ubSUpKcrStXLnSlCpVyhw9etQY47wPzp8/b9zd3c28efMc/dPS0kx4eLiZMGFCrvUMHDjQ9OjRwzEeFhaW42uatZ6cfPXVV0aS8fX1dRpOnDhhZs2aZQIDA5226+r3Q0REhJk/f77T8l555RXTvHlzY4wxTz/9tGndurXJzMzMdf1AScQ9O0AJ8+qrr6p169aKj48v9DLq1KmjUqX+78RuaGio6tat6xh3c3NTuXLldOzYMaf5mjdv7vi5dOnSaty4sfbs2SNJ2rlzp7766iv5+fllW9+BAwdUvXp1SVLjxo3zrC0lJUW///67WrZs6dTesmVLfffdd/ncwoKrVKmSKlas6Bhv3ry5MjMztXfvXtntdqe+Bw4cUHp6ulON7u7uatKkieP1kKR33nlH77//vg4fPqxLly4pLS3NcZnx7NmzOnr0aI6vqcnHpazNmzfL39/fMX69+7iOHz+upKQk9evXTwMGDHC0X7lyRYGBgZL+vMTZtm1b1ahRQx06dFDnzp3Vrl2769YCuDrCDlDC3HnnnWrfvr1efPFF9enTx2laqVKlsv2iTE9Pz7YMd3d3p3GbzZZjW2Zm5nXryXqqKTMzU126dNGrr76arU9YWJjjZ19f3+su8+rlZjHGFPgJqoCAAJ09ezZb+5kzZ5xu7s1r/TmtM+s1zqvGRYsW6dlnn9XEiRPVvHlz+fv767XXXtM333xToG3ITVRU1HXvz7la1r6cMWOGmjZt6jTNzc1NknTLLbfo4MGDWrlypdauXauePXuqTZs2+vTTT4ukZqC4cM8OUAKNHz9ey5Yt09atW53ay5cvr+TkZKfAU5TfjfP11187fr5y5Yp27typmjVrSvrzF+VPP/2kypUrq1q1ak5DfgOO9GdACQ8P15YtW5zat27dqlq1ahWo3po1a2rHjh3Z2rdv364aNWo4tR05ckS///67Y3zbtm0qVaqU44zU1apVqyYPDw+nGtPT07Vjxw5HjZs3b1aLFi00cOBANWrUSNWqVdOBAwcc/QMDAxUWFpbja3ozhIaGqkKFCvrvf/+bbf9ERUU5+gUEBOj+++/XjBkztHDhQn322WeO+5CAkoozO0AJVK9ePfXq1UtTpkxxao+NjdXx48c1YcIE3XvvvVq1apVWrlx53bMY+fX2228rOjpatWrV0ptvvqnTp0/r0UcflSQNGjRIM2bM0IMPPqjnnntOwcHB2r9/vxYsWKAZM2Y4zh7kx3PPPaeRI0eqatWqatiwoWbNmqXdu3dr3rx5Bap34MCBmjp1qgYNGqTHHntM3t7eWrNmjT744AN9+OGHTn29vLzUu3dvvf7660pJSdHgwYPVs2fPbJewpD/PTj355JOOp9cqVaqkCRMm6OLFi+rXr5+kPwPR3Llz9eWXXyoqKkoffvihtm/f7hQsnnnmGY0fP97xmr7xxht5PgF2oxITEzV48GAFBAQoLi5Oqamp2rFjh06fPq2hQ4fqzTffVFhYmBo2bKhSpUrpk08+kd1uL9AZJMAVcWYHKKFeeeWVbJesatWqpWnTpuntt99WgwYN9O9//7tInlTKMn78eL366qtq0KCBNm/erH/+858KDg6WJIWHh+tf//qXMjIy1L59e9WtW1fPPPOMAgMDne4Pyo/BgwcrPj5e8fHxqlevnlatWqXPP/9c0dHRBVpO5cqVtXnzZh04cEDt2rXTbbfdptmzZ2v27Nm67777nPpWq1ZN3bt3V8eOHdWuXTvVrVvX6bHsnF6LHj166OGHH9Ytt9yi/fv368svv3TcO/PEE0+oe/fuuv/++9W0aVOdPHlSAwcOdFpGfHy8HnnkEfXp08dxqatbt24F2saC6N+/v95//33Nnj1b9erVU0xMjGbPnu0IYH5+fnr11VfVuHFj3XbbbTp06JBWrFhR4P0HuBqbyc+dcABgYYmJiVq6dKlL/TsMAEWHuA4AACyNsAMAACyNy1gAAMDSOLMDAAAsjbADAAAsjbADAAAsjbADAAAsjbADAAAsjbADAAAsjbADAAAsjbADAAAsjbADAAAs7f8B62kGTlfk/BkAAAAASUVORK5CYII=",
      "text/plain": [
       "<Figure size 640x480 with 1 Axes>"
      ]
     },
     "metadata": {},
     "output_type": "display_data"
    }
   ],
>>>>>>> 1c60133a
   "source": [
    "categories = [\"10 Files\", \"1 File\"]\n",
    "values = [pandas_time2, pandas_time1]\n",
    "\n",
    "plt.bar(categories, values, color='skyblue', edgecolor='black')\n",
    "\n",
    "plt.xlabel('Number of Upload Files')\n",
    "plt.ylabel('Seconds')\n",
    "plt.title('Performance Difference Between 10 Files and 1 File')\n",
    "\n",
    "plt.show()"
   ]
  },
  {
   "cell_type": "markdown",
   "id": "39b7bb22",
   "metadata": {},
   "source": [
    "As you can see there is almost no difference in performance when we upload multiple files in each basket compared to one file"
   ]
  },
  {
   "cell_type": "code",
   "execution_count": null,
   "id": "d79d43b8",
   "metadata": {},
   "outputs": [],
   "source": [
    "baskets = generate_dummy_baskets(basket_count=1000, file_count=1, file_size_mb=2, file_path=\"dummy_txt\", num_basket_types=1)\n",
    "pandas_time3 = run_index_basket_upload_test(basket_list=baskets, pantry=pantry_pandas)\n",
    "print(f\"1000 baskets, 1 upload file, 2 mb size files, 1 basket type: {pandas_time3} seconds\")\n",
    "shutil.rmtree(\"dummy_txt\")\n",
    "shutil.rmtree(\"dummy_pantry\")"
   ]
  },
  {
   "cell_type": "markdown",
   "id": "aeb062aa",
   "metadata": {},
   "source": [
    "Performance difference between uploading a 2 mb file in each basket compared to a 1 mb file in each basket"
   ]
  },
  {
   "cell_type": "code",
   "execution_count": null,
   "id": "c47c4d73",
   "metadata": {},
   "outputs": [],
   "source": [
    "categories = [\"2 MB\", \"1 MB\"]\n",
    "values = [pandas_time3, pandas_time1]\n",
    "\n",
    "plt.bar(categories, values, color='skyblue', edgecolor='black')\n",
    "\n",
    "plt.xlabel('Size of File (MB)')\n",
    "plt.ylabel('Seconds')\n",
    "plt.title('Performance Difference Between 2 MB and 1 MB files')\n",
    "\n",
    "plt.show()"
   ]
  },
  {
   "cell_type": "markdown",
   "id": "590f3b70",
   "metadata": {},
   "source": [
    "Once again, there is almost no performance difference between uploading a 2 MB file and a 1 MB file in each basket"
   ]
  },
  {
   "cell_type": "code",
   "execution_count": null,
   "id": "ba02101e",
   "metadata": {},
   "outputs": [],
   "source": [
    "baskets = generate_dummy_baskets(basket_count=1000, file_count=1, file_size_mb=1, file_path=\"dummy_txt\", num_basket_types=10)\n",
    "pandas_time4 = run_index_basket_upload_test(basket_list=baskets, pantry=pantry_pandas)\n",
    "print(f\"1000 baskets, 1 upload file, 1 mb size files, 10 basket types: {pandas_time4} seconds\")\n",
    "shutil.rmtree(\"dummy_txt\")\n",
    "shutil.rmtree(\"dummy_pantry\")"
   ]
  },
  {
   "cell_type": "markdown",
   "id": "802ce1e3",
   "metadata": {},
   "source": [
    "Performance difference between uploading 10 basket types versus 1 basket types"
   ]
  },
  {
   "cell_type": "code",
   "execution_count": null,
   "id": "0854503f",
   "metadata": {},
   "outputs": [],
   "source": [
    "categories = [\"10\", \"1\"]\n",
    "values = [pandas_time4, pandas_time1]\n",
    "\n",
    "plt.bar(categories, values, color='skyblue', edgecolor='black')\n",
    "\n",
    "plt.xlabel('Number of Basket Types')\n",
    "plt.ylabel('Seconds')\n",
    "plt.title('Performance Difference Between 10 and 1 Basket Types')"
   ]
  },
  {
   "cell_type": "markdown",
   "id": "8bf079cd",
   "metadata": {},
   "source": [
    "Once again, there seems to be no performance difference between number of basket types"
   ]
  },
  {
   "cell_type": "markdown",
   "id": "b2203d3d",
   "metadata": {},
   "source": [
    "**SQLite Index Test (1000 Baskets, 1 Upload File, 1 MB File Size, 1 Basket Type)**\n",
    "\n",
    "In this test we will test the performance of uploading baskets using the same parameters as the first index pandas test. We will be using the SQLite index backend for these tests."
   ]
  },
  {
   "cell_type": "code",
   "execution_count": null,
<<<<<<< HEAD
=======
   "id": "f0eea789",
   "metadata": {},
   "outputs": [],
   "source": [
    "pantry_sqlite = Pantry(IndexSQLite, pantry_path=\"dummy_pantry\", file_system=LocalFileSystem())"
   ]
  },
  {
   "cell_type": "code",
   "execution_count": null,
>>>>>>> 1c60133a
   "id": "ef03462e",
   "metadata": {},
   "outputs": [],
   "source": [
    "baskets = generate_dummy_baskets(basket_count=1000, file_count=1, file_size_mb=1, file_path=\"dummy_txt\", num_basket_types=1)\n",
    "sqlite_time1 = run_index_basket_upload_test(basket_list=baskets, index=IndexSQLite, pantry_path=\"dummy_pantry\")\n",
    "print(f\"1000 baskets, 1 upload file, 1 mb size files, 1 basket type: {sqlite_time1} seconds\")\n",
    "shutil.rmtree(\"dummy_txt\")\n",
    "shutil.rmtree(\"dummy_pantry\")\n",
    "os.remove(\"dummy_pantry.db\")\n"
   ]
  },
  {
   "cell_type": "markdown",
   "id": "3b4e9028",
   "metadata": {},
   "source": [
    "Performance difference between the Pandas Index and the SQLite index"
   ]
  },
  {
   "cell_type": "code",
   "execution_count": null,
   "id": "61a3723e",
   "metadata": {},
   "outputs": [],
   "source": [
    "categories = [\"Pandas Index\", \"SQLite Index\"]\n",
    "values = [pandas_time1, sqlite_time1]\n",
    "\n",
    "plt.bar(categories, values, color='skyblue', edgecolor='black')\n",
    "\n",
    "plt.xlabel('Type of Index Backend')\n",
    "plt.ylabel('Seconds')\n",
    "plt.title('Performance Difference Between Pandas and SQLite Indexes')"
   ]
  },
  {
   "cell_type": "markdown",
   "id": "2eb7b06a",
   "metadata": {},
   "source": [
    "From the graph we can see there is a huge performance difference between the pandas and sqlite indexes"
   ]
  },
  {
   "cell_type": "markdown",
   "id": "901ba543",
   "metadata": {},
   "source": [
    "**SQL Index Test (1000 Baskets, 1 Upload File, 1 MB File Size, 1 Basket Type)**\n",
    "\n",
    "In this test we will test the performance of uploading baskets using the same parameters as the first index pandas test and the first index sqlite test. We will be using the SQL index backend for these tests.\n",
    "\n",
    "Please make sure to connect your SQL server and the proper environment variables are in place to run these tests. "
   ]
  },
  {
   "cell_type": "code",
   "execution_count": 7,
   "id": "df2d9d28",
   "metadata": {},
   "outputs": [
    {
     "name": "stdout",
     "output_type": "stream",
     "text": [
      "Time taken to upload 1000 baskets: 21.262235641479492 seconds.\n",
      "1000 baskets, 1 upload file, 1 mb size files, 1 basket type: 21.262235641479492 seconds\n"
     ]
    }
   ],
   "source": [
    "baskets = generate_dummy_baskets(basket_count=1000, file_count=1, file_size_mb=1, file_path=\"dummy_txt\", num_basket_types=1)\n",
<<<<<<< HEAD
    "sql_time2 = run_index_basket_upload_test(basket_list=baskets, index=IndexSQL, pantry_path=\"dummy_pantry\")\n",
    "print(f\"1000 baskets, 1 upload file, 1 mb size files, 1 basket type: {sql_time2} seconds\")\n",
    "shutil.rmtree(\"dummy_txt\")\n",
    "shutil.rmtree(\"dummy_pantry\")\n",
    "\n",
    "file_system = LocalFileSystem()\n",
    "index_obj = IndexSQL(pantry_path=\"dummy_pantry\", file_system=file_system)\n",
    "index_obj.drop_index()"
=======
    "sqlite_time1 = run_index_basket_upload_test(basket_list=baskets, pantry=pantry_sqlite)\n",
    "print(f\"1000 baskets, 1 upload file, 1 mb size files, 1 basket type: {sqlite_time1} seconds\")\n",
    "shutil.rmtree(\"dummy_txt\")\n",
    "shutil.rmtree(\"dummy_pantry\")\n",
    "pantry_sqlite.index.drop_index()"
>>>>>>> 1c60133a
   ]
  },
  {
   "cell_type": "markdown",
   "id": "6e491086",
   "metadata": {},
   "source": [
    "Performance difference between the Pandas Index, the SQLite Index and the SQL Index."
   ]
  },
  {
   "cell_type": "code",
   "execution_count": null,
<<<<<<< HEAD
   "id": "a85b9792",
   "metadata": {},
   "outputs": [],
   "source": [
    "categories = [\"Pandas Index\", \"SQLite Index\", \"SQL Index\"]\n",
    "values = [pandas_time1, sqlite_time1, sql_time2]\n",
    "\n",
    "plt.bar(categories, values, color='skyblue', edgecolor='black')\n",
    "\n",
    "plt.xlabel('Type of Index Backend')\n",
    "plt.ylabel('Seconds')\n",
    "plt.title('Performance Difference Between Pandas, SQLite and SQL Indexes')"
   ]
  },
  {
   "cell_type": "markdown",
   "id": "f1f0e5ba",
   "metadata": {},
   "source": [
    "Looking at the graph, we can see that the difference between the Pandas Index and the other indexes is quite large. While, the difference between the SQLite Index and the SQL index is a bit smaller. "
   ]
  },
  {
   "cell_type": "markdown",
   "id": "48d99b9e",
   "metadata": {},
   "source": [
    "**SQL Index Test (1000 Baskets, 1 Upload File, 1 MB File Size, 1 Basket Type, 5 Processes)**\n",
    "\n",
    "In this test we will test the performance of uploading baskets using 5 processes each with 200 baskets. This will simulate 5 different users attempting to upload to the index at the same time. We will be using the SQL index backend for these tests.\n",
    "\n",
    "Please make sure to connect your SQL server and the proper environment variables are in place to run these tests. "
   ]
  },
  {
   "cell_type": "code",
   "execution_count": 16,
   "id": "f87eb095",
   "metadata": {},
   "outputs": [
    {
     "name": "stdout",
     "output_type": "stream",
     "text": [
      "Process 2308 finished uploading 200 baskets.\n",
      "Process 18896 finished uploading 200 baskets.\n",
      "Process 11716 finished uploading 200 baskets.\n",
      "Process 18544 finished uploading 200 baskets.\n",
      "Process 4320 finished uploading 200 baskets.\n",
      "Time taken to upload 1000 baskets with 5 processes: 0.2292344570159912 seconds.\n",
      "1000 baskets, 1 upload file, 1 mb size files, 1 basket type (5 processes): 0.2292344570159912 seconds\n"
     ]
    }
   ],
   "source": [
    "# SQL Index Test (1000 Baskets, 1 Upload File, 1 MB File Size, 1 Basket Type, 5 Processes)\n",
    "# In this test we will test the performance of uploading baskets using 5 processes each with 200 baskets.\n",
    "# This will simulate 5 different users attempting to upload to the index at the same time.\n",
    "\n",
    "def _upload_baskets_worker(baskets, index, pantry_path, file_system, worker_id=None):\n",
    "    pantry = Pantry(index, pantry_path=pantry_path, file_system=file_system)\n",
    "    for basket in baskets:\n",
    "        pantry.upload_basket(**basket)\n",
    "\n",
    "def run_index_basket_upload_test_five(basket_list, index, pantry_path=\"dummy_pantry\", **kwargs):\n",
    "    from fsspec.implementations.local import LocalFileSystem\n",
    "    import time\n",
    "\n",
    "    file_system = kwargs.get(\"file_system\", LocalFileSystem())\n",
    "    num_basket_uploads = kwargs.get(\"num_basket_uploads\", len(basket_list))\n",
    "\n",
    "    # Split baskets into 5 chunks\n",
    "    chunk_size = num_basket_uploads // 5\n",
    "    basket_chunks = [basket_list[i*chunk_size:(i+1)*chunk_size] for i in range(5)]\n",
    "\n",
    "    start_time = time.time()\n",
    "\n",
    "    processes = []\n",
    "    for i in range(5):\n",
    "        p = multiprocessing.Process(\n",
    "            target=_upload_baskets_worker,\n",
    "            args=(basket_chunks[i], index, pantry_path, file_system, i+1)  # worker_id = i+1\n",
    "        )\n",
    "        p.start()\n",
    "        processes.append(p)\n",
    "\n",
    "    for p in processes:\n",
    "        p.join()\n",
    "        print(f\"Process {p.pid} finished uploading {len(basket_chunks[i])} baskets.\")\n",
    "\n",
    "    end_time = time.time()\n",
    "    total_upload_time = end_time - start_time\n",
    "    print(f\"Time taken to upload {num_basket_uploads} baskets with 5 processes: {total_upload_time} seconds.\")\n",
    "\n",
    "    return total_upload_time\n",
    "\n",
    "# Usage:\n",
    "baskets = generate_dummy_baskets(basket_count=1000, file_count=1, file_size_mb=1, file_path=\"dummy_txt\", num_basket_types=1)\n",
    "sql_time_five = run_index_basket_upload_test_five(basket_list=baskets, index=IndexSQL, pantry_path=\"dummy_pantry\")\n",
    "print(f\"1000 baskets, 1 upload file, 1 mb size files, 1 basket type (5 processes): {sql_time_five} seconds\")\n",
    "shutil.rmtree(\"dummy_txt\")\n",
    "\n",
    "file_system = LocalFileSystem()\n",
    "index_obj = IndexSQL(pantry_path=\"dummy_pantry\", file_system=file_system)\n",
    "index_obj.drop_index()"
   ]
  },
  {
   "cell_type": "markdown",
   "id": "fb805059",
   "metadata": {},
   "source": [
    "Comparing 5 processes to the SQL Index test using 1 process."
   ]
  },
  {
   "cell_type": "code",
   "execution_count": 18,
   "id": "f561eef5",
=======
   "id": "61a3723e",
>>>>>>> 1c60133a
   "metadata": {},
   "outputs": [
    {
     "data": {
      "text/plain": [
       "Text(0.5, 1.0, 'Performance Difference Between 1 process and 5 processes for SQL Index')"
      ]
     },
     "execution_count": 18,
     "metadata": {},
     "output_type": "execute_result"
    },
    {
     "data": {
      "image/png": "iVBORw0KGgoAAAANSUhEUgAAAn4AAAHFCAYAAABsNfRLAAAAOnRFWHRTb2Z0d2FyZQBNYXRwbG90bGliIHZlcnNpb24zLjEwLjAsIGh0dHBzOi8vbWF0cGxvdGxpYi5vcmcvlHJYcgAAAAlwSFlzAAAPYQAAD2EBqD+naQAAWj1JREFUeJzt3Xl4Def/PvA7e4NEqSWEoITSaixRoYgSsROxq1qraK21+6hQa6l9aVFLaGtpaa2JrbHvsYs1gjjZF8nJnsj794dv5uc4SSSRSGLu13U9FzPzzHOemTkz587MmTkGAARERERE9M4zzO8OEBEREdHbweBHREREpBIMfkREREQqweBHREREpBIMfkREREQqweBHREREpBIMfkREREQqweBHREREpBIMfkREREQqka3g179/f4iIUpKTk+Hv748NGzagfPnyudoxExMT/PLLLwgICEBKSgquXLmSq+2rjZubm862i42Nhb+/Pzw9PTFixAgUK1ZMb56NGzfCz89PZ1yJEiWwdetWBAcHQ0Twzz//AAAqVaqEffv2ITw8HCKCJUuWvJXlKqheXtcigpiYGPj4+GD69OkoUqRIjtps1KgR3NzcULx48VzubcHRvn17uLu74/r160hKSoIIf1ioMBERuLm5ZaleemXSpElvoZf0Ohkd5/OKsbExvvnmG1y4cAHh4eGIjY3Fo0eP8O+//8LFxUWvfoUKFbBixQo8ePAA8fHxiIiIwNGjR9GjRw+9upUqVYKIYNy4cdnu18aNG6HVanOySBlKy1GVKlXK1XazwzgnMw0YMAB37tyBubk5mjVrhilTpsDR0RG1a9dGXFxcrnRs+PDhGDZsGEaMGAFvb2/ExMTkSrtq17p1a0RFRcHU1BTly5dHy5YtsWDBAkyYMAEdO3bE9evXlbqzZs3CsmXLdOb/4Ycf0KVLFwwaNAi+vr6IiIgAACxZsgQNGzbEoEGDEBQUhMDAwLe6XAXRX3/9hUWLFgEAihUrBkdHR0yfPh2ffvopunXrlu32GjdujBkzZmDTpk2IiorK7e4WCF26dIGDgwOuXLmCxMRE2Nvb53eXKI+8vH+kefLkST71hl6W0XE+r2zZsgWurq5YunQp3NzckJiYiA8//BBt2rRB69at8e+//yp1GzdujH379iEmJgYLFy7E9evXUbx4cfTo0QPbt29Hu3btMGDAgDzt77tAslr69+8vIiL169fXGT9z5kwREenTp0+W28qomJubCwBZu3atxMbGvnF7L5f33nsvV9srTMXNzU1ERD744AO9aZ9++qlERkbKo0ePxNTUNNN2Dh06JLdu3dIbf+/ePdm/fz+31/8VEZEVK1bojXd3d5eUlBQxMzPLdpvjxo0TEZFKlSrl+/LlVTEwMFD+v2LFCpEXp/zeSkk79rDkvIiIuLm5ZaleevsHt3PBKBkd59+kZHQ8r1y5soiIzJgxI93pLx8TihcvLkFBQeLn5ydlypTRqztx4kQRERkzZowyrlKlSiIiMm7cuGz3eePGjaLVanN1PaTlqPw8jufKd/zOnTsHADqnLocPH44rV64gLi4OERER+Ouvv1ClShWd+by8vHDjxg00bdoUp0+fRmxsLDZs2AARwZAhQ1CkSBHlEkD//v0BAGZmZpg7dy4ePnyIxMREPH36FCtXrtS7/OXn54e9e/eiS5cuuHz5MuLj4+Hm5gZHR0eICHr37o358+cjICAAWq0We/bsQZkyZVCsWDGsWbMGoaGhCA0NxYYNG1C0aFGdtr/99lscP34cwcHBiImJwfXr1zFhwgQYG+ueQE1bPnt7e5w4cQKxsbHw9fXFpEmTYGBgoFO3ePHi+Pnnn+Hr64uEhAQEBwdj//79qFGjhlLHxMQE//vf/3D79m0kJCQgJCQEGzZsQKlSpXK45V64fv065syZg0qVKqFnz57K+Jcv9aadLm/VqhVq1aqlbJe09Wlra4t27dop49PeCxYWFli4cKHO9lqyZIne5U4RwYoVKzB06FD4+PggMTFR2ebVqlXDH3/8geDgYCQkJMDHxwfffvutzvxp/ejVqxdmz54NjUaDqKgoHD58GNWrV9db5tatW+PIkSN49uwZYmNj4ePjg8mTJ+vUqV+/Pnbv3o3w8HDEx8fj8uXL6N69+xut66ioKIgInj9/rjO+ZcuWOHLkCKKiohAbG4tTp06hRYsWynQ3Nzf8/PPPAIBHjx7prP8FCxbg2bNnMDT8/7vz8uXLISIYP368Mq5kyZJ4/vw5RowYoYzL6vYBsrdPZ+U9n543ubSb9h6dMGECpk6disePHyM+Ph4XL17UWZfA///qQ926dfHXX38hIiICvr6+ALJ+jAGA3r1748yZM9BqtdBqtbhy5QoGDRqkU+d12xYASpUqhTVr1uDJkyfKvn3q1Cm0bNlSqVOnTh3s3btX2Q80Gg327dsHa2vrTNeLk5MT/v33X/j7+yM+Ph7379/Hr7/+ig8++CDddVKrVi38+eefePbsGYKCgrB+/XpYWlrq1LWwsMDatWsRFhYGrVYLDw8P2NraZtqP3JJ2qczJyQkbNmxAeHg4YmJisGfPnix/xgBAxYoVsWXLFp3jyvfff6/3PjU1NcUPP/wAHx8fxMfHIywsDP/99x8aNWqkUy8r+0dWtmG3bt1w7tw55djk6+uL9evX67ST1f02K229LLPjPPDiEvCqVavw9OlTJCYmwtfXF7Nnz4apqalOO5kdz1+V9j7M6CrRy8eEr7/+GmXLlsXkyZMREhKiV3fBggW4ffs2pkyZAiMjowyX802kZYvWrVvD29sbcXFxuH37NgYOHKhXt2HDhjh16hTi4+Oh0Wgwd+5cmJiYpNtujx49cObMGcTExECr1cLT0xN16tRRpn/++edISkrCwoULdeZL2x9ePe68TraT6qtn/EaOHCkiIl9//bUAkDVr1khiYqIsXLhQnJ2dpVevXuLj4yOBgYE6Kd3Ly0vCwsLk8ePH8t1334mjo6M0bdpUGjZsKPv27ZPY2Fhp2LChNGzYUEqVKiUAxMPDQ5KSkmTmzJni5OQk33//vWi1WvH29tY5W+Xn5ycajUYePHggAwYMEEdHR7G3txdHR0cREfHz85MNGzaIs7OzfPPNNxIdHS1Hjx6VgwcPyoIFC8TJyUkmTJggycnJsmzZMp3lXbRokQwdOlScnZ2lefPmMnr0aAkJCZH169fr1PPy8pLQ0FC5e/eufPPNN9KyZUtZuXKliIh89dVXSr1ixYrJjRs3RKvVyrRp06RVq1bSpUsXWbJkiTRv3lz5q+fAgQOi1Wrlhx9+kJYtW8qgQYPE399fbt68+dqzY5md8QMg1atXFxGRdevW6fy14+fnJwDE1NRUGjZsKN7e3vLgwQNlu1hYWEjDhg0lICBATp48qYw3NTUVc3NzuXz5soSEhMiYMWOkRYsWMnLkSImMjJQjR47ovL6IiL+/v1y9elV69eolzZs3l1q1aknNmjUlMjJSrl27Jn379hUnJydZuHChpKSkyPTp05X507brw4cPZcuWLdK2bVvp2bOnPHr0SO7evSuGhoZK3UGDBsnz58/lv//+k169ekmLFi1k2LBhsnLlSqVO8+bNJSEhQY4fPy7du3cXZ2dn2bBhg4iI9O/f/7X7iojIypUrxcjISIyMjKR48eLSqVMniYqKki1btujU/fLLL+X58+eya9cucXFxkfbt28uePXskOTlZWrRoIQDE2tpali1bJiIiLi4uOuvf2dlZREQcHByUNn18fCQ2NlYOHjyojOvevbuIiHz00UcCIFvbJzv7dFbe81kp2T3jl/aX/ePHj+XEiRPSpUsX6dq1q5w/f14SExN11k/a/uDn5yfz5s2Tli1bSqdOnbJ1jEm70vH3339L165dxcnJScaMGSMzZ87M1rZNe83g4GD5+uuvpVmzZtKpUyeZMWOG9OjRQwBIkSJFJDQ0VC5cuCDdunWTpk2bSvfu3WX16tXK9syoDB06VCZNmiQdOnSQpk2byldffSVXrlyR27dvi7Gxsd46uX37tsyYMUNatmwpY8aMkfj4eL1j29GjRyU+Pl6mTJkiTk5O4ubmJg8ePMjWGb/w8HCJi4uThIQEuXTpkgwYMCBbn0OPHz+W3377TVq3bi1ff/21BAUFyePHj6V48eKv/YwpVaqU+Pv7S3BwsHzzzTfi7Owsy5cvFxGRVatWKfMbGRnJ0aNHJSkpSRYsWCBt2rSRDh06yOzZs6Vnz57Z2j+ysg0dHBzk+fPn8ueff0qbNm2kefPm0r9/f3F3d1deK6v7bVbaerVkdpw3MzOTq1evilarle+//16cnJxk5syZkpSUJPv27cvS8Ty91yxSpIhERERIQECADBkyJNMzYZ6enpKcnCxFihTJsM78+fNFRMTe3l7nuJBbZ/z8/PzkyZMncvPmTenbt6+0atVKtm/fLiIiTZs2VerVrFlTYmJi5ObNm9KzZ0/p2LGjeHh4yKNHj/TO+E2ZMkWeP38uv/32m7Rr105cXFzk9OnTotVqpWbNmkq9tDOaHTt2FABSq1YtiYmJkc2bN2d32bJeOW2H++yzz8TIyEiKFi0q7dq1k+DgYImKipIyZcpIw4YNRURk7NixOvNaW1tLbGyszJ8/X2enFBH54osvsrTC0z7gxo8frzM+7QMtLXimbZzk5GSxtbXVqZsWEHbv3q0zfvHixSIisnTpUp3xu3btkrCwsAzXiYGBgRgZGUnfvn0lOTlZ3n//fb3la9Cggc48N2/eFA8PD2V42rRpIiLSsmXLDF+nZ8+eIiLSpUsXnfH169cXEZFhw4Zluu1eF/zMzMxERHQu174c/F5ephs3bujN7+fnJ3v37tUZN2nSJElJSdH7Q8HV1VVERNq0aaOMExGJjIzUWX/Aiw/EJ0+eiIWFhc745cuXS1xcnFI/bbu+egDq1q2biIg0bNhQAEjRokXl2bNncuLEiUzXl4+Pj3h7e4uRkZHO+D179ohGo9G5/JBeycj+/ft1Dlrm5uYSFham9340MDCQK1euyLlz55RxGV3qNTc3l4SEBJk2bZoAkPLly4uIyLx58yQ2NlYJK2vWrJGnT59me/vkZJ9+3Xs+KyWnwe/p06c6l9KLFSsmYWFhcujQIb394dXLS1k9xlSuXFmSk5P1Qvyr2yWr2zY6OloWL16cYVv16tUTEVHC6ZsUIyMjqVixos4HyMvr5NVlX7lypcTFxSnDrVu3FhGRkSNH6tSbMmWKiGQt+P3+++/Su3dvadKkibi6usr+/ftFROTHH3987bxpn0M7d+7UGd+oUSMREZk6dare+/HVz5i5c+em+z5dtWqVPH/+XPnc6Nu3r4iIDB48OMP+ZHX/yMo2/P7770VExNLSMsM6Wd1vs9JWRiW94/w333wjIiLdunXTGT9hwgQREXFyclLGZXQ8z6i0bdtWQkJClONkaGiobN++XTp06KBTz8fHRwICAjJta+jQoSIi0rVrVwHyJvjFxcVJxYoVlXFmZmYSFhYmv/zyizJu69atEhsbq/OHsaGhofj4+OgcxytUqCBJSUl6J5iKFi0qAQEBsm3bNp3x+/btk4iICKlVq5bcvHlTfHx8Mg3C6ZUcXeo9f/48UlJSEBMTg/379yMoKAht27ZFSEgIOnTogNTUVPz+++8wMjJSSlBQEK5du4bmzZvrtBUREQEvL68svW7a5ZFNmzbpjP/rr78QExOjc1kEeHEJ8/79++m2tW/fPp3h27dvAwD279+vN/6DDz7Qudxbp04d7N69G2FhYUhNTUVKSgq2bNkCY2NjvcuKgYGBuHjxol6/Xr4s3rZtW9y9exdHjx7NaNHRoUMHREZGYu/evTrr9erVqwgMDNRbr9mVlctw2dWhQwfcvHkTV69e1enzwYMHkZqaqtfn//77D8+ePVOGzczM0LJlS/zzzz+Ii4vTaePAgQMwNzeHg4ODTht79uzRGU67WSVtfTdu3BjFixfH6tWrM+x31apVUbNmTfzxxx8AoPe65cuX17kEn5Ht27fD3t4e9vb2aNq0KUaOHAl7e3t4enoql0YaN26MDz74AO7u7jqvY2hoCE9PTzRo0OC1dwHHx8fj7NmzcHJyAgC0atUKkZGRWLhwIUxNTdGkSRMALy75HTlyRJkvq9snu/t0Vt7zeWnXrl1ITExUhmNiYrB37140a9ZM53I4AOzcuVNnOKvHmFatWsHY2BirVq3KsB/Z2bYXLlzAgAED8L///Q8NGzbU+9rIgwcPEBERgZ9++glDhw5FzZo1s7w+SpcujV9++QVPnjxBSkoKUlJSlJso0msnvX3I3NwcZcqUAQB88cUXAKDsH2n+/PPPLPepb9++2Lp1K06dOoVdu3ahffv22Lt3LyZPnpzlr668+vpnz57Fo0ePlP6lSe8zpkWLFrh165be+3TTpk0wNDRU3gdt27ZFfHy8cnk4PVndP7KyDdP6s2PHDnTv3j3dp2Vkdb/NSlvZ0aJFC8TExODvv//WGZ+2r7z6+fvq8TwzHh4esLGxgYuLCxYuXIhbt27BxcUFe/fuxYoVK7LVz7TPMsnDJwJcvXoV/v7+ynBiYiLu3bunc4z74osvcPToUZ1L0qmpqdi+fbtOW61bt4aJiQk2b96ssz0TEhJw/PhxveNrv379oNVqcenSJVSpUgU9evTI9k21OQp+X331Fezt7VGnTh2UK1cOdnZ2OHPmDACgbNmyMDQ0REhIiHKQSSuNGjXS26mzc/fnBx98gOTkZISFhelNCwoK0vvOSmZtv3qXUlJSUqbj33vvPQAvvhdy8uRJWFtbY/To0WjSpAns7e2V75yZm5vrzB8eHq732omJiTr1SpcujadPn2bYV+DFei1RogSSk5P11mu5cuXe+Ht+aW/YgICAN2rnZWXLloWdnZ1ef2NiYmBoaPja98IHH3wAExMTjBo1Sq8NDw8PANBr49X1nRYA0tZ36dKlASDT9V22bFkAwKJFi/Re95dffkn3ddMTGhoKb29veHt749SpU1i5ciVGjRqFpk2bKnedpb3Wzp079V5r8uTJMDQ0RMmSJV/7WkeOHIGDgwOKFCkCJycn/Pfff4iIiIC3tzecnJxQuXJlfPjhhzrBL6vbJ7v7dFbe83kpKCgo3XFmZmZ6jy1K7z2XlWNMdt5HWdm2PXv2hLu7O77++mucO3cOERERcHd3V9qIjo6Go6Mjrl69irlz58LHxwcajQYzZszQC4kvMzAwwKFDh+Dq6ooFCxagZcuWaNCgARo2bAhA/3gFvH4fSltHrx4r01vv2fH777/DxMQky3dyZ7Sds/I58MEHH6Q7Pu349/J2DggIyDREZHX/yMo2PHnyJDp37gxjY2Ns3rwZGo0GN27cQK9evXReLyv7bVbayo4PPvgg3XUeGhqK5OTkbH3+pichIQG7d+/GxIkT0bx5c1SrVg23bt3CiBEjUKtWLQAv7vouXbp0pn8MV65cGQB0glluy8oxLqP19eq4tH380qVLetu0V69eesfXiIgI7NmzB+bm5vD09MTNmzez3f8cPc7l9u3b8Pb2Tnda2lmwpk2b6vzVnebVcdlJ5eHh4TAxMUGpUqX0DsxWVlZ6f73lReJ3cXFBsWLF4OrqqvPogZe/hJldoaGhqFChQqZ1wsLCEBYWhjZt2qQ7/U2fNdSpUycAwLFjx96onZeFhYUhPj4+wy+dvroNX91ekZGRytnUjM6svPqcwdcJDQ0FgEzXd1q/5s6di127dqVb5+7du9l63TRpZyDt7Ox0XmvEiBHKTVKvCg4Ofm27R48exezZs9GsWTO0bNkSM2fOVMY7Ozsr6+nls8pZ3T7Z3afzm5WVVbrjEhMT9R4L9ep7LqvHmJffRxmFv+xs2/DwcIwdOxZjx45FxYoV0alTJ8yfPx9lypRB27ZtAQA3b95E7969AQCffvopBgwYADc3N8THx+Onn35Kt/1PPvkEderUQf/+/bF582ZlfNWqVdOtnxVp66hkyZI64S+99Z4daWdqUlNTs1Q/o+384MEDnXHpfQ6Eh4ejXLlyeuPTzoqlbbvQ0FA0adIEBgYGGX6eZGf/yMo23LNnD/bs2QNTU1M4ODhgypQp2Lp1Kx49eoRz585l67j6urayIzw8XPmD4WWlS5eGiYnJa4/n2eXv74+1a9di2bJl+Pjjj+Hj44NDhw6hdevW6Nixo96ZszSdOnVCWFgYrl279kav/6bCw8MzfI++LG29de3aFY8fP35tu05OThg+fDjOnz8PV1dXuLq6Zvg5lZFc/+WOffv2wdDQENbW1srZjpdLTtJpmrQPrb59++qM79q1K4oVK5bppdLckvZmfnUHHzJkSI7b9PDwQI0aNfQuUbxs3759KFWqFIyMjNJdr/fu3cvx63/66aeYOnUq/Pz8sGPHjhy3k16fq1ativDw8HT7/Lo3eXx8PLy8vFC3bl1cv3493Tay+3ypM2fO4NmzZxg2bFiGde7du4d79+7Bzs4u3dd8k+dKpv2BkHb6//Tp04iMjEStWrUyfK3k5GQA+mdeXnbhwgVERUVhzJgxKFeuHA4fPgzgxZnAunXrokePHrh165bOX+FZ3T55uU/nBVdXV5iZmSnDxYoVQ8eOHXHy5MnXhoqsHmMOHTqElJQUDB8+PMO2srNtX+bv749Vq1bh8OHDqFevXrptX79+Hd9//z0iIyMzrANkfLwaOnRohvO8Ttpl0y+//FJnfJ8+fXLcJvDiSlJSUlKGJxVe9errN2rUCJUrV87SH69Hjx7Fxx9/jLp16+qM79evH1JTU5Vl9PDwgLm5eabPhcvp/vG6bZiUlIQTJ04oD7VO62tOjqsZtZUdR48ehYWFhd4Dlfv166dMz4lixYrpPTkjTdrl8LQzsevXr0dQUBDmzZunnHV/2cSJE1GzZk38+uuvytW6/OLl5YWWLVsqX5EAAENDQ50nZwDAwYMHkZycjKpVq2Z4nEhjZWWF33//HcePH0fjxo2xe/durF+/XjnLmVU5OuOXmTNnzmDNmjXYuHGjziMdypUrhyZNmuDGjRv49ddfc9T24cOH4enpiZ9++gmWlpY4ffo0Pv30U8ycOROXL1/Gli1bcnlp0u9DYmIitm7digULFuC9997D8OHDUaJEiRy3uXTpUvTs2RO7d+/G/PnzceHCBZibm8PR0RH79u3DsWPHsG3bNnz55Zc4cOAAli1bhgsXLiA5ORkVKlTAF198gd27d+s85DIj9evXR1RUFExMTJQHOH/11VcICQlBx44d0/0gepPl6tq1K06cOIElS5bg+vXrMDQ0hI2NDZydnbFo0SJcuHAh0zZGjx6NU6dO4eTJk/jll1/w6NEjWFhYoFq1aujYsaPe90peJzY2FuPGjcP69etx5MgRrFu3DsHBwahWrRrs7OwwcuRIAC8+GD08PODp6YlNmzZBo9GgZMmSqFmzJurVq5fuE+JfVbZsWeUv5Pfeew916tTBtGnTEBkZiY0bNyr9GTlyJNzd3VGyZEn8/fffCAkJQenSpWFnZ4fSpUsrXyO4ceOGsk7c3d2RnJyMu3fvIiYmBqmpqTh+/Dg6deqEhw8f4uHDhwBehI/ExEQ4OTnpPYw7q9snL/fpV9nY2KBBgwYA/v9Zqa5duwJ48RibrISC58+f4/Dhw1i8eDEMDQ0xadIkWFpaZukXJbJ6jHn8+DHmzp2L6dOnw9zcHFu3bkVUVBRq1aqFUqVKYcaMGVnetpaWlvDy8sKff/6JO3fuQKvVokGDBmjTpo3yl3z79u3x7bff4t9//8XDhw9hYGAAV1dXlChRQgn56blz5w4ePHiA+fPnw8DAABEREejYsSNatWr12nWRkUOHDuH48eNYsGABihYtikuXLuHzzz/HV199laX5x48fj1q1auHo0aN4+vQpypQpg8GDB6N169Zwc3NL9zJaeuzt7bFu3Tr89ddfqFixIubMmYOnT59m+v3dNEuWLEG/fv2wf/9+TJ8+HY8fP1bW8S+//KJ8N3zr1q0YOHAgfv31V9SoUQNeXl4wNDREw4YNcfv2bWzfvj3L+0dWtuHMmTNRoUIFZd28//77GD16NJKSknD8+HEAWd9vs9JWdmzevBnfffcd3N3d4ebmhhs3bqBJkyaYOnUq9u/fn+PgV6NGDRw8eBDbtm3D8ePHERgYiBIlSqB9+/YYOnQovLy8lK+SRUVFoWvXrti3bx+8vb2xcOFCXLt2DZaWlujZsyf69u2LQ4cOYcaMGXqvU7t2beVY8rKLFy/myYPDZ8+ejU6dOuG///7Djz/+iLi4OHz33Xd6Iffx48eYPn065syZgw8//BCenp6IjIxE2bJl8dlnnyE2NhYzZsyAoaEhtm7dChFBnz59kJqaigEDBuDq1avYvn07mjRpkq3P7yzfCZLR41zSKwMGDJCzZ8+KVquV2NhYuX//vmzatEnq1auX6Z1DaSWjByeamZnJvHnzxM/PTxITE0Wj0ciqVat0buEH0r/LFPj/d3+m3fHzumVL727Y9u3by5UrVyQuLk78/f3lp59+Uu50c3R0fO3ypXe3bPHixWXJkiXy6NEjSUxMlKCgINm7d69Ur15dqWNkZCTff/+98trR0dHi4+Mjv/zyi1StWjXT7ZG2HGni4+NFo9GIp6enjBw5UooVK5alfmbnrl7gxa36P/74o9y+fVsSEhKUR7MsWrRI524nkYwf6FqpUiX57bffxN/fXxITEyU4OFhOnTqlc/deRts17Y6uVx/B0qZNG/Hy8hKtVqvccj9hwgSdOrVr15Zt27ZJUFCQJCYmSkBAgBw5ckS++eab177/X5WYmCgPHjyQ9evXy4cffqhXv2nTprJ3714JCwuTxMRE8ff3l7179+otz5w5c+Tp06eSkpKi935Le6zSmjVrdOY5ePCgiIjeHXLZ2T5vuk+n917K7BiTno0bN2Y6b9q2njBhgvzwww/y5MkTSUhIEG9vb2nVqtVr9+vsHmOAF3d9nj9/Xtkfvb299d5rr9u2pqamsnr1arl69ao8e/ZMYmNj5fbt2+Lm5qY8bLh69eryxx9/yP379yU2NlYiIyPl3Llz0q9fv9eu048++kgOHjwoUVFREh4eLtu3b5cKFSqIiO4duBmtk/QeOGtpaSm//fabRERESExMjBw8eFB5JNTr7urt0KGDnDhxQoKDgyUpKUmioqLk+PHjOo9Hycp7xMnJSdzd3SUiIkJiY2Nl3759esfBzD5jKlasKL///ruEhoZKYmKi3L59W8aNG6d3x76ZmZnMmDFD7t69KwkJCRIaGipHjhzReTxQVvaPrGzDdu3ayf79+8Xf318SEhIkKChI9u3bJ59//nm299ustpVeyWi9lShRQlavXi0ajUaSkpLEz89P5syZo/fg/8yO56+W4sWLy9SpU+XIkSNKX7VarVy+fFmmTp2a7qPKKlasKCtXrhRfX19JTExUjhHTpk3TeXTXy8eFjGT2eK6M7upN77POy8tLvLy8dMY1atRIzpw5I/Hx8RIQECA//fSTfP3113r7EwDp1KmTHD16VJ49eybx8fHi5+cnO3bsUB77NGvWLElJSdG7Q93BwUGSkpJkyZIlWVrf/1eyXJGFhYWlwJY3eWwDS+Ep2TkBwaKO8sknn0hkZKR4eXkV6l98elsl17/jR0RERPS23Lx5E507d4aDgwN27dqV4a9j0Au5/h0/IiIiorfpxIkTb+2RUYWdAV6c+iMiIiKidxwv9RIRERGpBIMfERERkUow+BERERGpBG/uyET58uXf+KfQiIiI6O2ysLDI1d+ef5cw+GWgfPny0Gg0+d0NIiIiygFra2uGv3Qw+GUg7UyftbU1z/oREREVEhYWFtBoNPzszgCD32totVq+eYiIiOidwJs7iIiIiFSCwY+IiIhIJRj8iIiIiFSCwY+IiIhIJRj8iIiIiFSCwY+IiIhIJRj8iIiIiFSCwY+IiIhIJRj8iIiIiFSCwY+IiIhIJRj8iIiIiFSCwY+IiIhIJRj8iIiIiFSCwY+IiIhIJRj8iIiIiFSCwS+fGBpw1RNlhPsHEVHeMM7vDqhVqqTi9wnTULNipfzuClGBctv/MfounJ3f3SAieicx+OWjmhUroV616vndDSIiIlIJXk8hIiIiUgkGPyIiIiKVYPAjIiIiUgkGPyIiIiKVYPAjIiIiUgkGPyIiIiKVYPAjIiIiUgkGPyIiIiKVYPAjIiIiUgkGPyIiIiKVYPAjIiIiUgkGPyIiIiKVYPAjIiIiUol8D36TJ0/GhQsXEB0djeDgYPzzzz+oXr26Xj03NzdoNBrExcXBy8sLtWrVem3brq6uuHXrFhISEnDr1i24uLjkwRIQERERFQ75HvwcHR2xatUqODg4oFWrVjA2NsahQ4dQpEgRpc7EiRPx/fffY8SIEWjQoAGCgoJw+PBhFCtWLMN2HRwcsH37dmzZsgV2dnbYsmULduzYgc8+++xtLBYRERFRgWMAQPK7Ey8rVaoUQkND0axZM5w8eRIAEBAQgKVLl2LBggUAAFNTUwQHB2PSpElYu3Ztuu1s27YNlpaWaNeunTLOw8MDkZGR6NOnz2v7YWFhgejoaFhaWkKr1ebCkunzXr4O9arpn90kUrPLD+6h/qgh+d0NIiqk3sbnd2GW72f8XlW8eHEAQEREBACgSpUqKFeuHA4dOqTUSUpKwvHjx9G4ceMM22nUqJHOPABw8ODBTOchIiIiepcZ53cHXrV48WKcPHkSt27dAgBYWVkBAIKDg3XqBQcHo1KlShm2Y2Vlle48ae29ytTUFGZmZsqwhYVFjvpPREREVFAVqDN+K1euxKefforevXvrTRPRvSJtYGCgN+5N5pkyZQqio6OVotFostl7IiIiooKtwAS/5cuXo1OnTvjiiy90QldQUBAA6J2pK1OmjN4ZvZcFBQVla5558+bB0tJSKdbW1jldFCIiIqICqUAEvxUrVsDV1RUtWrTAo0ePdKb5+fkhMDAQrVq1UsaZmJjA0dERZ86cybDNs2fP6swDAM7OzhnOk5SUBK1Wq1OIiIiI3iX5/h2/VatWoU+fPujcuTO0Wi3Kli0LAIiKikJCQgIAYOnSpZg6dSru37+P+/fvY+rUqYiLi8Off/6ptOPu7g6NRoOpU6cCAJYtW4YTJ05g4sSJ2L17Nzp37gwnJyc0adLk7S8kERERUQGQ78Hv22+/BQAcP35cZ/yAAQPg7u4OAFiwYAHMzc2xevVqlChRAufPn4ezszNiYmKU+jY2NkhNTVWGz549i169emH27NmYNWsWfH190bNnT1y4cOEtLBURERFRwVPgnuNXUPA5fkT5g8/xI6I3wef4Za5AfMePiIiIiPIegx8RERGRSjD4EREREakEgx8RERGRSjD4EREREakEgx8RERGRSjD4EREREakEgx8RERGRSjD4EREREakEgx8RERGRSjD4EREREakEgx8RERGRSjD4EREREakEgx8RERGRSjD4EREREakEgx8RERGRSjD4EREREakEgx8RERGRSjD4EREREakEgx8RERGRSjD4EREREakEgx8RERGRSjD4EREREakEgx8RERGRSjD4EREREakEgx8RERGRSjD4EREREakEgx8RERGRSjD4EREREakEgx8RERGRSjD4EREREalEvge/pk2bYs+ePdBoNBARdO7cWWe6iKRbxo8fn2Gb/fv3T3ceMzOzvF4cIiIiogIr34Nf0aJFce3aNYwYMSLd6VZWVjpl4MCBSE1Nxc6dOzNtNyoqSm/exMTEvFgEIiIiokLBOL874OnpCU9PzwynBwcH6wx37twZXl5e8PPzy7RdEdGbl4iIiEjN8v2MX3aUKVMG7du3x/r1619bt1ixYnj06BH8/f2xd+9e1KlTJ9P6pqamsLCw0ClERERE75JCFfz69+8PrVaLXbt2ZVrvzp07GDBgADp16oTevXsjISEBp0+fRrVq1TKcZ8qUKYiOjlaKRqPJ7e4TERER5atCFfwGDRqEP/7447Xf1Tt//jz++OMPXL9+HadOnUKPHj1w7949jBw5MsN55s2bB0tLS6VYW1vndveJiIiI8lW+f8cvq5o0aYKPPvoIPXv2zPa8IoKLFy/C1tY2wzpJSUlISkp6ky4SERERFWiF5ozf4MGDcenSJVy/fj1H89epUweBgYG53CsiIiKiwiPfz/gVLVpU57t3VapUgZ2dHSIiIuDv7w8AsLCwQPfu3TFu3Lh023B3d4dGo8HUqVMBANOnT8e5c+dw//59WFpaYtSoUahTpw6+++67vF8gIiIiogIq34Ofvb09jh07pgwvWbIEALBp0yYMHDgQANCrVy8YGBhg69at6bZhY2OD1NRUZfj999/H2rVrYWVlhaioKFy5cgXNmjXDxYsX825BiIiIiAo4AwCS350oiCwsLBAdHQ1LS0totdo8eQ3v5etQr1r1PGmbqLC6/OAe6o8akt/dIKJC6m18fhdmheY7fkRERET0Zhj8iIiIiFSCwY+IiIhIJRj8iIiIiFSCwY+IiIhIJRj8iIiIiFSCwY+IiIhIJRj8iIiIiFSCwY+IiIhIJRj8iIiIiFSCwY+IiIhIJRj8iIiIiFSCwY+IiIhIJRj8iIiIiFSCwY+IiIhIJRj8iIiIiFSCwY+IiIhIJRj8iIiIiFSCwY+IiIhIJRj8iIiIiFSCwY+IiIhIJRj8iIiIiFSCwY+IiIhIJRj8iIiIiFSCwY+IiIhIJRj8iIiIiFSCwY+IiIhIJRj8iIiIiFSCwY+IiIhIJRj8iIiIiFQi34Nf06ZNsWfPHmg0GogIOnfurDN948aNEBGdcvbs2de26+rqilu3biEhIQG3bt2Ci4tLHi0BERERUeGQ78GvaNGiuHbtGkaMGJFhHQ8PD1hZWSmlXbt2mbbp4OCA7du3Y8uWLbCzs8OWLVuwY8cOfPbZZ7ndfSIiIqJCwzi/O+Dp6QlPT89M6yQmJiI4ODjLbY4ZMwaHDx/G/PnzAQDz58+Ho6MjxowZgz59+rxRf4mIiIgKq3w/45cVzZs3R3BwMO7evYu1a9eidOnSmdZv1KgRDh06pDPu4MGDaNy4cYbzmJqawsLCQqcQERERvUsKfPDz8PDAl19+iRYtWmDcuHFo0KAB/vvvP5iammY4j5WVld4ZwuDgYFhZWWU4z5QpUxAdHa0UjUaTa8tAREREVBDk+6Xe19mxY4fy/1u3buHSpUt4/Pgx2rdvj3/++SfD+UREZ9jAwEBv3MvmzZuHxYsXK8MWFhYMf0RERPROKfDB71VBQUF4/PgxbG1tM63z6tm9MmXKZPo9waSkJCQlJeVaP4mIiIgKmgJ/qfdVJUuWRMWKFREYGJhhnbNnz6JVq1Y645ydnXHmzJm87h4RERFRgZXvZ/yKFi2KatWqKcNVqlSBnZ0dIiIiEBERgRkzZmDnzp0IDAxE5cqVMXfuXISFhelc5nV3d4dGo8HUqVMBAMuWLcOJEycwceJE7N69G507d4aTkxOaNGny1pePiIiIqKDI9+Bnb2+PY8eOKcNLliwBAGzatAnDhw9H7dq10a9fP7z//vsIDAyEl5cXevbsiZiYGGUeGxsbpKamKsNnz55Fr169MHv2bMyaNQu+vr7o2bMnLly48NaWi4iIiKigMQCQ8R0PKmZhYYHo6GhYWlpCq9XmyWt4L1+HetWq50nbRIXV5Qf3UH/UkPzuBhEVUm/j87swK3Tf8SMiIiKinGHwIyIiIlIJBj8iIiIilWDwIyIiIlIJBj8iIiIilWDwIyIiIlIJBj8iIiIilWDwIyIiIlIJBj8iIiIilWDwIyIiIlIJBj8iIiIilWDwIyIiIlIJBj8iIiIilWDwIyIiIlIJBj8iIiIilWDwIyIiIlIJBj8iIiIilWDwIyIiIlIJBj8iIiIilWDwIyIiIlIJBj8iIiIilWDwIyIiIlIJBj8iIiIilWDwIyIiIlIJBj8iIiIilWDwIyIiIlIJBj8iIiIilWDwIyIiIlIJBj8iIiIilWDwIyIiIlKJHAe/9957D+bm5sqwjY0NRo8ejVatWmWrnaZNm2LPnj3QaDQQEXTu3FmZZmxsjPnz5+P69euIiYmBRqOBu7s7ypUrl2mb/fv3h4joFTMzs+wtJBEREdE7JMfBb/fu3ejXrx8AoHjx4jh//jzGjRuH3bt3Y9iwYVlup2jRorh27RpGjBihN61IkSKoV68eZs2ahXr16sHV1RXVq1fHnj17XttuVFQUrKysdEpiYmLWF5CIiIjoHWOc0xnr1auHsWPHAgC6deuG4OBg1K1bF127dsWPP/6IX3/9NUvteHp6wtPTM91p0dHRcHZ21hk3cuRIXLx4ERUrVoS/v3+G7YoIgoODs7g0RERERO++HJ/xK1KkCLRaLQDA2dkZu3btgojg3LlzqFSpUq518FXFixdHamoqnj17lmm9YsWK4dGjR/D398fevXtRp06dPOsTERERUWGQ4+D34MEDuLi4oEKFCmjdujUOHToEAChTpgyio6NzrYMvMzMzw/z58/Hnn38qoTM9d+7cwYABA9CpUyf07t0bCQkJOH36NKpVq5bhPKamprCwsNApRERERO+SHAe/H3/8ET///DMePXqE8+fP49y5cwBenP27cuVKrnUwjbGxMbZt2wZDQ0N8++23mdY9f/48/vjjD1y/fh2nTp1Cjx49cO/ePYwcOTLDeaZMmYLo6GilaDSa3F4EIiIionyV4+/47dy5EzY2NihXrhyuXbumjD969Cj++eefXOlcGmNjY+zYsQNVqlRBixYtMj3blx4RwcWLF2Fra5thnXnz5mHx4sXKsIWFBcMfERERvVNyHPwAIDg4WO8GiosXL75Rh16VFvpsbW3xxRdfICIiIkft1KlTBzdu3MhwelJSEpKSknLaTSIiIqICL1vBb+fOnVmu27Vr1yzVK1q0qM5376pUqQI7OztEREQgICAAf//9N+rVq4cOHTrAyMgIZcuWBQBEREQgOTkZAODu7g6NRoOpU6cCAKZPn45z587h/v37sLS0xKhRo1CnTh189913We4/ERER0bsmW8EvKipK+b+BgQG6dOmCqKgoXLp0CQBQv359vP/++9i1a1eW27S3t8exY8eU4SVLlgAANm3ahBkzZigPdH75cjIANG/eHMePHwfw4uHRqampyrT3338fa9euhZWVFaKionDlyhU0a9Ys189GEhERERUmBgAkJzPOnz8fJUuWxLBhw5TQZWhoiNWrVyM6OhoTJ07MzX6+dRYWFoiOjoalpWW2v1OYVd7L16Fetep50jZRYXX5wT3UHzUkv7tBRIXU2/j8LsxyfFfvoEGD8PPPP+ucaUtNTcXixYsxaNCgXOkcEREREeWeHAc/Y2Nj1KxZU298zZo1YWiY42aJiIiIKI/k+K7ejRs3YsOGDZg7d67yDD8HBwdMnjwZGzduzLUOEhEREVHuyHHwGz9+PIKCgjB27FiUK1cOABAYGIgFCxZg0aJFudZBIiIiIsodOQ5+IoKFCxdi4cKFys+b8UuURERERAXXGz3AOQ0DHxEREVHBl+O7MMqUKYPNmzdDo9EgOTkZKSkpOoWIiIiICpYcn/HbtGkTbGxsMGvWLAQGBkIkR48DJCIiIqK3JMfBr0mTJmjatKneL2oQERERUcGU40u9/v7+MDAwyM2+EBEREVEeynHwGzNmDObPn49KlSrlZn+IiIiIKI/k+FLv9u3bUaRIEfj6+iIuLg7Jyck60z/44IM37hwRERER5Z4cB78xY8bkYjeIiIiIKK/lOPht3rw5N/tBRERERHnsjR7gbGhoCBcXF9SsWRMiAh8fH+zZswepqam51T8iIiIiyiU5Dn5Vq1bFgQMHYG1tjbt378LAwADVq1eHv78/2rdvj4cPH+ZmP4mIiIjoDeX4rt7ly5fD19cXFStWRP369VGvXj3Y2NjAz88Py5cvz80+EhEREVEuyPEZP0dHRzg4OCAyMlIZFxERgcmTJ+P06dO50jkiIiIiyj05PuOXmJgICwsLvfHFihVDUlLSG3WKiIiIiHJfjoPfvn37sHbtWnz22WfKuIYNG+LXX3/Fnj17cqVzRERERJR7chz8Ro0aBV9fX5w9exYJCQlISEjA6dOn8eDBA4wePTo3+0hEREREuSDH3/GLioqCi4sLqlatipo1a8LAwAA+Pj7w9fXNzf4RERERUS55o+f4AYCvry/DHhEREVEhkONLvX/99RcmTZqkN378+PHYsWPHG3WKiIiIiHJfjoOfo6Mj9u/frzfe09MTzZo1e6NOEREREVHuy3Hwy+ixLcnJybC0tHyjThERERFR7stx8Lt58yZ69uypN75Xr17w8fF5o04RERERUe7L8c0ds2bNws6dO1G1alX8999/AICWLVuid+/e6N69e651kIiIiIhyR46D3969e+Hi4oKpU6eiW7duiI+Px/Xr1+Hk5IQTJ07kZh+JiIiIKBe80eNcDhw4gAMHDuRWX4iIiIgoD+X4O34AULx4cQwePBhz5sxBiRIlAAB169ZF+fLlc6VzRERERJR7chz8ateujXv37mHSpEmYMGEC3n//fQBAly5dMG/evCy307RpU+zZswcajQYigs6dO+vVcXNzg0ajQVxcHLy8vFCrVq3Xtuvq6opbt24hISEBt27dgouLS5b7RERERPQuynHwW7x4MTZt2oTq1asjISFBGe/h4ZGt5/gVLVoU165dw4gRI9KdPnHiRHz//fcYMWIEGjRogKCgIBw+fBjFihXLsE0HBwds374dW7ZsgZ2dHbZs2YIdO3bgs88+y/oCEhEREb1jDABITmZ89uwZ6tWrh4cPHyI6Ohp2dnbw8/ODjY0N7t69C3Nz82y3KSJwcXHB7t27lXEBAQFYunQpFixYAAAwNTVFcHAwJk2ahLVr16bbzrZt22BpaYl27dop4zw8PBAZGYk+ffpkqS8WFhaIjo6GpaUltFpttpclK7yXr0O9atXzpG2iwuryg3uoP2pIfneDiAqpt/H5XZjl+IxfQkJCug9qrlGjBkJDQ9+oU2mqVKmCcuXK4dChQ8q4pKQkHD9+HI0bN85wvkaNGunMAwAHDx7MdB5TU1NYWFjoFCIiIqJ3SY6D3+7duzF9+nQYG7+4MVhEULFiRcyfPx87d+7Mlc5ZWVkBAIKDg3XGBwcHK9Mymi+780yZMgXR0dFK0Wg0b9BzIiIiooInx8Fv/PjxKF26NEJCQmBubo7jx4/D19cXMTEx+N///pebfYSI7tVoAwMDvXFvOs+8efNgaWmpFGtr65x3mIiIiKgAyvFz/LRaLZo2bYovvvgC9erVg6GhIby9vZVf8cgNQUFBAF6cwUv7PwCUKVNG74zeq/O9enbvdfMkJSWl+9vDRERERO+KbJ/x++yzz9CmTRtl2MvLC6Ghofj222+xdetWrFmzBqamprnSOT8/PwQGBqJVq1bKOBMTEzg6OuLMmTMZznf27FmdeQDA2dk503mIiIiI3nXZDn4zZszAp59+qgx/8sknWLduHQ4fPoz58+ejY8eOmDJlSpbbK1q0KOzs7GBnZwfgxQ0ddnZ2qFixIgBg6dKlmDp1KlxcXPDxxx9j06ZNiIuLw59//qm04e7ujrlz5yrDy5Ytg7OzMyZOnIgaNWpg4sSJcHJywtKlS7O7uERERETvjGxf6q1Tpw5++OEHZbhXr164cOECvvnmGwCAv78/Zs6ciZkzZ2apPXt7exw7dkwZXrJkCQBg06ZNGDhwIBYsWABzc3OsXr0aJUqUwPnz5+Hs7IyYmBhlHhsbG6SmpirDZ8+eRa9evTB79mzMmjULvr6+6NmzJy5cuJDdxSUiIiJ6Z2T7OX7x8fGwtbXF06dPAQAnT56Ep6cn5syZAwCoVKkSbty4ke6jXgoTPsePKH/wOX5E9Cb4HL/MZftSb3BwMKpUqQLgxfft6tWrh7NnzyrTLSwskJycnHs9JCIiIqJcke3g5+npifnz56NJkyaYN28e4uLicPLkSWX6p59+Cl9f31ztJBERERG9uWx/x2/atGnYtWsXjh8/jpiYGPTv31/nDN+gQYP0fjWDiIiIiPJftoNfWFgYmjVrBktLS8TExOjcVAEA3bt317nxgoiIiIgKhhw/wDk6Ojrd8ZGRkTnuDBERERHlnRz/ZBsRERERFS4MfkREREQqweBHREREpBIMfkREREQqweBHREREpBIMfkREREQqweBHREREpBIMfkREREQqweBHREREpBIMfkREREQqweBHREREpBIMfkREREQqweBHREREpBIMfkREREQqweBHREREpBIMfkREREQqweBHREREpBIMfkREREQqweBHREREpBIMfkREREQqweBHREREpBIMfkREREQqweBHREREpBIMfkREREQqweBHREREpBKFIvj5+flBRPTKypUr063v6OiYbv0aNWq85Z4TERERFRzG+d2BrGjQoAGMjIyU4U8++QRHjhzBX3/9lel81atXR3R0tDIcGhqaZ30kIiIiKugKRfALCwvTGZ48eTIePHiA48ePZzpfSEgIoqKi8rJrRERERIVGobjU+zITExP07dsXGzZseG3dK1euICAgAEeOHEHz5s3zvnNEREREBVihOOP3MhcXF7z//vvYtGlThnUCAwMxZMgQeHt7w8zMDF999RWOHj2K5s2b4+TJk+nOY2pqCjMzM2XYwsIit7tORERElK8KXfAbPHgwPDw8EBgYmGGde/fu4d69e8rwuXPnULFiRYwfPz7D4DdlyhTMmDEjt7tLREREVGAUqku9NjY2cHJywm+//Zbtec+dOwdbW9sMp8+bNw+WlpZKsba2fpOuEhERERU4heqM38CBAxESEoL9+/dne966detmepYwKSkJSUlJb9I9IiIiogKt0AQ/AwMDDBw4EO7u7nj+/LnOtLlz58La2hr9+/cHAIwePRqPHj3CrVu3YGpqir59+6Jbt25wdXXNj64TERERFQiFJvg5OTmhUqVK6d7NW65cOdjY2CjDpqam+Pnnn2FtbY34+HjcunUL7dq1g4eHx9vsMhEREVGBYgBA8rsTBZGFhQWio6NhaWkJrVabJ6/hvXwd6lWrnidtExVWlx/cQ/1RQ/K7G0RUSL2Nz+/CrFDd3EFEREREOcfgR0RERKQSDH5EREREKsHgR0RERKQSDH5EREREKsHgR0RERKQSDH5EREREKsHgR0RERKQSDH5EREREKsHgR0RERKQSDH5EREREKsHgR0RERKQSDH5EREREKsHgR0RERKQSDH5EREREKsHgR0RERKQSDH5EREREKsHgR0RERKQSDH5EREREKsHgR0RERKQSDH5EREREKsHgR0RERKQSDH5EREREKsHgR0RERKQSDH5EREREKsHgR0RERKQSDH5EREREKsHgR0RERKQSDH5EREREKsHgR0RERKQSDH5EREREKlHgg5+bmxtERKcEBgZmOk+zZs1w6dIlxMfHw9fXF0OHDn1LvSUiIiIquIzzuwNZcfPmTTg5OSnDz58/z7Bu5cqVceDAAaxbtw59+/bF559/jtWrVyM0NBS7du16G90lIiIiKpAKRfBLSUlBcHBwluoOGzYMT548wdixYwEAd+7cgb29PcaPH8/gR0RERKpW4C/1AoCtrS00Gg0ePnyIrVu3okqVKhnWbdSoEQ4dOqQz7uDBg7C3t4exccY519TUFBYWFjqFiIiI6F1S4IPf+fPn0a9fP7Ru3RpDhgyBlZUVzpw5g5IlS6Zb38rKSu/sYHBwMExMTFCqVKkMX2fKlCmIjo5WikajydXlICIiIspvBT74eXp6YteuXbh58yaOHj2K9u3bAwD69++f4TwiojNsYGCQ7viXzZs3D5aWlkqxtrbOhd4TERERFRyF4jt+L4uLi8ONGzdga2ub7vSgoCBYWVnpjCtTpgySk5MRHh6eYbtJSUlISkrK1b4SERERFSQF/ozfq0xNTVGzZs0MH+ly9uxZtGrVSmecs7MzLl26hJSUlLfRRSIiIqICqcAHv4ULF6JZs2aoXLkyPvvsM/z999+wtLSEu7s7AGDu3LnK/wHg119/RaVKlbBo0SJ89NFHGDhwIAYPHoyff/45vxaBiIiIqEAo8Jd6K1SogK1bt6JUqVIIDQ3FuXPn4ODggCdPngAAypUrBxsbG6X+o0eP0K5dOyxZsgTfffcdAgICMGrUKD7KhYiIiFSvwAe/3r17Zzp94MCBeuNOnDiB+vXr51WXiIiIiAqlAn+pl4iIiIhyB4MfERERkUow+BERERGpBIMfERERkUow+BERERGpBIMfERERkUow+BERERGpBIMfERERkUow+BERERGpBIMfERERkUow+BERERGpBIMfERERkUow+BERERGpBIMfERERkUow+BERERGpBIMfERERkUow+BERERGpBIMfERERkUow+BERERGpBIMfERERkUow+BERERGpBIMfERERkUow+BERERGpBIMfERERkUow+BERERGpBIMfERERkUow+BERERGpBIMfERERkUow+BERERGpBIMfERERkUoU+OA3efJkXLhwAdHR0QgODsY///yD6tWrZzqPo6MjRESv1KhR4y31moiIiKjgKfDBz9HREatWrYKDgwNatWoFY2NjHDp0CEWKFHntvNWrV4eVlZVS7t+//xZ6TERERFQwGed3B16nbdu2OsMDBw5EaGgo6tevj5MnT2Y6b0hICKKiovKye0RERESFRoE/4/eq4sWLAwAiIiJeW/fKlSsICAjAkSNH0Lx580zrmpqawsLCQqcQERERvUsKXfBbvHgxTp48iVu3bmVYJzAwEEOGDEHXrl3h6uqKu3fv4ujRo2jatGmG80yZMgXR0dFK0Wg0edF9IiIionxjAEDyuxNZtXLlSrRv3x5NmjTJdjDbs2cPRASdO3dOd7qpqSnMzMyUYQsLC2g0GlhaWkKr1b5RvzPivXwd6lXL/EYVIrW5/OAe6o8akt/dIKJCysLCAtHR0Xn6+V2YFZozfsuXL0enTp3wxRdf5Ohs3Llz52Bra5vh9KSkJGi1Wp1CRERE9C4p8Dd3AMCKFSvQpUsXNG/eHI8ePcpRG3Xr1kVgYGDudoyIiIioECnwwW/VqlXo06cPOnfuDK1Wi7JlywIAoqKikJCQAACYO3curK2t0b9/fwDA6NGj8ejRI9y6dQumpqbo27cvunXrBldX13xbDiIiIqL8VuCD37fffgsAOH78uM74AQMGwN3dHQBQrlw52NjYKNNMTU3x888/w9raGvHx8bh16xbatWsHDw+Pt9dxIiIiogKmwAc/AwOD19YZOHCgzvDChQuxcOHCvOoSERERUaFUaG7uICIiIqI3w+BHREREpBIMfkREREQqweBHREREpBIMfkREREQqweBHREREpBIMfkREREQqweBHREREpBIMfkREREQqweBHREREpBIMfkREREQqweBHREREpBIMfkREREQqweBHREREpBIMfkREREQqweBHREREpBIMfkREREQqweBHREREpBIMfkREREQqweBHREREpBIMfkREREQqweBHREREpBIMfkREREQqweBHREREpBIMfkREREQqweBHREREpBIMfkREREQqweBHREREpBIMfkREREQqweBHREREpBKFJvgNHz4cDx8+RHx8PC5duoQmTZpkWr9Zs2a4dOkS4uPj4evri6FDh76lnhIREREVTIUi+PXo0QNLly7FnDlzULduXZw8eRIeHh6oWLFiuvUrV66MAwcO4OTJk6hbty7mzp2L5cuXw9XV9S33nIjUzNCgUBxiifIN95G3zzi/O5AV33//PdavX4/169cDAMaOHYvWrVtj+PDhmDp1ql79YcOG4cmTJxg7diwA4M6dO7C3t8f48eOxa9eut9p3IlKvVEnF7xOmoWbFSvndFaIC57b/Y/RdODu/u6E6BT74mZiYoH79+pg/f77O+EOHDqFx48bpztOoUSMcOnRIZ9zBgwcxePBgGBsbIyUlJc/6S0T0spoVK6Feter53Q0iIgCFIPiVKlUKxsbGCA4O1hkfHBwMKyurdOexsrJKt76JiQlKlSqFoKAgvXlMTU1hZmamDFtYWOj8mxfuhwTB0MQkz9onKozuhwTl6X73tnE/J0pfXu3r79LxIy8U+OCXRkR0hg0MDPTGva5+euPTTJkyBTNmzNAbr9FostlTInoTdQD0nDUtv7tBRHmsDvJ2X7ewsIBWq82z9gurAh/8wsLCkJKSond2r0yZMnpn9dIEBQWlWz85ORnh4eHpzjNv3jwsXrxYZ1zJkiURERHxBr2nwsDCwgIajQbW1tY8SBC9w7ivq4eFhQUCAgLyuxsFUoEPfsnJyfD29karVq3w77//KuNbtWqF3bt3pzvP2bNn0bFjR51xzs7OuHTpUobf70tKSkJSUpLOOB4Y1EWr1XKbE6kA9/V3H7dv5qSglx49ekhiYqIMHDhQPvroI1m8eLFotVqxsbERADJ37lxxd3dX6leuXFliYmJk0aJF8tFHH8nAgQMlMTFRXF1d831ZWApesbCwEBERCwuLfO8LCwtL3hXu6ywsEBSADmSpDB8+XPz8/CQhIUEuXbokTZs2VaZt3LhRvLy8dOo3a9ZMvL29JSEhQR4+fChDhw7N92VgKZiFHwYsLOoo3NdZWCAoAB1gYcnXYmpqKm5ubmJqaprvfWFhYcm7wn2dhQVi8H//ISIiIqJ3HH8rhYiIiEglGPyIiIiIVILBj4iIiEglGPyIiIiIVILBjwqEpk2bYs+ePdBoNBARdO7c+bXz9O/fHyKilICAAGzfvh2VK1fO+w4TUbrc3Nx09ksRQWBgYKbzcF8mensY/KhAKFq0KK5du4YRI0Zka76oqChYWVmhXLly6NOnD+rUqYM9e/bA0DD9t7aRkVFudJeIMnHz5k1YWVkppXbt2q+dh/sy0duT78+UYWF5uYiIdO7c+bX1+vfvL5GRkTrj+vTpIyIi1atXF0dHRxERcXZ2losXL0piYqI0b95cTE1NZdmyZRIcHCzx8fFy8uRJsbe312mnVq1asm/fPomKipLo6Gg5ceKEfPjhh8r0AQMGiI+Pj8THx8vt27dl+PDhyjQTExNZsWKFBAQESHx8vPj5+cnkyZOV6W5ubvL48WNJSEgQjUYjy5Yty/d1zsKSW8XNzU2uXLmSrXnexX3ZxMREfvrpJ3n69KnExMTIuXPnxNHRUZluY2Mje/bskYiICImJiZGbN29K27Zt8337sbz7pcD/Vi9RdsTHxwMATExMlHELFizA+PHj8fDhQzx79gwLFixA165d0b9/fzx+/BgTJ07EwYMHUa1aNURGRqJ8+fI4ceIEjh07hhYtWiA6Ohqff/45jI1f7C5ff/01Zs6ciREjRuDKlSuoW7cu1q1bh9jYWGzevBmjRo1Cp06d0KNHDzx58gQVK1ZExYoVAQBdu3bF2LFj0atXL9y6dQtWVlaws7N7+yuKKA/Z2tpCo9EgMTER58+fx9SpU+Hn55etNgr7vrxx40ZUrlwZvXr1QkBAALp06QJPT0/Url0bDx48wKpVq2BqaopmzZohNjYWtWrVQkxMzJuueqIsyff0ycLycsnpGT9ra2s5c+aMPHnyRExMTJSzBJ06dVLqFClSRBITE6V3797KOGNjY3n69KmMHz9eAMicOXPE19dXjI2N033dx48fS69evXTG/e9//5PTp08LAFm2bJkcOXIk3XnHjh0rd+7cybBtFpbCXtq0aSOurq7yySefSMuWLcXLy0sCAwOlZMmSGc7zru3LH374oTx//lzKlSunM/7w4cMyZ84cASDXrl2T6dOn5/v2YlFlyfcOsLDolOwEPxERrVYrMTExIiJy6dIl5VJP2odF+fLllXlq164tIiI2NjY6be3atUvWr18vAGT//v2yadOmdF+zVKlSIiISGxsrWq1WKfHx8RIUFCQApG7duhIWFiZ3796VZcuWSatWrZT5K1SoII8fP5YnT57I2rVrxcXFRYyMjPJ9nbOw5FUpUqSIBAYGytixYzOs867ty926dVOW5+WSlJQk27ZtEwAyePBgSUpKklOnTsmMGTOkdu3a+b6tWNRReKmXCrXo6GjUq1cPqampCA4ORlxcnF6d2NhY5f8GBgYAABHRqWNgYKCMS7vElJ60L5oPGTIE58+f15n2/PlzAMCVK1dQpUoVtG3bFk5OTtixYweOHDmC7t274+nTp6hRowZatWoFJycnrF69GhMmTICjoyNSUlJysAaICra4uDjcuHEDtra2mdZ7l/ZlQ0NDpKSkoH79+kpbadIu565fvx4HDx5E+/bt4ezsjClTpmDcuHFYuXJlpuuJKDfke/pkYXm5vMnNHS+XtLMExYsXV8YVKVJEEhIS9C4P+fv7y7hx4wSATJ8+PdPLQ/7+/jJt2rQsL4+zs7OIiJQoUUJvWvXq1UVEpG7duvm+3llY8qKYmpqKv7+//PDDDxnWedf2ZVtbWxERadKkSZbbnjt3rly7di3ftxfLu194xo8KhKJFi6JatWrKcJUqVWBnZ4eIiAj4+/vn2uvExcXhl19+wcKFCxEREYEnT55g4sSJKFKkCNavXw8AWLlyJUaOHIlt27Zh3rx5iIqKgoODAy5cuIB79+5hxowZWL58OaKjo+Hh4QEzMzPY29ujRIkSWLJkCcaMGYPAwEBcvXoVqamp6N69OwIDA/Hs2TP0798fRkZGOH/+POLi4vDVV18hLi4Ojx8/zrVlJMpPCxcuxN69e/HkyROUKVMG06ZNg6WlJdzd3XP1dQryvhwREYHff/8dmzdvxrhx43DlyhWUKlUKLVq0wI0bN+Dh4YElS5bAw8MD9+7dQ4kSJdCiRQvcvn07V9cRUUbyPX2ysKT9Rf+qjRs3ZjhPTs4SABAzMzNZtmyZhISEZPgIiNq1a4unp6fExMRIVFSUHD9+XKpUqaJM7927t1y+fFkSEhIkPDxcjh07Ji4uLgJAvv76a7l8+bJotVp59uyZHD58WOrUqSMApHPnznL27Fl59uyZaLVaOXPmjLRo0SLf1z8LS26VrVu3ikajkcTERHn69Kn8/fffUrNmzUzneRf3ZWNjY5kxY4Y8fPhQEhMTJSAgQHbu3CmffPKJAJDly5fL/fv3JT4+XoKDg8Xd3T3TG2BYWHKrGPzff4iIiIjoHcdf7iAiIiJSCQY/IiIiIpVg8CMiIiJSCQY/IiIiIpVg8CMiIiJSCQY/IiIiIpVg8CMiIiJSCQY/Iso3a9asQXh4OEQEdnZ2efY6GzduxD///JNn7b9NIoLOnTu/1desVKlSnm8jIno7GPyICjkRybRs3Lgxv7uYrjZt2mDAgAHo0KEDrKyscPPmTb06jo6OEBEUL148H3qYPV5eXso6f/78OYKCgrBjxw7Y2Njkd9eIiBQMfkSFnJWVlVJGjx6NqKgovXEFUdWqVREYGIizZ88iODgYz58/z+8uvbG1a9fCysoK1tbW6Ny5MypWrIjff/89v7tFRKRg8CMq5IKDg5USFRUFEVGGT506hSFDhujU//jjj/H8+XN8+OGHAF6cMRw2bBgOHDiAuLg4PHz4EN26ddOZp3z58ti2bRsiIiIQFhaGf//9F5UqVcq0X82aNcP58+eRkJCAgIAAzJs3D0ZGRgBeXHpduXKlcgnRz88vS8vav39/REZGwtnZGT4+PtBqtfDw8ICVlZVSx9DQEIsWLUJkZCTCwsLw008/wcDAQK+tCRMmwNfXF3Fxcbh69Sq6du2qTDt8+DA8PDyU4eLFi+Px48eYPXt2pv2Li4tDcHAwgoKCcP78eaxatQr16tXT6dtvv/2Ghw8fIi4uDnfu3MGoUaP02hk4cCBu3ryprLsVK1Zk+Jo//PADgoKClMuwjRo1wvHjxxEXF4cnT55g2bJlKFKkiFLfz88PU6ZMwfr16xEdHY3Hjx/rvUcaNGiAy5cvIz4+HhcvXkTdunUzXW4iKlzy/QeDWVhYcqe8+mP3U6ZMkZs3b+rUWbRokRw7dkwZFhEJDQ2VwYMHi62trfz444+SnJwsH330kQAQc3NzuXv3rvz222/yySefyEcffSS///673L59W0xMTNLtR/ny5SUmJkZWrlwpNWrUkM6dO0tISIi4ubkJALG0tJRp06bJkydPpGzZslKqVKl023F0dBQRkeLFiyvLl5iYKIcOHZL69etL3bp15datW/L7778r80yYMEEiIyPF1dVVPvroI1m3bp1ERUXJP//8o9SZPXu2+Pj4iLOzs1SpUkX69+8v8fHx0qxZM6X/4eHhMmrUKAEgW7dulQsXLoixsXGG697Ly0uWLFmiDJcoUUJ2794tR48eVcYZGxvLjBkzxN7eXipXrix9+vSRmJgY6d69u1Jn2LBhEhcXJ6NGjRJbW1uxt7eX0aNH62yvzp07CwBZunSpPHr0SKpVqyYA5JNPPpHo6GgZPXq0VKtWTRo1aiTe3t6yYcMGZX4/Pz8JCwuT4cOHS9WqVWXSpEmSkpIiNWrUEABSpEgRCQ4Olq1bt0qtWrWkffv28uDBAxERsbOzy/f3OAsLyxuXfO8ACwtLLpVXg5+VlZUkJydLgwYNBHgRPIKDg6Vfv35KHRGR1atX67Rz9uxZWbVqlQCQgQMHyu3bt3Wmm5iYSGxsrLRq1SrdfsyePVtvnuHDh0t0dLQYGBgIABk9erT4+fllujzpBT8RkQ8//FCn3cDAQGVYo9HIxIkTlWEjIyN58uSJEvyKFCkicXFx4uDgoPNa69atkz/++EMZ7tatm8THx8ucOXMkJiZGbG1tM+2rl5eXJCYmilarlZiYGBERuXPnjlSqVCnT+VauXCl//fWXMvz06VOZNWtWhvVFRLp27SqbN28WHx8fsba2Vqa5u7vLr7/+qlP/888/l5SUFDEzMxPgRfDbvHmzTp2goCAZOnSoAJAhQ4ZIWFiYmJubK9OHDh3K4MfC8o4UYxDROysoKAj79+/HoEGDcPHiRXTo0AHvvfce/vrrL516Z8+e1RuuU6cOAKB+/fqoVq0atFqtTp333nsPVatWxeHDh/Vet2bNmnptnj59GhYWFqhQoQL8/f1zvEyxsbF4+PChMhwYGIgyZcoAACwtLVG+fHmd137+/DkuXbqkXO6tVasWzM3N9fptamqKK1euKMN///03unTpgqlTp2LYsGG4f//+a/v2xx9/YM6cOQCAsmXLYurUqTh06BDq16+PmJgYAMDQoUPx9ddfo1KlSjA3N4epqSmuXr0KAChdujSsra1x9OjRTF9nyZIlSExMhIODA8LDw5Xxadvqyy+/VMYZGBjAyMgIVapUwZ07dwAA169f12kvKChIWYc1a9bEtWvXEB8fr0x/dVsSUeHF4Ef0jvvtt9+wZcsWjB07FgMHDsT27dt1PtQzIiIAXnwvzdvbWydMpAkNDU13XgMDA2X+l8e93G5OJScn6/XT0DDrX1dOq9u+fXtoNBqdaYmJicr/zc3NUb9+faSkpMDW1jZLbUdFRcHX1xcA4Ovri8GDByMoKAg9e/bE+vXr0b17dyxZsgTjxo3D2bNnodVqMWHCBDRs2BAAsrRdgBffQezduzdat26NP//8U2fZ1qxZg+XLl+vN8+TJE+X/ma3D9L4PSUTvDgY/onfcgQMHEBsbi+HDh6Nt27Zo1qyZXh0HBwds2bJFZzjt7Nfly5fRs2dPhISE6J31y4iPj4/OzRIA0LhxY0RHR+uFrdwUHR2NgIAAODg44OTJkwAAIyMj1K9fH5cvX1b6lpCQABsbG5w4cSLDthYtWoTU1FS0bdsWBw4cwP79++Hl5ZWt/qTdqWxubg4AaNq0Kc6cOYNffvlFqVO1alXl/zExMfDz80PLli1x7NixDNvds2cP9u7diz///BPPnz/H9u3bAbzYVh9//LESPnPCx8cHX331Fd577z0kJCQAePF+IKJ3R75fb2ZhYcmd8up3/NLK7NmzJSEhQXx8fPSmiYiEhITIwIEDxdbWVmbMmCEpKSlSs2ZNAf7/zR3//fefNGnSRCpXrizNmjWTpUuX6ny/7OWSdnPHihUrpEaNGtKpUyedmzuAnH/H79Xl69y5s8iL04gCQCZOnCjh4eHi4uIiNWrUkDVr1ujd3DFr1iwJDQ2Vfv36yYcffih16tSRb7/9VvnuY7t27SQhIUHq1q0rAOTHH3+UJ0+eyPvvv59hX728vGTNmjVStmxZKVu2rHz66aeyY8cOiYuLk+rVqwsAGTVqlDx79kycnZ2VG2mePXsmV65cUdrp16+fxMXFyciRI6VatWpSt25dGTFihM72Sru5o2vXrhIXFyddu3YVAFK7dm2JjY2VlStXip2dnVSrVk06duwoy5cvV+b38/PTuVkEgFy5ckXZNkWLFpWQkBD5448/pGbNmtK2bVu5d+8ev+PHwvLulHzvAAsLSy6VjIJflSpVRERk/PjxetNERIYPHy4HDx6U+Ph48fPzk549e+rUKVu2rGzatElCQkIkPj5eHjx4IGvWrBELC4sM+9KsWTM5f/68JCQkSEBAgMybN0+MjIyU6XkV/IyMjGTJkiXy7NkziYiIkJ9//lk2bdqkE/wAyMiRI+X27duSmJgowcHB4uHhIU2bNpVSpUpJYGCgTJ48WafNc+fOybZt2zLsq5eXl7wsPDxcvLy8pHnz5kodU1NT2bBhg0RGRkpERISsWrVK5s6dqxP8AMg333yj9E2j0ciyZct0tlda8AMg3bt3l7i4OOnSpYsAEHt7ezl48KBER0eLVquVq1evypQpU5T6rwt+AKRhw4Zy5coVSUhIkMuXL0uXLl0Y/FhY3pFi8H//IaJ3WOPGjXHs2DFUqFABISEhOtNEBC4uLti9e3c+9Y6IiN4WfseP6B1mamqKihUrYtasWdixY4de6CMiInXhL3cQvcN69+6Nu3fvonjx4pg4cWJ+d4eIiPIZL/USERERqQTP+BERERGpBIMfERERkUow+BERERGpBIMfERERkUow+BERERGpBIMfERERkUow+BERERGpBIMfERERkUow+BERERGpxP8DryEnv0f6pXQAAAAASUVORK5CYII=",
      "text/plain": [
       "<Figure size 640x480 with 1 Axes>"
      ]
     },
     "metadata": {},
     "output_type": "display_data"
    }
   ],
   "source": [
    "categories = [\"1 Process\", \"5 Processes\"]\n",
    "values = [sql_time2, sql_time_five]\n",
    "\n",
    "plt.bar(categories, values, color='lightpink', edgecolor='black')\n",
    "\n",
    "plt.xlabel('Type of Index Backend')\n",
    "plt.ylabel('Seconds')\n",
    "plt.title('Performance Difference Between 1 process and 5 processes for SQL Index')"
   ]
  }
 ],
 "metadata": {
  "kernelspec": {
   "display_name": "base",
   "language": "python",
   "name": "python3"
  },
  "language_info": {
   "codemirror_mode": {
    "name": "ipython",
    "version": 3
   },
   "file_extension": ".py",
   "mimetype": "text/x-python",
   "name": "python",
   "nbconvert_exporter": "python",
   "pygments_lexer": "ipython3",
   "version": "3.13.5"
  }
 },
 "nbformat": 4,
 "nbformat_minor": 5
}<|MERGE_RESOLUTION|>--- conflicted
+++ resolved
@@ -2,11 +2,7 @@
  "cells": [
   {
    "cell_type": "code",
-<<<<<<< HEAD
    "execution_count": 6,
-=======
-   "execution_count": 8,
->>>>>>> 1c60133a
    "id": "023244b3",
    "metadata": {},
    "outputs": [],
@@ -14,23 +10,15 @@
     "import shutil\n",
     "\n",
     "import matplotlib.pyplot as plt\n",
-<<<<<<< HEAD
-=======
     "from fsspec.implementations.local import LocalFileSystem\n",
->>>>>>> 1c60133a
     "\n",
     "from dummy_baskets import generate_dummy_baskets, run_index_basket_upload_test \n",
     "from weave.index.index_pandas import IndexPandas\n",
     "from weave.index.index_sqlite import IndexSQLite\n",
-<<<<<<< HEAD
     "from weave.index.index_sql import IndexSQL\n",
     "\n",
     "import multiprocessing\n",
-    "from fsspec.implementations.local import LocalFileSystem\n",
     "from weave.pantry import Pantry"
-=======
-    "from weave import Pantry"
->>>>>>> 1c60133a
    ]
   },
   {
@@ -45,35 +33,10 @@
   },
   {
    "cell_type": "code",
-<<<<<<< HEAD
    "execution_count": null,
    "id": "811910eb",
    "metadata": {},
    "outputs": [],
-=======
-   "execution_count": 2,
-   "id": "c428c52f",
-   "metadata": {},
-   "outputs": [],
-   "source": [
-    "pantry_pandas = Pantry(IndexPandas, pantry_path=\"dummy_pantry\", file_system=LocalFileSystem())"
-   ]
-  },
-  {
-   "cell_type": "code",
-   "execution_count": 3,
-   "id": "811910eb",
-   "metadata": {},
-   "outputs": [
-    {
-     "name": "stdout",
-     "output_type": "stream",
-     "text": [
-      "1000 baskets, 1 upload file, 1 mb size files, 1 basket type: 188.27798652648926 seconds\n"
-     ]
-    }
-   ],
->>>>>>> 1c60133a
    "source": [
     "baskets = generate_dummy_baskets(basket_count=1000, file_count=1, file_size_mb=1, file_path=\"dummy_txt\", num_basket_types=1)\n",
     "pandas_time1 = run_index_basket_upload_test(basket_list=baskets, pantry=pantry_pandas)\n",
@@ -84,25 +47,10 @@
   },
   {
    "cell_type": "code",
-<<<<<<< HEAD
    "execution_count": null,
    "id": "07346e9f",
    "metadata": {},
    "outputs": [],
-=======
-   "execution_count": 4,
-   "id": "07346e9f",
-   "metadata": {},
-   "outputs": [
-    {
-     "name": "stdout",
-     "output_type": "stream",
-     "text": [
-      "1000 baskets, 10 upload files, 1 mb size files, 1 basket type: 169.24745750427246 seconds\n"
-     ]
-    }
-   ],
->>>>>>> 1c60133a
    "source": [
     "baskets = generate_dummy_baskets(basket_count=1000, file_count=10, file_size_mb=1, file_path=\"dummy_txt\", num_basket_types=1)\n",
     "pandas_time2 = run_index_basket_upload_test(basket_list=baskets, pantry=pantry_pandas)\n",
@@ -121,12 +69,6 @@
   },
   {
    "cell_type": "code",
-<<<<<<< HEAD
-   "execution_count": null,
-   "id": "6e2f1a24",
-   "metadata": {},
-   "outputs": [],
-=======
    "execution_count": 9,
    "id": "6e2f1a24",
    "metadata": {},
@@ -142,7 +84,6 @@
      "output_type": "display_data"
     }
    ],
->>>>>>> 1c60133a
    "source": [
     "categories = [\"10 Files\", \"1 File\"]\n",
     "values = [pandas_time2, pandas_time1]\n",
@@ -273,8 +214,6 @@
   {
    "cell_type": "code",
    "execution_count": null,
-<<<<<<< HEAD
-=======
    "id": "f0eea789",
    "metadata": {},
    "outputs": [],
@@ -285,7 +224,6 @@
   {
    "cell_type": "code",
    "execution_count": null,
->>>>>>> 1c60133a
    "id": "ef03462e",
    "metadata": {},
    "outputs": [],
@@ -360,7 +298,6 @@
    ],
    "source": [
     "baskets = generate_dummy_baskets(basket_count=1000, file_count=1, file_size_mb=1, file_path=\"dummy_txt\", num_basket_types=1)\n",
-<<<<<<< HEAD
     "sql_time2 = run_index_basket_upload_test(basket_list=baskets, index=IndexSQL, pantry_path=\"dummy_pantry\")\n",
     "print(f\"1000 baskets, 1 upload file, 1 mb size files, 1 basket type: {sql_time2} seconds\")\n",
     "shutil.rmtree(\"dummy_txt\")\n",
@@ -369,13 +306,6 @@
     "file_system = LocalFileSystem()\n",
     "index_obj = IndexSQL(pantry_path=\"dummy_pantry\", file_system=file_system)\n",
     "index_obj.drop_index()"
-=======
-    "sqlite_time1 = run_index_basket_upload_test(basket_list=baskets, pantry=pantry_sqlite)\n",
-    "print(f\"1000 baskets, 1 upload file, 1 mb size files, 1 basket type: {sqlite_time1} seconds\")\n",
-    "shutil.rmtree(\"dummy_txt\")\n",
-    "shutil.rmtree(\"dummy_pantry\")\n",
-    "pantry_sqlite.index.drop_index()"
->>>>>>> 1c60133a
    ]
   },
   {
@@ -389,7 +319,7 @@
   {
    "cell_type": "code",
    "execution_count": null,
-<<<<<<< HEAD
+
    "id": "a85b9792",
    "metadata": {},
    "outputs": [],
@@ -509,9 +439,6 @@
    "cell_type": "code",
    "execution_count": 18,
    "id": "f561eef5",
-=======
-   "id": "61a3723e",
->>>>>>> 1c60133a
    "metadata": {},
    "outputs": [
     {
