"""Provides configuration settings used by Weave.
"""

import os

import pymongo
import s3fs

# Filenames not allowed to be added to the basket.
# These files are taken for specific weave purposes.
prohibited_filenames = [
    "basket_manifest.json",
    "basket_metadata.json",
    "basket_supplement.json",
]

# basket_manifest must follow this schema
manifest_schema = {
    "properties": {
        "uuid": {"type": "string"},
        "upload_time": {"type": "string"},
        "parent_uuids": {"type": "array", "items": {"type": "string"}},
        "basket_type": {"type": "string"},
        "label": {"type": "string"},
        "weave_version": {"type": "string"}
    },
    "required": [
        "uuid",
        "upload_time",
        "parent_uuids",
        "basket_type",
        "label",
    ],
    "additionalProperties": False,
}

# basket_supplement must follow this schema
supplement_schema = {
    "properties": {
        "upload_items": {
            "type": "array",
            "minItems": 1,
            "items": {
                "type": "object",
                "properties": {
                    "path": {"type": "string"},
                    "stub": {"type": "boolean"},
                },
                "required": ["path", "stub"],
                "additionalProperties": False,
            },
        },
        "integrity_data": {
            "type": "array",
            "minItems": 1,
            "items": {
                "type": "object",
                "properties": {
                    "file_size": {"type": "number"},
                    "hash": {"type": "string"},
                    "access_date": {"type": "string"},
                    "source_path": {"type": "string"},
                    "byte_count": {"type": "number"},
                    "stub": {"type": "boolean"},
                    "upload_path": {"type": "string"},
                },
                "required": [
                    "file_size",
                    "hash",
                    "access_date",
                    "source_path",
                    "byte_count",
                    "stub",
                    "upload_path",
                ],
                "additionalProperties": False,
            },
            "required": ["type"],
            "additionalProperties": False,
        },
    },
    "required": ["upload_items", "integrity_data"],
    "additionalProperties": False,
}


def index_schema():
<<<<<<< HEAD
    """Return the keys expected from the manifest.json file."""

    return ["uuid", "upload_time", "parent_uuids", "basket_type", "label"]
=======
    """
    Return the keys expected from the manifest.json file.
    """
    return ["uuid", "upload_time", "parent_uuids",
            "basket_type", "label", "weave_version"]
>>>>>>> 938639cc


def get_file_system():
    """Get the filesystem to be used for storing baskets."""

    return s3fs.S3FileSystem(
        client_kwargs={"endpoint_url": os.environ["S3_ENDPOINT"]}
    )


def get_mongo_db():
    """Get the mongodb client to be used for metadata search."""

    # If MONGODB_HOST, USERNAME and PASSWORD are provided as environment
    # variables, initialize the mongo client with the provided
    # credentials. Else defer to default credentials for OPAL.
    if (
        "MONGODB_HOST" in os.environ
        and "MONGODB_USERNAME" in os.environ
        and "MONGODB_PASSWORD" in os.environ
    ):
        client = pymongo.MongoClient(
            host=os.environ["MONGODB_HOST"],
            username=os.environ["MONGODB_USERNAME"],
            password=os.environ["MONGODB_PASSWORD"],
        )
    else:
        client = pymongo.MongoClient(
            "mongodb", username="root", password="example"
        )
    return client<|MERGE_RESOLUTION|>--- conflicted
+++ resolved
@@ -85,17 +85,11 @@
 
 
 def index_schema():
-<<<<<<< HEAD
-    """Return the keys expected from the manifest.json file."""
-
-    return ["uuid", "upload_time", "parent_uuids", "basket_type", "label"]
-=======
+    """Return the keys expected from the manifest.json file.
     """
-    Return the keys expected from the manifest.json file.
-    """
+    
     return ["uuid", "upload_time", "parent_uuids",
             "basket_type", "label", "weave_version"]
->>>>>>> 938639cc
 
 
 def get_file_system():
