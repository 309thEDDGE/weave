--- conflicted
+++ resolved
@@ -60,10 +60,6 @@
             "minItems": 1,
             "items": {
                 "type": "object",
-<<<<<<< HEAD
-
-=======
->>>>>>> 0e2c338d
                 "properties": {
                     "file_size": {"type" : "number" },
                     "hash": {"type" : "string" },
@@ -87,10 +83,6 @@
             "required": ["type"],
             "additionalProperties": False
         }
-<<<<<<< HEAD
-
-=======
->>>>>>> 0e2c338d
     },
     "required": ["upload_items", "integrity_data"],
     "additionalProperties": False
@@ -114,11 +106,6 @@
     # If MONGODB_HOST, USERNAME and PASSWORD are provided as environment
     # variables, initialize the mongo client with the provided
     # credentials. Else defer to default credentials for OPAL.
-<<<<<<< HEAD
-=======
-    # TODO: remove the default credentials for OPAL,
-    # once OPAL exposes environment variables
->>>>>>> 0e2c338d
     if "MONGODB_HOST" in os.environ and \
        "MONGODB_USERNAME" in os.environ and \
        "MONGODB_PASSWORD" in os.environ:
