"""Provides configuration settings used by Weave."""

import os

import s3fs
# Try-Except required to make pymongo an optional dependency.
try:
    import pymongo
except ImportError:
    _HAS_PYMONGO = False
else:
    _HAS_PYMONGO = True


# Filenames not allowed to be added to the basket.
# These files are taken for specific weave purposes.
prohibited_filenames = [
    "basket_manifest.json",
    "basket_metadata.json",
    "basket_supplement.json",
]

# basket_manifest must follow this schema
manifest_schema = {
    "properties": {
        "uuid": {"type": "string"},
        "upload_time": {"type": "string"},
        "parent_uuids": {"type": "array", "items": {"type": "string"}},
        "basket_type": {"type": "string"},
        "label": {"type": "string"},
        "weave_version": {"type": "string"}
    },
    "required": [
        "uuid",
        "upload_time",
        "parent_uuids",
        "basket_type",
        "label",
    ],
    "additionalProperties": False,
}

# basket_supplement must follow this schema
supplement_schema = {
    "properties": {
        "upload_items": {
            "type": "array",
            "minItems": 1,
            "items": {
                "type": "object",
                "properties": {
                    "path": {"type": "string"},
                    "stub": {"type": "boolean"},
                },
                "required": ["path", "stub"],
                "additionalProperties": False,
            },
        },
        "integrity_data": {
            "type": "array",
            "minItems": 1,
            "items": {
                "type": "object",
                "properties": {
                    "file_size": {"type": "number"},
                    "hash": {"type": "string"},
                    "access_date": {"type": "string"},
                    "source_path": {"type": "string"},
                    "byte_count": {"type": "number"},
                    "stub": {"type": "boolean"},
                    "upload_path": {"type": "string"},
                },
                "required": [
                    "file_size",
                    "hash",
                    "access_date",
                    "source_path",
                    "byte_count",
                    "stub",
                    "upload_path",
                ],
                "additionalProperties": False,
            },
            "required": ["type"],
            "additionalProperties": False,
        },
    },
    "required": ["upload_items", "integrity_data"],
    "additionalProperties": False,
}


def get_index_column_names():
    """Return index column names."""
    return ["uuid", "upload_time", "parent_uuids", "basket_type", "label",
            "weave_version", "address", "storage_type"]


def get_file_system():
    """Get the filesystem to be used for storing baskets."""
    return s3fs.S3FileSystem(
        client_kwargs={"endpoint_url": os.environ["S3_ENDPOINT"]}
    )


def get_mongo_db():
<<<<<<< HEAD
    """Get the mongodb client to be used for metadata search"""

    if not _HAS_PYMONGO:
        raise ImportError("Missing Dependency. The package 'pymongo' "
                          "is required to use this function")

=======
    """Get the mongodb client to be used for metadata search."""
>>>>>>> e5c58fa3
    # If MONGODB_HOST, USERNAME and PASSWORD are provided as environment
    # variables, initialize the mongo client with the provided
    # credentials. Else defer to default credentials for OPAL.
    if (
        "MONGODB_HOST" in os.environ
        and "MONGODB_USERNAME" in os.environ
        and "MONGODB_PASSWORD" in os.environ
    ):
        client = pymongo.MongoClient(
            host=os.environ["MONGODB_HOST"],
            username=os.environ["MONGODB_USERNAME"],
            password=os.environ["MONGODB_PASSWORD"],
        )
    else:
        client = pymongo.MongoClient(
            "mongodb", username="root", password="example"
        )
    return client<|MERGE_RESOLUTION|>--- conflicted
+++ resolved
@@ -104,16 +104,12 @@
 
 
 def get_mongo_db():
-<<<<<<< HEAD
-    """Get the mongodb client to be used for metadata search"""
+    """Get the mongodb client to be used for metadata search."""
 
     if not _HAS_PYMONGO:
         raise ImportError("Missing Dependency. The package 'pymongo' "
                           "is required to use this function")
 
-=======
-    """Get the mongodb client to be used for metadata search."""
->>>>>>> e5c58fa3
     # If MONGODB_HOST, USERNAME and PASSWORD are provided as environment
     # variables, initialize the mongo client with the provided
     # credentials. Else defer to default credentials for OPAL.
