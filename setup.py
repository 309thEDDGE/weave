--- conflicted
+++ resolved
@@ -2,11 +2,7 @@
 
 setup(
     name="weave",
-<<<<<<< HEAD
-    version="0.3.0",
-=======
     version="0.4.1",
->>>>>>> e0871da4
     packages=["weave", "weave/tests"],
     install_requires=["pandas", "s3fs", "fsspec", "pymongo", "jsonschema"]
 )