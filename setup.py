import os
from setuptools import setup

def read(rel_path: str) -> str:
    here = os.path.abspath(os.path.dirname(__file__))
    # intentionally *not* adding an encoding option to open, See:
    #   https://github.com/pypa/virtualenv/issues/201#issuecomment-3145690
    with open(os.path.join(here, rel_path)) as fp:
        return fp.read()


def get_version(rel_path: str) -> str:
    for line in read(rel_path).splitlines():
        if line.startswith("__version__"):
            delim = '"' if '"' in line else "'"
            return line.split(delim)[1]
    raise RuntimeError("Unable to find version string.")


setup(
    name="weave",
<<<<<<< HEAD
    version="0.10.7",
    packages=["weave", "weave/tests"],
=======
    version=get_version("weave/__init__.py"),
    packages=["weave", "weave/tests", "weave/index"],
>>>>>>> 0333e8fe
    install_requires=["pandas", "s3fs", "fsspec", "pymongo", "jsonschema"]
)<|MERGE_RESOLUTION|>--- conflicted
+++ resolved
@@ -19,12 +19,5 @@
 
 setup(
     name="weave",
-<<<<<<< HEAD
-    version="0.10.7",
-    packages=["weave", "weave/tests"],
-=======
-    version=get_version("weave/__init__.py"),
-    packages=["weave", "weave/tests", "weave/index"],
->>>>>>> 0333e8fe
     install_requires=["pandas", "s3fs", "fsspec", "pymongo", "jsonschema"]
 )