--- conflicted
+++ resolved
@@ -4,9 +4,5 @@
     name="weave",
     version="0.0.1",
     packages=["weave"],
-<<<<<<< HEAD
-    install_requires=["fsspec", "pandas", "s3fs"],
-=======
     install_requires=["pandas", "s3fs", "fsspec", "pymongo"],
->>>>>>> e2d0799a
 )