from setuptools import setup

setup(
    name="weave",
<<<<<<< HEAD
    version="0.4.0-1086",
=======
    version="0.3.0",
>>>>>>> dc164ab8
    packages=["weave", "weave/tests"],
    install_requires=["pandas", "s3fs", "fsspec", "pymongo", "jsonschema"]
)<|MERGE_RESOLUTION|>--- conflicted
+++ resolved
@@ -2,11 +2,7 @@
 
 setup(
     name="weave",
-<<<<<<< HEAD
-    version="0.4.0-1086",
-=======
-    version="0.3.0",
->>>>>>> dc164ab8
+    version="0.4.0",
     packages=["weave", "weave/tests"],
     install_requires=["pandas", "s3fs", "fsspec", "pymongo", "jsonschema"]
 )