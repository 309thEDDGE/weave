from setuptools import setup

setup(
    name="weave",
    version="0.0.1",
<<<<<<< HEAD
    packages=["src"],
    install_requires=["pandas", "s3fs", "fsspec"],
=======
    packages=["weave", "weave/tests"],
    install_requires=["pandas", "s3fs", "fsspec", "pymongo"]
>>>>>>> 69c53a38
)<|MERGE_RESOLUTION|>--- conflicted
+++ resolved
@@ -3,11 +3,6 @@
 setup(
     name="weave",
     version="0.0.1",
-<<<<<<< HEAD
-    packages=["src"],
-    install_requires=["pandas", "s3fs", "fsspec"],
-=======
     packages=["weave", "weave/tests"],
     install_requires=["pandas", "s3fs", "fsspec", "pymongo"]
->>>>>>> 69c53a38
 )