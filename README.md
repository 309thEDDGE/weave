--- conflicted
+++ resolved
@@ -150,17 +150,10 @@
 
 ```python
 from weave.upload import UploadBasket
-<<<<<<< HEAD
 upload_items = [{"path":"Path_to_file_or_dir", "stub": False}]
 upload_path = UploadBasket(upload_items,
                            basket_type = "item",
                            upload_directory = "basket-data",
-=======
-upload_items = [{'path':'Path_to_file_or_dir', 'stub': False}]
-upload_path = UploadBasket(upload_items,
-                           basket_type = 'item',
-                           upload_directory = 'basket-data',
->>>>>>> 938639cc
                           )
 ```
 
@@ -202,13 +195,9 @@
 index provides information about each basket, including its uuid, upload time,
 parent uuids, basket type, label, address and storage type. An index is created
 by passing an Index object as the first argument to the Pantry constructor.
-<<<<<<< HEAD
+
 Weave supports a Pandas and SQLlite implementation for the index backend.
 Example code to create this index:
-=======
- Weave supports a Pandas and SQLlite implementation for the index backend.
- Example code to create this index:
->>>>>>> 938639cc
 ```python
 from weave.pantry import Pantry
 from weave.index.index_pandas import PandasIndex
@@ -236,15 +225,9 @@
 pantry_metadata = pantry.metadata
 
 # Upload a basket using the Index.
-<<<<<<< HEAD
 upload_items = [{"path":"Path_to_file_or_dir", "stub": False}]
 uploaded_info = pantry.upload_basket(upload_items,
                                      basket_type="item",
-=======
-upload_items = [{'path':'Path_to_file_or_dir', 'stub': False}]
-uploaded_info = pantry.upload_basket(upload_items,
-                                     basket_type='item',
->>>>>>> 938639cc
                                      parent_ids=Optional,
                                      metadata=Optional,
                                      label=Optional)
