--- conflicted
+++ resolved
@@ -70,13 +70,9 @@
 ## Usage
 
 Weave can be installed by running `pip install .` from the root directory.
-<<<<<<< HEAD
 Optional dependencies can be included by running `pip install .[extras]` instead.
 Optional dependencies currently include: pymongo.
-Useful functions are available after running `import weave`
-=======
 Useful functions are available after running `import weave`.
->>>>>>> e5c58fa3
 Weave was built with the intention of connecting to an S3 pantry with an
 `s3fs.S3FileSystem` object and also supports a LocalFileSystem. Any filesystem 
 that uses an `fsspec.implementations` API should be possible to implement. For 
