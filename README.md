--- conflicted
+++ resolved
@@ -111,15 +111,9 @@
 named any valid fsspec directory name. This can be done as follows:
 
 ```python
-<<<<<<< HEAD
 pantry_name = 'basket-data'
 s3_fs.mkdir(path_to_pantry + os.path.sep + pantry_name)
 local_fs.mkdir(path_to_pantry + os.path.sep + pantry_name)
-=======
-    pantry_name = 'basket-data'
-    s3_fs.mkdir(path_to_pantry + os.path.sep + pantry_name)
-    local_fs.mkdir(path_to_pantry + os.path.sep + pantry_name)
->>>>>>> 7ba5ed09
 ```
 
 ### Baskets
@@ -176,7 +170,6 @@
 basket.get_manifest()
 basket.get_supplement()
 basket.get_metadata()
-<<<<<<< HEAD
 basket_contents = basket.ls()
 ```
 
@@ -192,9 +185,6 @@
 )
 basket_contents = [pantry_name/basket_type/uuid/data.csv]
 df = pd.read_csv(s3.open(basket_contents[0], mode='rb'))
-=======
-basket.ls()
->>>>>>> 7ba5ed09
 ```
 
 ### Using an Index
