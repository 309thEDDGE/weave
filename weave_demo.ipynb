--- conflicted
+++ resolved
@@ -213,15 +213,6 @@
        "  <tbody>\n",
        "    <tr>\n",
        "      <th>0</th>\n",
-<<<<<<< HEAD
-       "      <td>f868e7c0626b11f0845fd4d8534edb2f</td>\n",
-       "      <td>2025-07-16 17:40:31.719633+00:00</td>\n",
-       "      <td>[]</td>\n",
-       "      <td>test-1</td>\n",
-       "      <td></td>\n",
-       "      <td>1.13.9</td>\n",
-       "      <td>weave-demo-pantry\\test-1\\f868e7c0626b11f0845fd...</td>\n",
-=======
        "      <td>ddad9efa5dc611f08aafd4d8534e4340</td>\n",
        "      <td>2025-07-10 19:48:35.256111+00:00</td>\n",
        "      <td>[]</td>\n",
@@ -229,7 +220,6 @@
        "      <td></td>\n",
        "      <td>1.13.5</td>\n",
        "      <td>weave-demo-pantry\\test-1\\ddad9efa5dc611f08aafd...</td>\n",
->>>>>>> b761ab6b
        "      <td>LocalFileSystem</td>\n",
        "    </tr>\n",
        "  </tbody>\n",
@@ -238,15 +228,6 @@
       ],
       "text/plain": [
        "                               uuid                      upload_time  \\\n",
-<<<<<<< HEAD
-       "0  f868e7c0626b11f0845fd4d8534edb2f 2025-07-16 17:40:31.719633+00:00   \n",
-       "\n",
-       "  parent_uuids basket_type label weave_version  \\\n",
-       "0           []      test-1              1.13.9   \n",
-       "\n",
-       "                                             address     storage_type  \n",
-       "0  weave-demo-pantry\\test-1\\f868e7c0626b11f0845fd...  LocalFileSystem  "
-=======
        "0  ddad9efa5dc611f08aafd4d8534e4340 2025-07-10 19:48:35.256111+00:00   \n",
        "\n",
        "  parent_uuids basket_type label weave_version  \\\n",
@@ -254,7 +235,6 @@
        "\n",
        "                                             address     storage_type  \n",
        "0  weave-demo-pantry\\test-1\\ddad9efa5dc611f08aafd...  LocalFileSystem  "
->>>>>>> b761ab6b
       ]
      },
      "execution_count": 28,
@@ -316,15 +296,6 @@
        "  <tbody>\n",
        "    <tr>\n",
        "      <th>0</th>\n",
-<<<<<<< HEAD
-       "      <td>f868e7c0626b11f0845fd4d8534edb2f</td>\n",
-       "      <td>2025-07-16 17:40:31.719633+00:00</td>\n",
-       "      <td>[]</td>\n",
-       "      <td>test-1</td>\n",
-       "      <td></td>\n",
-       "      <td>1.13.9</td>\n",
-       "      <td>weave-demo-pantry\\test-1\\f868e7c0626b11f0845fd...</td>\n",
-=======
        "      <td>ddad9efa5dc611f08aafd4d8534e4340</td>\n",
        "      <td>2025-07-10 19:48:35.256111+00:00</td>\n",
        "      <td>[]</td>\n",
@@ -332,7 +303,6 @@
        "      <td></td>\n",
        "      <td>1.13.5</td>\n",
        "      <td>weave-demo-pantry\\test-1\\ddad9efa5dc611f08aafd...</td>\n",
->>>>>>> b761ab6b
        "      <td>LocalFileSystem</td>\n",
        "    </tr>\n",
        "  </tbody>\n",
@@ -341,15 +311,6 @@
       ],
       "text/plain": [
        "                               uuid                      upload_time  \\\n",
-<<<<<<< HEAD
-       "0  f868e7c0626b11f0845fd4d8534edb2f 2025-07-16 17:40:31.719633+00:00   \n",
-       "\n",
-       "  parent_uuids basket_type label weave_version  \\\n",
-       "0           []      test-1              1.13.9   \n",
-       "\n",
-       "                                             address     storage_type  \n",
-       "0  weave-demo-pantry\\test-1\\f868e7c0626b11f0845fd...  LocalFileSystem  "
-=======
        "0  ddad9efa5dc611f08aafd4d8534e4340 2025-07-10 19:48:35.256111+00:00   \n",
        "\n",
        "  parent_uuids basket_type label weave_version  \\\n",
@@ -357,7 +318,6 @@
        "\n",
        "                                             address     storage_type  \n",
        "0  weave-demo-pantry\\test-1\\ddad9efa5dc611f08aafd...  LocalFileSystem  "
->>>>>>> b761ab6b
       ]
      },
      "execution_count": 6,
@@ -391,11 +351,7 @@
     {
      "data": {
       "text/plain": [
-<<<<<<< HEAD
-       "'f868e7c0626b11f0845fd4d8534edb2f'"
-=======
        "'ddad9efa5dc611f08aafd4d8534e4340'"
->>>>>>> b761ab6b
       ]
      },
      "execution_count": 7,
@@ -432,11 +388,7 @@
     {
      "data": {
       "text/plain": [
-<<<<<<< HEAD
-       "<weave.basket.Basket at 0x275c1d05a90>"
-=======
        "<weave.basket.Basket at 0x237b0205940>"
->>>>>>> b761ab6b
       ]
      },
      "execution_count": 8,
@@ -468,21 +420,12 @@
     {
      "data": {
       "text/plain": [
-<<<<<<< HEAD
-       "{'uuid': 'f868e7c0626b11f0845fd4d8534edb2f',\n",
-       " 'upload_time': '2025-07-16T17:40:31.719633+00:00',\n",
-       " 'parent_uuids': [],\n",
-       " 'basket_type': 'test-1',\n",
-       " 'label': '',\n",
-       " 'weave_version': '1.13.9'}"
-=======
        "{'uuid': 'ddad9efa5dc611f08aafd4d8534e4340',\n",
        " 'upload_time': '2025-07-10T19:48:35.256111+00:00',\n",
        " 'parent_uuids': [],\n",
        " 'basket_type': 'test-1',\n",
        " 'label': '',\n",
        " 'weave_version': '1.13.5'}"
->>>>>>> b761ab6b
       ]
      },
      "execution_count": 9,
@@ -515,19 +458,11 @@
       "text/plain": [
        "{'integrity_data': [{'file_size': 46,\n",
        "   'hash': 'd7c3ccaccf38fb503bff57510e470eae1501be661e4a97d3a2007686cf1f9d40',\n",
-<<<<<<< HEAD
-       "   'access_date': '2025-07-16T17:40:31.719075+00:00',\n",
-       "   'source_path': 'WeaveDemoText.txt',\n",
-       "   'byte_count': 100000000,\n",
-       "   'stub': False,\n",
-       "   'upload_path': 'weave-demo-pantry\\\\test-1\\\\f868e7c0626b11f0845fd4d8534edb2f\\\\WeaveDemoText.txt'}],\n",
-=======
        "   'access_date': '2025-07-10T19:48:35.255414+00:00',\n",
        "   'source_path': 'WeaveDemoText.txt',\n",
        "   'byte_count': 100000000,\n",
        "   'stub': False,\n",
        "   'upload_path': 'weave-demo-pantry\\\\test-1\\\\ddad9efa5dc611f08aafd4d8534e4340\\\\WeaveDemoText.txt'}],\n",
->>>>>>> b761ab6b
        " 'upload_items': [{'path': 'WeaveDemoText.txt', 'stub': False}]}"
       ]
      },
@@ -590,11 +525,7 @@
     {
      "data": {
       "text/plain": [
-<<<<<<< HEAD
-       "['c:/Users/carso/OneDrive/Documents/daily/weave/weave-demo-pantry/test-1/f868e7c0626b11f0845fd4d8534edb2f/WeaveDemoText.txt']"
-=======
        "['c:/Users/EDDGE Intern/Documents/GitClone/weave/weave-demo-pantry/test-1/ddad9efa5dc611f08aafd4d8534e4340/WeaveDemoText.txt']"
->>>>>>> b761ab6b
       ]
      },
      "execution_count": 12,
@@ -718,15 +649,6 @@
        "  <tbody>\n",
        "    <tr>\n",
        "      <th>0</th>\n",
-<<<<<<< HEAD
-       "      <td>f879e47a626b11f0acc9d4d8534edb2f</td>\n",
-       "      <td>2025-07-16 17:40:31.825584+00:00</td>\n",
-       "      <td>[f868e7c0626b11f0845fd4d8534edb2f]</td>\n",
-       "      <td>test-2</td>\n",
-       "      <td></td>\n",
-       "      <td>1.13.9</td>\n",
-       "      <td>weave-demo-pantry\\test-2\\f879e47a626b11f0acc9d...</td>\n",
-=======
        "      <td>ddbf15ca5dc611f0a623d4d8534e4340</td>\n",
        "      <td>2025-07-10 19:48:35.369164+00:00</td>\n",
        "      <td>[ddad9efa5dc611f08aafd4d8534e4340]</td>\n",
@@ -734,7 +656,6 @@
        "      <td></td>\n",
        "      <td>1.13.5</td>\n",
        "      <td>weave-demo-pantry\\test-2\\ddbf15ca5dc611f0a623d...</td>\n",
->>>>>>> b761ab6b
        "      <td>LocalFileSystem</td>\n",
        "    </tr>\n",
        "  </tbody>\n",
@@ -743,15 +664,6 @@
       ],
       "text/plain": [
        "                               uuid                      upload_time  \\\n",
-<<<<<<< HEAD
-       "0  f879e47a626b11f0acc9d4d8534edb2f 2025-07-16 17:40:31.825584+00:00   \n",
-       "\n",
-       "                         parent_uuids basket_type label weave_version  \\\n",
-       "0  [f868e7c0626b11f0845fd4d8534edb2f]      test-2              1.13.9   \n",
-       "\n",
-       "                                             address     storage_type  \n",
-       "0  weave-demo-pantry\\test-2\\f879e47a626b11f0acc9d...  LocalFileSystem  "
-=======
        "0  ddbf15ca5dc611f0a623d4d8534e4340 2025-07-10 19:48:35.369164+00:00   \n",
        "\n",
        "                         parent_uuids basket_type label weave_version  \\\n",
@@ -759,7 +671,6 @@
        "\n",
        "                                             address     storage_type  \n",
        "0  weave-demo-pantry\\test-2\\ddbf15ca5dc611f0a623d...  LocalFileSystem  "
->>>>>>> b761ab6b
       ]
      },
      "execution_count": 14,
@@ -821,15 +732,6 @@
        "  <tbody>\n",
        "    <tr>\n",
        "      <th>0</th>\n",
-<<<<<<< HEAD
-       "      <td>f868e7c0626b11f0845fd4d8534edb2f</td>\n",
-       "      <td>2025-07-16 17:40:31.719633+00:00</td>\n",
-       "      <td>[]</td>\n",
-       "      <td>test-1</td>\n",
-       "      <td></td>\n",
-       "      <td>1.13.9</td>\n",
-       "      <td>weave-demo-pantry\\test-1\\f868e7c0626b11f0845fd...</td>\n",
-=======
        "      <td>ddad9efa5dc611f08aafd4d8534e4340</td>\n",
        "      <td>2025-07-10 19:48:35.256111+00:00</td>\n",
        "      <td>[]</td>\n",
@@ -837,20 +739,10 @@
        "      <td></td>\n",
        "      <td>1.13.5</td>\n",
        "      <td>weave-demo-pantry\\test-1\\ddad9efa5dc611f08aafd...</td>\n",
->>>>>>> b761ab6b
        "      <td>LocalFileSystem</td>\n",
        "    </tr>\n",
        "    <tr>\n",
        "      <th>1</th>\n",
-<<<<<<< HEAD
-       "      <td>f879e47a626b11f0acc9d4d8534edb2f</td>\n",
-       "      <td>2025-07-16 17:40:31.825584+00:00</td>\n",
-       "      <td>[f868e7c0626b11f0845fd4d8534edb2f]</td>\n",
-       "      <td>test-2</td>\n",
-       "      <td></td>\n",
-       "      <td>1.13.9</td>\n",
-       "      <td>weave-demo-pantry\\test-2\\f879e47a626b11f0acc9d...</td>\n",
-=======
        "      <td>ddbf15ca5dc611f0a623d4d8534e4340</td>\n",
        "      <td>2025-07-10 19:48:35.369164+00:00</td>\n",
        "      <td>[ddad9efa5dc611f08aafd4d8534e4340]</td>\n",
@@ -858,7 +750,6 @@
        "      <td></td>\n",
        "      <td>1.13.5</td>\n",
        "      <td>weave-demo-pantry\\test-2\\ddbf15ca5dc611f0a623d...</td>\n",
->>>>>>> b761ab6b
        "      <td>LocalFileSystem</td>\n",
        "    </tr>\n",
        "  </tbody>\n",
@@ -867,18 +758,6 @@
       ],
       "text/plain": [
        "                               uuid                      upload_time  \\\n",
-<<<<<<< HEAD
-       "0  f868e7c0626b11f0845fd4d8534edb2f 2025-07-16 17:40:31.719633+00:00   \n",
-       "1  f879e47a626b11f0acc9d4d8534edb2f 2025-07-16 17:40:31.825584+00:00   \n",
-       "\n",
-       "                         parent_uuids basket_type label weave_version  \\\n",
-       "0                                  []      test-1              1.13.9   \n",
-       "1  [f868e7c0626b11f0845fd4d8534edb2f]      test-2              1.13.9   \n",
-       "\n",
-       "                                             address     storage_type  \n",
-       "0  weave-demo-pantry\\test-1\\f868e7c0626b11f0845fd...  LocalFileSystem  \n",
-       "1  weave-demo-pantry\\test-2\\f879e47a626b11f0acc9d...  LocalFileSystem  "
-=======
        "0  ddad9efa5dc611f08aafd4d8534e4340 2025-07-10 19:48:35.256111+00:00   \n",
        "1  ddbf15ca5dc611f0a623d4d8534e4340 2025-07-10 19:48:35.369164+00:00   \n",
        "\n",
@@ -889,7 +768,6 @@
        "                                             address     storage_type  \n",
        "0  weave-demo-pantry\\test-1\\ddad9efa5dc611f08aafd...  LocalFileSystem  \n",
        "1  weave-demo-pantry\\test-2\\ddbf15ca5dc611f0a623d...  LocalFileSystem  "
->>>>>>> b761ab6b
       ]
      },
      "execution_count": 15,
@@ -953,15 +831,6 @@
        "  <tbody>\n",
        "    <tr>\n",
        "      <th>0</th>\n",
-<<<<<<< HEAD
-       "      <td>f879e47a626b11f0acc9d4d8534edb2f</td>\n",
-       "      <td>2025-07-16 17:40:31.825584+00:00</td>\n",
-       "      <td>[f868e7c0626b11f0845fd4d8534edb2f]</td>\n",
-       "      <td>test-2</td>\n",
-       "      <td></td>\n",
-       "      <td>1.13.9</td>\n",
-       "      <td>weave-demo-pantry\\test-2\\f879e47a626b11f0acc9d...</td>\n",
-=======
        "      <td>ddbf15ca5dc611f0a623d4d8534e4340</td>\n",
        "      <td>2025-07-10 19:48:35.369164+00:00</td>\n",
        "      <td>[ddad9efa5dc611f08aafd4d8534e4340]</td>\n",
@@ -969,7 +838,6 @@
        "      <td></td>\n",
        "      <td>1.13.5</td>\n",
        "      <td>weave-demo-pantry\\test-2\\ddbf15ca5dc611f0a623d...</td>\n",
->>>>>>> b761ab6b
        "      <td>LocalFileSystem</td>\n",
        "      <td>-1</td>\n",
        "    </tr>\n",
@@ -979,15 +847,6 @@
       ],
       "text/plain": [
        "                               uuid                      upload_time  \\\n",
-<<<<<<< HEAD
-       "0  f879e47a626b11f0acc9d4d8534edb2f 2025-07-16 17:40:31.825584+00:00   \n",
-       "\n",
-       "                         parent_uuids basket_type label weave_version  \\\n",
-       "0  [f868e7c0626b11f0845fd4d8534edb2f]      test-2              1.13.9   \n",
-       "\n",
-       "                                             address     storage_type  \\\n",
-       "0  weave-demo-pantry\\test-2\\f879e47a626b11f0acc9d...  LocalFileSystem   \n",
-=======
        "0  ddbf15ca5dc611f0a623d4d8534e4340 2025-07-10 19:48:35.369164+00:00   \n",
        "\n",
        "                         parent_uuids basket_type label weave_version  \\\n",
@@ -995,7 +854,6 @@
        "\n",
        "                                             address     storage_type  \\\n",
        "0  weave-demo-pantry\\test-2\\ddbf15ca5dc611f0a623d...  LocalFileSystem   \n",
->>>>>>> b761ab6b
        "\n",
        "   generation_level  \n",
        "0                -1  "
@@ -1053,15 +911,6 @@
        "  <tbody>\n",
        "    <tr>\n",
        "      <th>0</th>\n",
-<<<<<<< HEAD
-       "      <td>f868e7c0626b11f0845fd4d8534edb2f</td>\n",
-       "      <td>2025-07-16 17:40:31.719633+00:00</td>\n",
-       "      <td>[]</td>\n",
-       "      <td>test-1</td>\n",
-       "      <td></td>\n",
-       "      <td>1.13.9</td>\n",
-       "      <td>weave-demo-pantry\\test-1\\f868e7c0626b11f0845fd...</td>\n",
-=======
        "      <td>ddad9efa5dc611f08aafd4d8534e4340</td>\n",
        "      <td>2025-07-10 19:48:35.256111+00:00</td>\n",
        "      <td>[]</td>\n",
@@ -1069,7 +918,6 @@
        "      <td></td>\n",
        "      <td>1.13.5</td>\n",
        "      <td>weave-demo-pantry\\test-1\\ddad9efa5dc611f08aafd...</td>\n",
->>>>>>> b761ab6b
        "      <td>LocalFileSystem</td>\n",
        "      <td>1</td>\n",
        "    </tr>\n",
@@ -1079,15 +927,6 @@
       ],
       "text/plain": [
        "                               uuid                      upload_time  \\\n",
-<<<<<<< HEAD
-       "0  f868e7c0626b11f0845fd4d8534edb2f 2025-07-16 17:40:31.719633+00:00   \n",
-       "\n",
-       "  parent_uuids basket_type label weave_version  \\\n",
-       "0           []      test-1              1.13.9   \n",
-       "\n",
-       "                                             address     storage_type  \\\n",
-       "0  weave-demo-pantry\\test-1\\f868e7c0626b11f0845fd...  LocalFileSystem   \n",
-=======
        "0  ddad9efa5dc611f08aafd4d8534e4340 2025-07-10 19:48:35.256111+00:00   \n",
        "\n",
        "  parent_uuids basket_type label weave_version  \\\n",
@@ -1095,7 +934,6 @@
        "\n",
        "                                             address     storage_type  \\\n",
        "0  weave-demo-pantry\\test-1\\ddad9efa5dc611f08aafd...  LocalFileSystem   \n",
->>>>>>> b761ab6b
        "\n",
        "   generation_level  \n",
        "0                 1  "
@@ -1180,15 +1018,6 @@
        "  <tbody>\n",
        "    <tr>\n",
        "      <th>0</th>\n",
-<<<<<<< HEAD
-       "      <td>f868e7c0626b11f0845fd4d8534edb2f</td>\n",
-       "      <td>2025-07-16 17:40:31</td>\n",
-       "      <td>[]</td>\n",
-       "      <td>test-1</td>\n",
-       "      <td></td>\n",
-       "      <td>1.13.9</td>\n",
-       "      <td>weave-demo-pantry\\test-1\\f868e7c0626b11f0845fd...</td>\n",
-=======
        "      <td>ddad9efa5dc611f08aafd4d8534e4340</td>\n",
        "      <td>2025-07-10 19:48:35</td>\n",
        "      <td>[]</td>\n",
@@ -1196,20 +1025,10 @@
        "      <td></td>\n",
        "      <td>1.13.5</td>\n",
        "      <td>weave-demo-pantry\\test-1\\ddad9efa5dc611f08aafd...</td>\n",
->>>>>>> b761ab6b
        "      <td>LocalFileSystem</td>\n",
        "    </tr>\n",
        "    <tr>\n",
        "      <th>1</th>\n",
-<<<<<<< HEAD
-       "      <td>f879e47a626b11f0acc9d4d8534edb2f</td>\n",
-       "      <td>2025-07-16 17:40:31</td>\n",
-       "      <td>[f868e7c0626b11f0845fd4d8534edb2f]</td>\n",
-       "      <td>test-2</td>\n",
-       "      <td></td>\n",
-       "      <td>1.13.9</td>\n",
-       "      <td>weave-demo-pantry\\test-2\\f879e47a626b11f0acc9d...</td>\n",
-=======
        "      <td>ddbf15ca5dc611f0a623d4d8534e4340</td>\n",
        "      <td>2025-07-10 19:48:35</td>\n",
        "      <td>[ddad9efa5dc611f08aafd4d8534e4340]</td>\n",
@@ -1217,7 +1036,6 @@
        "      <td></td>\n",
        "      <td>1.13.5</td>\n",
        "      <td>weave-demo-pantry\\test-2\\ddbf15ca5dc611f0a623d...</td>\n",
->>>>>>> b761ab6b
        "      <td>LocalFileSystem</td>\n",
        "    </tr>\n",
        "  </tbody>\n",
@@ -1226,18 +1044,6 @@
       ],
       "text/plain": [
        "                               uuid         upload_time  \\\n",
-<<<<<<< HEAD
-       "0  f868e7c0626b11f0845fd4d8534edb2f 2025-07-16 17:40:31   \n",
-       "1  f879e47a626b11f0acc9d4d8534edb2f 2025-07-16 17:40:31   \n",
-       "\n",
-       "                         parent_uuids basket_type label weave_version  \\\n",
-       "0                                  []      test-1              1.13.9   \n",
-       "1  [f868e7c0626b11f0845fd4d8534edb2f]      test-2              1.13.9   \n",
-       "\n",
-       "                                             address     storage_type  \n",
-       "0  weave-demo-pantry\\test-1\\f868e7c0626b11f0845fd...  LocalFileSystem  \n",
-       "1  weave-demo-pantry\\test-2\\f879e47a626b11f0acc9d...  LocalFileSystem  "
-=======
        "0  ddad9efa5dc611f08aafd4d8534e4340 2025-07-10 19:48:35   \n",
        "1  ddbf15ca5dc611f0a623d4d8534e4340 2025-07-10 19:48:35   \n",
        "\n",
@@ -1248,7 +1054,6 @@
        "                                             address     storage_type  \n",
        "0  weave-demo-pantry\\test-1\\ddad9efa5dc611f08aafd...  LocalFileSystem  \n",
        "1  weave-demo-pantry\\test-2\\ddbf15ca5dc611f0a623d...  LocalFileSystem  "
->>>>>>> b761ab6b
       ]
      },
      "execution_count": 19,
@@ -1619,11 +1424,7 @@
     {
      "data": {
       "text/plain": [
-<<<<<<< HEAD
-       "[UserWarning(\"The uuids: ['f868e7c0626b11f0845fd4d8534edb2f'] were not found in the index, which was found inside basket: f879e47a626b11f0acc9d4d8534edb2f\")]"
-=======
        "[UserWarning(\"The uuids: ['ddad9efa5dc611f08aafd4d8534e4340'] were not found in the index, which was found inside basket: ddbf15ca5dc611f0a623d4d8534e4340\")]"
->>>>>>> b761ab6b
       ]
      },
      "execution_count": 24,
