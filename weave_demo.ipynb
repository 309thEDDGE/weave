--- conflicted
+++ resolved
@@ -212,15 +212,6 @@
        "  <tbody>\n",
        "    <tr>\n",
        "      <th>0</th>\n",
-<<<<<<< HEAD
-       "      <td>125f3df2577a11f085cf7404f1ed87e3</td>\n",
-       "      <td>2025-07-02 19:23:45.438585+00:00</td>\n",
-       "      <td>[]</td>\n",
-       "      <td>test-1</td>\n",
-       "      <td></td>\n",
-       "      <td>1.13.4</td>\n",
-       "      <td>weave-demo-pantry\\test-1\\125f3df2577a11f085cf7...</td>\n",
-=======
        "      <td>e10f63dd5cef11f0985b010101010000</td>\n",
        "      <td>2025-07-09 18:09:39.132647+00:00</td>\n",
        "      <td>[]</td>\n",
@@ -228,7 +219,6 @@
        "      <td></td>\n",
        "      <td>1.13.6</td>\n",
        "      <td>weave-demo-pantry\\test-1\\e10f63dd5cef11f0985b0...</td>\n",
->>>>>>> ee97f4a8
        "      <td>LocalFileSystem</td>\n",
        "    </tr>\n",
        "  </tbody>\n",
@@ -237,15 +227,6 @@
       ],
       "text/plain": [
        "                               uuid                      upload_time  \\\n",
-<<<<<<< HEAD
-       "0  125f3df2577a11f085cf7404f1ed87e3 2025-07-02 19:23:45.438585+00:00   \n",
-       "\n",
-       "  parent_uuids basket_type label weave_version  \\\n",
-       "0           []      test-1              1.13.4   \n",
-       "\n",
-       "                                             address     storage_type  \n",
-       "0  weave-demo-pantry\\test-1\\125f3df2577a11f085cf7...  LocalFileSystem  "
-=======
        "0  e10f63dd5cef11f0985b010101010000 2025-07-09 18:09:39.132647+00:00   \n",
        "\n",
        "  parent_uuids basket_type label weave_version  \\\n",
@@ -253,7 +234,6 @@
        "\n",
        "                                             address     storage_type  \n",
        "0  weave-demo-pantry\\test-1\\e10f63dd5cef11f0985b0...  LocalFileSystem  "
->>>>>>> ee97f4a8
       ]
      },
      "execution_count": 28,
